--- conflicted
+++ resolved
@@ -56,13 +56,13 @@
 
 /*----------------------------------------------------------------------------*/
 /**
- * Constructor
+ * Constructor 
  */
 ProcInterface::ProcInterface () { }
 
 /*----------------------------------------------------------------------------*/
 /**
- * Destructor
+ * Destructor 
  */
 
 /*----------------------------------------------------------------------------*/
@@ -213,7 +213,7 @@
     }
 
     // --------------------------------------------------------------------------
-    // one has to be part of the virtual users 2(daemon) || 3(adm)/4(adm)
+    // one has to be part of the virtual users 2(daemon) || 3(adm)/4(adm) 
     // --------------------------------------------------------------------------
     return ( (eos::common::Mapping::HasUid(2, vid.uid_list)) ||
             (eos::common::Mapping::HasUid(3, vid.uid_list)) ||
@@ -403,7 +403,7 @@
 
   if (!pOpaque)
   {
-    // alloc failed
+    // alloc failed 
     return SFS_ERROR;
   }
 
@@ -424,7 +424,7 @@
   mHttpFormat = false;
 
   // ----------------------------------------------------------------------------
-  // if set to FUSE, don't print the stdout,stderr tags and we guarantee a line
+  // if set to FUSE, don't print the stdout,stderr tags and we guarantee a line 
   // feed in the end
   // ----------------------------------------------------------------------------
 
@@ -480,23 +480,17 @@
       Space();
       mDoSort = false;
     }
+    else if (mCmd == "geosched")
+    {
+      GeoSched();
+      mDoSort = false;
+    }
     else if (mCmd == "group")
     {
       Group();
       mDoSort = false;
     }
-<<<<<<< HEAD
     else if (mCmd == "fs")
-=======
-    else
-      if (mCmd == "geosched")
-    {
-      GeoSched();
-      mDoSort = false;
-    }
-    else
-      if (mCmd == "fs")
->>>>>>> 322e8a74
     {
       Fs();
       mDoSort = false;
@@ -794,8 +788,8 @@
     }
     if (mFuseFormat || mHttpFormat)
     {
-      if (mFuseFormat)
-      {
+    if (mFuseFormat)
+    {
         mResultStream += stdOut;
       }
       else
@@ -810,13 +804,13 @@
         mResultStream += mSubCmd;
         mResultStream += "\">\n";
 
-        // ------------------------------------------------------------------------
-        // FUSE format contains only STDOUT
-        // ------------------------------------------------------------------------
+      // ------------------------------------------------------------------------
+      // FUSE format contains only STDOUT
+      // ------------------------------------------------------------------------
         if (stdOut.length() && KeyValToHttpTable(stdOut))
         {
-          mResultStream += stdOut;
-        }
+      mResultStream += stdOut;
+    }
         else
         {
           if (stdErr.length() || retc)
