--- conflicted
+++ resolved
@@ -244,357 +244,16 @@
                        std::string overridegeoloc, //< override geolocation defined in virtual id
                        bool noIO)
 {
-  //! -------------------------------------------------------------
-  //! the read(/write) access routine
-  //! -------------------------------------------------------------
-  size_t nReqStripes = isRW?eos::common::LayoutId::GetOnlineStripeNumber(lid):eos::common::LayoutId::GetMinOnlineReplica(lid);
-	eos_static_debug("requesting file access from geolocation %s",vid.geolocation.c_str());
-
-<<<<<<< HEAD
+  // Read(/write) access routine
+  size_t nReqStripes = isRW ? eos::common::LayoutId::GetOnlineStripeNumber(lid):
+      eos::common::LayoutId::GetMinOnlineReplica(lid);
+  eos_static_debug("requesting file access from geolocation %s",vid.geolocation.c_str());
+  
   return gGeoTreeEngine.accessHeadReplicaMultipleGroup(nReqStripes,fsindex,&locationsfs,
 						       isRW?GeoTreeEngine::regularRW:GeoTreeEngine::regularRO,
-							   overridegeoloc.empty()?vid.geolocation:overridegeoloc,forcedfsid,&unavailfs,noIO);
-=======
-
-  // the caller routing has to lock via => eos::common::RWMutexReadLock(FsView::gFsView.ViewMutex) !!!
-
-  int returnCode = 0;
-
-  // --------------------------------------------------------------------------------
-  // ! PLAIN Layout Scheduler
-  // --------------------------------------------------------------------------------
-
-  if (eos::common::LayoutId::GetLayoutType(lid) == eos::common::LayoutId::kPlain)
-  {
-    // we have one or more replica's ... find the best place to schedule this IO
-    if (locationsfs.size() && locationsfs[0])
-    {
-      eos::common::FileSystem* filesystem = 0;
-      if (FsView::gFsView.mIdView.count(locationsfs[0]))
-      {
-        filesystem = FsView::gFsView.mIdView[locationsfs[0]];
-      }
-
-      std::set<eos::common::FileSystem::fsid_t> availablefs;
-
-      if (!filesystem)
-        return ENODATA;
-
-      // take filesystem snapshot
-      eos::common::FileSystem::fs_snapshot_t snapshot;
-      // we are already in a locked section
-
-      FileSystem* fs = FsView::gFsView.mIdView[locationsfs[0]];
-
-      fs->SnapShotFileSystem(snapshot, false);
-
-      if (isRW)
-      {
-        if ((snapshot.mStatus == eos::common::FileSystem::kBooted) &&
-            (snapshot.mConfigStatus >= eos::common::FileSystem::kWO) &&
-            (snapshot.mErrCode == 0) && // this we probably don't need 
-            (fs->GetActiveStatus(snapshot)) && // this checks the heartbeat and the group & node are enabled
-            (fs->ReserveSpace(snapshot, bookingsize)))
-        {
-          // perfect!
-          fsindex = 0;
-          eos_static_debug("selected plain file access via filesystem %u", locationsfs[0]);
-          return returnCode;
-        }
-        else
-        {
-          // check if we are in any kind of no-update mode
-          if ((snapshot.mConfigStatus == eos::common::FileSystem::kRO) ||
-              (snapshot.mConfigStatus == eos::common::FileSystem::kWO))
-          {
-            return EROFS;
-          }
-
-          // we are off the wire
-          return ENONET;
-        }
-      }
-      else
-      {
-        if ((snapshot.mStatus == eos::common::FileSystem::kBooted) &&
-            (snapshot.mConfigStatus >= min_fsstatus) &&
-            (snapshot.mErrCode == 0) && // this we probably don't need 
-            (fs->GetActiveStatus(snapshot)))
-        {
-
-          // perfect!
-          fsindex = 0;
-          return returnCode;
-        }
-        else
-        {
-          return ENONET;
-        }
-      }
-    }
-    else
-    {
-      return ENODATA;
-    }
-  }
-
-  // --------------------------------------------------------------------------------
-  // ! REPLICA/RAID Layout Scheduler
-  // --------------------------------------------------------------------------------
-
-  if ((eos::common::LayoutId::GetLayoutType(lid) == eos::common::LayoutId::kReplica) ||
-      (eos::common::LayoutId::GetLayoutType(lid) == eos::common::LayoutId::kRaidDP) ||
-      (eos::common::LayoutId::GetLayoutType(lid) == eos::common::LayoutId::kArchive) ||
-      (eos::common::LayoutId::GetLayoutType(lid) == eos::common::LayoutId::kRaid6))
-  {
-    std::set<eos::common::FileSystem::fsid_t> availablefs;
-    std::multimap<double, eos::common::FileSystem::fsid_t> availablefsweightsort;
-
-    double renorm = 0; // this is the sum of all weights, we renormalize each weight in the selection with this sum
-
-    bool hasgeolocation = false;
-    bool exact_match = false;
-
-    if (vid.geolocation.length())
-    {
-      hasgeolocation = true;
-      exact_match = (FsView::gFsView.mSpaceView[SpaceName.c_str()]->GetConfigMember("geo.access.policy.exact") == "on");
-    }
-
-    // -----------------------------------------------------------------------
-    // check all the locations - for write we need all - for read atleast one
-    // -----------------------------------------------------------------------
-    for (size_t i = 0; i < locationsfs.size(); i++)
-    {
-      FileSystem* filesystem = 0;
-
-      if (FsView::gFsView.mIdView.count(locationsfs[i]))
-      {
-        filesystem = FsView::gFsView.mIdView[locationsfs[i]];
-      }
-      if (!filesystem)
-      {
-        if (isRW)
-          return ENONET;
-        else
-          continue;
-      }
-
-      // take filesystem snapshot
-      eos::common::FileSystem::fs_snapshot_t snapshot;
-      // we are already in a locked section
-
-      FileSystem* fs = FsView::gFsView.mIdView[locationsfs[i]];
-      fs->SnapShotFileSystem(snapshot, false);
-
-      if (isRW)
-      {
-        if ((snapshot.mStatus == eos::common::FileSystem::kBooted) &&
-            (snapshot.mConfigStatus >= eos::common::FileSystem::kWO) &&
-            (snapshot.mErrCode == 0) && // this we probably don't need 
-            (fs->GetActiveStatus(snapshot)) && // this checks the heartbeat and the group & node are enabled
-            (fs->ReserveSpace(snapshot, bookingsize)))
-        {
-          // perfect!
-          availablefs.insert(snapshot.mId);
-
-          // the weight is given mainly by the disk performance and the network load has a weaker impact (sqrt)
-          double weight = (1.0 - snapshot.mDiskUtilization);
-          double netweight = (1.0 - ((snapshot.mNetEthRateMiB) ? (snapshot.mNetInRateMiB / snapshot.mNetEthRateMiB) : 0.0));
-          weight *= ((netweight > 0) ? sqrt(netweight) : 0);
-
-          availablefsweightsort.insert(std::pair<double, eos::common::FileSystem::fsid_t > (weight, snapshot.mId));
-          renorm += weight;
-        }
-        else
-        {
-          // check if we are in any kind of no-update mode
-          if ((snapshot.mConfigStatus == eos::common::FileSystem::kRO) ||
-              (snapshot.mConfigStatus == eos::common::FileSystem::kWO))
-          {
-            return EROFS;
-          }
-
-          // we are off the wire
-          return ENONET;
-        }
-      }
-      else
-      {
-        if ((snapshot.mStatus == eos::common::FileSystem::kBooted) &&
-            (snapshot.mConfigStatus >= min_fsstatus) &&
-            (snapshot.mErrCode == 0) && // this we probably don't need 
-            (snapshot.mActiveStatus) &&
-	    ( (!tried_cgi.length()) || ( tried_cgi.find(snapshot.mHost+",") == std::string::npos) )) // filesystem host is not in the tried list
-        {
-          availablefs.insert(snapshot.mId);
-
-          // the weight is given mainly by the disk performance and the network load has a weaker impact (sqrt)
-          double weight = (1.0 - snapshot.mDiskUtilization);
-          double netweight = (1.0 - ((snapshot.mNetEthRateMiB) ? (snapshot.mNetOutRateMiB / snapshot.mNetEthRateMiB) : 0.0));
-          weight *= ((netweight > 0) ? sqrt(netweight) : 0);
-          // drain patch
-          if (snapshot.mConfigStatus == eos::common::FileSystem::kDrain)
-          {
-            // we set a low weight for drain filesystems if there is more than one replica
-            if (locationsfs.size() == 1)
-            {
-              weight = 1.0;
-            }
-            else
-            {
-              // this is a protection to get atleast something selected even if the weights are small
-              if (weight > 0.1)
-                weight = 0.1;
-            }
-          }
-
-          // geo patch
-          if (hasgeolocation)
-          {
-            if (snapshot.mGeoTag != vid.geolocation)
-            {
-              // we reduce the probability to 1/10th
-              weight *= 0.1;
-            }
-	    else
-	    {
-	      if (exact_match)
-	      {
-		// make sure we have the matching geo location before the not matching one
-		if (weight < 0.2)
-		  weight = 0.2;
-	      }
-		
-	    }
-          }
-
-          availablefsweightsort.insert(std::pair<double, eos::common::FileSystem::fsid_t > (weight, snapshot.mId));
-          renorm += weight;
-
-	  if ((!(forcedfsid > 0)) && (snapshot.mHost == vid.host.substr(0, snapshot.mHost.length())))
-          {
-            // if the client sit's on an FST we force this file system
-            forcedfsid = snapshot.mId;
-            eos_static_info("msg=\"enforcing local replica access\" client=\"%s\"", vid.host.c_str());
-          }
-
-          eos_static_debug("weight=%f netweight=%f renorm=%f disk-geotag=%s client-geotag=%s id=%d utilization=%f\n", weight, netweight, renorm, snapshot.mGeoTag.c_str(), vid.geolocation.c_str(), snapshot.mId, snapshot.mDiskUtilization);
-        }
-        else
-        {
-          // -----------------------------------------------------------------------
-          // we store not available filesystems in the unavail vector 
-          // - this matters for RAID layouts because we have to remove there URLs to let the RAID driver use only online stripes
-          // -----------------------------------------------------------------------
-          unavailfs.push_back(snapshot.mId);
-        }
-      }
-    }
-
-    eos_static_debug("Requesting %d/%d replicas to be online\n", availablefs.size(), eos::common::LayoutId::GetMinOnlineReplica(lid));
-    // -----------------------------------------------------------------------
-    // check if there are enough stripes available for a read operation of the given layout
-    // -----------------------------------------------------------------------
-    if (availablefs.size() < eos::common::LayoutId::GetMinOnlineReplica(lid))
-    {
-      return ENONET;
-    }
-
-    if ((eos::common::LayoutId::GetLayoutType(lid) == eos::common::LayoutId::kRaidDP) ||
-        (eos::common::LayoutId::GetLayoutType(lid) == eos::common::LayoutId::kRaid6) ||
-        (eos::common::LayoutId::GetLayoutType(lid) == eos::common::LayoutId::kArchive))
-    {
-      if (availablefs.size() != eos::common::LayoutId::GetOnlineStripeNumber(lid))
-      {
-        // -----------------------------------------------------------------------
-        // check if there are enough stripes available for the layout type chosen
-        // if not we set EXDEV as return code indicating that the caller needs
-        // to place new stripes for each unavailfs entry
-        // -----------------------------------------------------------------------
-        returnCode = EXDEV;
->>>>>>> 17590438
-      }
-
-<<<<<<< HEAD
-=======
-    // -----------------------------------------------------------------------
-    // if there was none available, return
-    // -----------------------------------------------------------------------
-    if (!availablefs.size())
-    {
-      return ENONET;
-    }
-
-    // -----------------------------------------------------------------------
-    // if there was only one available, use that one
-    // -----------------------------------------------------------------------
-    if (availablefs.size() == 1)
-    {
-      for (size_t i = 0; i < locationsfs.size(); i++)
-      {
-        if (locationsfs[i] == *(availablefs.begin()))
-        {
-          fsindex = i;
-          return returnCode;
-        }
-      }
-      // uuh! - this should NEVER happen!
-      eos_static_crit("fatal inconsistency in scheduling - file system missing after selection of single replica");
-      return EIO;
-    }
-
-    // ------------------------------------------------------------------------------------------
-    // if we have geo location tags, we reweight the possible fs according to their geo location
-    // ------------------------------------------------------------------------------------------
-
-
-    // -----------------------------------------------------------------------
-    // now start with the one with the highest weight, but still use probabilty to select it
-    // -----------------------------------------------------------------------
-
-
-    std::multimap<double, eos::common::FileSystem::fsid_t>::reverse_iterator wit;
-    for (wit = availablefsweightsort.rbegin(); wit != availablefsweightsort.rend(); wit++)
-    {
-      float randomacceptor = (0.999999 * random() / RAND_MAX);
-      eos_static_debug("random acceptor=%.02f norm=%.02f weight=%.02f normweight=%.02f fsid=%u exact-match=%d", randomacceptor, renorm, wit->first, wit->first / renorm, wit->second, exact_match);
-
-      if (exact_match || ((wit->first / renorm) > randomacceptor))
-      {
-        // take this
-        for (size_t i = 0; i < locationsfs.size(); i++)
-        {
-          if (locationsfs[i] == wit->second)
-          {
-            fsindex = i;
-            return returnCode;
-          }
-        }
-        // uuh! - this should NEVER happen!
-        eos_static_crit("fatal inconsistency in scheduling - file system missing after selection in randomacceptor");
-        return EIO;
-      }
-    }
-    // -----------------------------------------------------------------------
-    // if we don't succeed by the randomized weight, we return the one with the highest weight
-    // -----------------------------------------------------------------------
-
-    for (size_t i = 0; i < locationsfs.size(); i++)
-    {
-      if (locationsfs[i] == availablefsweightsort.begin()->second)
-      {
-        fsindex = i;
-        return returnCode;
-      }
-    }
-    // uuh! - this should NEVER happen!
-    eos_static_crit("fatal inconsistency in scheduling - file system missing after selection");
-    return EIO;
-  }
-
-  return EINVAL;
+                                                       overridegeoloc.empty() ?
+                                                       vid.geolocation :
+                                                       overridegeoloc,forcedfsid,&unavailfs,noIO);
 }
->>>>>>> 17590438
 
 EOSMGMNAMESPACE_END