// ----------------------------------------------------------------------
// File: GeoTreeEngine.cc
// Author: Geoffray Adde - CERN
// ----------------------------------------------------------------------

/************************************************************************
 * EOS - the CERN Disk Storage System                                   *
 * Copyright (C) 2011 CERN/Switzerland                                  *
 *                                                                      *
 * This program is free software: you can redistribute it and/or modify *
 * it under the terms of the GNU General Public License as published by *
 * the Free Software Foundation, either version 3 of the License, or    *
 * (at your option) any later version.                                  *
 *                                                                      *
 * This program is distributed in the hope that it will be useful,      *
 * but WITHOUT ANY WARRANTY; without even the implied warranty of       *
 * MERCHANTABILITY or FITNESS FOR A PARTICULAR PURPOSE.  See the        *
 * GNU General Public License for more details.                         *
 *                                                                      *
 * You should have received a copy of the GNU General Public License    *
 * along with this program.  If not, see <http://www.gnu.org/licenses/>.*
 ************************************************************************/

/*----------------------------------------------------------------------------*/
#include "mgm/GeoTreeEngine.hh"
#include "mgm/XrdMgmOfs.hh"
#include "common/FileSystem.hh"
/*----------------------------------------------------------------------------*/
#include <iostream>
#include <fstream>
#include <sstream>
#include <cstdio>
#include <ctime>
#include <sys/stat.h>
#include <tuple>
/*----------------------------------------------------------------------------*/
/*----------------------------------------------------------------------------*/

using namespace std;
using namespace eos::common;
using namespace eos::mgm;

EOSMGMNAMESPACE_BEGIN

GeoTreeEngine gGeoTreeEngine;

const size_t GeoTreeEngine::gGeoBufferSize = sizeof(FastPlacementTree) + FastPlacementTree::sGetMaxDataMemSize(); // we assume that all the trees have the same max size, we should take the max of all the sizes otherwise
__thread void* GeoTreeEngine::tlGeoBuffer = NULL;
pthread_key_t GeoTreeEngine::gPthreadKey;
__thread const FsGroup* GeoTreeEngine::tlCurrentGroup = NULL;

const int
GeoTreeEngine::sfgId = 1,
GeoTreeEngine::sfgHost = 1 << 1,
GeoTreeEngine::sfgGeotag = 1 << 2,
GeoTreeEngine::sfgBoot = 1 << 3,
GeoTreeEngine::sfgActive = 1 << 4,
GeoTreeEngine::sfgConfigstatus = 1 << 5,
GeoTreeEngine::sfgDrain = 1 << 6,
GeoTreeEngine::sfgDrainer = 1 << 6,
GeoTreeEngine::sfgBlcingrun = 1 << 6,
GeoTreeEngine::sfgBlcerrun = 1 << 6,
GeoTreeEngine::sfgBalthres = 1 << 7,
GeoTreeEngine::sfgBlkavailb = 1 << 8,
GeoTreeEngine::sfgFsfilled = 1 << 9,
GeoTreeEngine::sfgNomfilled = 1 << 10,
GeoTreeEngine::sfgWriteratemb = 1 << 11,
GeoTreeEngine::sfgReadratemb = 1 << 12,
GeoTreeEngine::sfgDiskload = 1 << 13,
GeoTreeEngine::sfgEthmib = 1 << 14,
GeoTreeEngine::sfgInratemib = 1 << 15,
GeoTreeEngine::sfgOutratemib = 1 << 16,
GeoTreeEngine::sfgErrc = 1 << 17,
GeoTreeEngine::sfgPubTmStmp = 1 << 18,
GeoTreeEngine::sfgPxyGrp = 1 << 19;

set<string> GeoTreeEngine::gWatchedKeys;
set<string> GeoTreeEngine::gWatchedKeysGw;

const map<string,int> GeoTreeEngine::gNotifKey2Enum =
{
  make_pair("id",sfgId),
  make_pair("host",sfgHost),
  make_pair("stat.geotag",sfgGeotag),
  make_pair("stat.boot",sfgBoot),
  make_pair("stat.active",sfgActive),
  make_pair("configstatus",sfgConfigstatus),
  make_pair("stat.drain",sfgDrain),
  make_pair("stat.drainer",sfgDrainer),
  make_pair("stat.balancing.running",sfgBlcingrun),
  make_pair("stat.balancer.running",sfgBlcerrun),
  make_pair("stat.balance.threshold",sfgBalthres),
  make_pair("stat.nominal.filled",sfgNomfilled),
  make_pair("stat.statfs.bavail",sfgBlkavailb),
  make_pair("stat.statfs.filled",sfgFsfilled),
  make_pair("stat.disk.writeratemb",sfgWriteratemb),
  make_pair("stat.disk.readratemb",sfgReadratemb),
  make_pair("stat.disk.load",sfgDiskload),
  make_pair("stat.net.ethratemib",sfgEthmib),
  make_pair("stat.net.inratemib",sfgInratemib),
  make_pair("stat.net.outratemib",sfgOutratemib),
  make_pair("stat.errc",sfgErrc),
  make_pair("stat.publishtimestamp",sfgPubTmStmp),
  make_pair("proxygroup",sfgPxyGrp)
};

const map<string,int> GeoTreeEngine::gNotifKey2EnumGw =
{
  make_pair("stat.hostport",sfgHost),
  make_pair("stat.geotag",sfgGeotag),
  make_pair("stat.net.ethratemib",sfgEthmib),
  make_pair("stat.net.inratemib",sfgInratemib),
  make_pair("stat.net.outratemib",sfgOutratemib),
  make_pair("stat.publishtimestamp",sfgPubTmStmp)
};

map<string,int> GeoTreeEngine::gNotificationsBufferFs;
map<string,int> GeoTreeEngine::gNotificationsBufferDp;
XrdSysSemaphore GeoTreeEngine::gUpdaterPauseSem;
bool GeoTreeEngine::gUpdaterPaused = false;
bool GeoTreeEngine::gUpdaterStarted = false;
const unsigned char GeoTreeEngine::sntFilesystem=1,GeoTreeEngine::sntDataproxy=4;
std::map<std::string,unsigned char> GeoTreeEngine::gQueue2NotifType;
const unsigned char GeoTreeEngine::fsTypeEosReplica=1, GeoTreeEngine::fsTypeEosPIO=2, GeoTreeEngine::fsTypeKinetic=4, GeoTreeEngine::fstTypeAll=255;

bool GeoTreeEngine::forceRefresh()
{
  // signal a pause to the background updating
  PauseUpdater();

  // prevent any other use of the fast structures
  pAddRmFsMutex.LockWrite();
  pTreeMapMutex.LockWrite();

  // mark all fs needing a refresh for all the watched attributes
  // => SCHED
  for(auto it=pFsId2FsPtr.begin(); it!=pFsId2FsPtr.end(); it++)
    gNotificationsBufferFs[it->second->GetQueuePath()]=(~0);
  for(auto it = pGroup2SchedTME.begin(); it != pGroup2SchedTME.end(); it++)
  {
  it->second->fastStructModified = true;
  it->second->slowTreeModified = true;
  }
  // mark all fs needing a refresh for all the watched attributes
  // => PROXYGROUPS
  for(auto it=pPxyQueue2PxyId.begin(); it!=pPxyQueue2PxyId.end(); it++)
    gNotificationsBufferFs[it->first]=(~0);
  for(auto it = pPxyGrp2DpTME.begin(); it != pPxyGrp2DpTME.end(); it++)
  {
  it->second->fastStructModified = true;
  it->second->slowTreeModified = true;
  }

  // do the update
  pTreeMapMutex.UnLockWrite();
  updateTreeInfo(gNotificationsBufferFs,gNotificationsBufferDp);
  pAddRmFsMutex.UnLockWrite();
  // signal a resume to the background updating
  ResumeUpdater();

  return true;
}

bool GeoTreeEngine::insertFsIntoGroup(FileSystem *fs ,
    FsGroup *group,
    bool updateFastStruct)
{
  eos::common::RWMutexWriteLock lock(pAddRmFsMutex);

  FileSystem::fsid_t fsid = fs->GetId();
  SchedTME *mapEntry;

  {
    pTreeMapMutex.LockWrite();
    // ==== check that fs is not already registered
    if(pFs2SchedTME.count(fsid))
    {
      eos_err("error inserting fs %lu into group %s : fs is already part of a group",
	  (unsigned long)fsid,
	  group->mName.c_str()
      );
      pTreeMapMutex.UnLockWrite();
      return false;
    }

    // ==== get the entry
    if(pGroup2SchedTME.count(group))
    mapEntry = pGroup2SchedTME[group];
    else
    {
      mapEntry = new SchedTME(group->mName.c_str());
      updateFastStruct = true; // force update to be sure that the fast structures are properly created
#ifdef EOS_GEOTREEENGINE_USE_INSTRUMENTED_MUTEX
#ifdef EOS_INSTRUMENTED_RWMUTEX
      char buffer[64],buffer2[64];
      sprintf(buffer,"GTE %s doublebuffer",group->mName.c_str());
      sprintf(buffer2,"%s doublebuffer",group->mName.c_str());
      mapEntry->doubleBufferMutex.SetDebugName(buffer2);
      int retcode = eos::common::RWMutex::AddOrderRule(buffer,std::vector<eos::common::RWMutex*>(
	      { &pAddRmFsMutex,&pTreeMapMutex,&mapEntry->doubleBufferMutex}));
      eos_info("creating RWMutex rule order %p, retcode is %d",&mapEntry->doubleBufferMutex, retcode);

      sprintf(buffer,"GTE %s slowtree",group->mName.c_str());
      sprintf(buffer2,"%s slowtree",group->mName.c_str());
      mapEntry->slowTreeMutex.SetDebugName(buffer2);
      retcode = eos::common::RWMutex::AddOrderRule(buffer,std::vector<eos::common::RWMutex*>(
	      { &pAddRmFsMutex,&pTreeMapMutex,&mapEntry->slowTreeMutex}));
      eos_info("creating RWMutex rule order %p, retcode is %d",&mapEntry->slowTreeMutex, retcode);
#endif
#endif
    }
    mapEntry->slowTreeMutex.LockWrite();
    pTreeMapMutex.UnLockWrite();
  }

  // ==== fill the entry
  // create new TreeNodeInfo/TreeNodeState pair and update its data
  eos::common::FileSystem::fs_snapshot_t fsn;
  fs->SnapShotFileSystem(fsn, true);

  // check if there is still some space for a new fs
  {
    size_t depth=1;
    std::string sub("::");
    for (size_t offset = fsn.mGeoTag.find(sub); offset != std::string::npos;
             offset = fsn.mGeoTag.find(sub, offset + sub.length())) depth++;
    if(depth + mapEntry->slowTree->getNodeCount() > SchedTreeBase::sGetMaxNodeCount()-2 )
    {
      mapEntry->slowTreeMutex.UnLockWrite();

      eos_err("error inserting fs %lu into group %s : the group-tree is full",
          (unsigned long)fsid,
          group->mName.c_str()
      );

      return false;
    }
  }

  SchedTreeBase::TreeNodeInfo info;
  info.geotag = fsn.mGeoTag;
  if(info.geotag.empty())
  {
    char buffer[64];
    snprintf(buffer,64,"nogeotag");
    info.geotag = buffer;
  }
  info.host= fsn.mHost;
  if(info.host.empty())
  {
    uuid_t uuid;
    char buffer[64];
    snprintf(buffer,64,"nohost-");
    uuid_generate_time(uuid);
    uuid_unparse(uuid, buffer+7);
    info.host = buffer;
  }
  info.netSpeedClass = (unsigned char)round(log10(fsn.mNetEthRateMiB*8 * 1024 * 1024 + 1));
  info.netSpeedClass = info.netSpeedClass>8 ? info.netSpeedClass-8 : (unsigned char)0; // netSpeedClass 1 means 1Gbps
  info.fsId = 0;
  info.fsId= fsn.mId;
  if(!info.fsId)
  {
    mapEntry->slowTreeMutex.UnLockWrite();

    eos_err("error inserting fs %lu into group %s : FsId is not set!",
	(unsigned long)fsid,
	group->mName.c_str()
    );

    return false;
  }

  SchedTreeBase::TreeNodeStateFloat state;
  // try to insert the new node in the Slowtree
  SlowTreeNode *node = mapEntry->slowTree->insert(&info,&state);
  if(node==NULL)
  {
    mapEntry->slowTreeMutex.UnLockWrite();

    eos_err("error inserting fs %lu into group %s : slow tree node insertion failed",
	(unsigned long)fsid,
	group->mName.c_str()
    );

    return false;
  }

  // ==== update the penalties vectors if necessary
  if((fsn.mId+1)>pLatencySched.pFsId2LatencyStats.size())
  {
    for(auto it=pPenaltySched.pCircFrCnt2FsPenalties.begin(); it!=pPenaltySched.pCircFrCnt2FsPenalties.end(); it++)
    {
      it->resize(fsn.mId+1);
    }
    pLatencySched.pFsId2LatencyStats.resize(fsn.mId+1);
  }


  // ==== update the shared object notifications
  {
    if(gWatchedKeys.empty())
    {
      for(auto it = gNotifKey2Enum.begin(); it != gNotifKey2Enum.end(); it++ )
      {
        gWatchedKeys.insert(it->first);
      }
    }
    gQueue2NotifType[fs->GetQueuePath()] |= sntFilesystem;
    if(!gOFS->ObjectNotifier.SubscribesToSubjectAndKey("geotreeengine",fs->GetQueuePath(),gWatchedKeys,XrdMqSharedObjectChangeNotifier::kMqSubjectStrictModification))
    {
      eos_crit("error inserting fs %lu into group %s : error subscribing to shared object notifications",
          (unsigned long)fsid,
          group->mName.c_str()
      );
      gQueue2NotifType[fs->GetQueuePath()] &= ~sntFilesystem;
      if(gQueue2NotifType[fs->GetQueuePath()] == 0)
        gQueue2NotifType.erase(fs->GetQueuePath());
      mapEntry->slowTreeMutex.UnLockWrite();
      return false;
    }
  }

  // update all the information about this new node
  if(!updateTreeInfo(mapEntry,&fsn,~sfgGeotag & ~sfgId & ~sfgHost ,0,node))
  {
    mapEntry->slowTreeMutex.UnLockWrite();
    pTreeMapMutex.LockRead();
    eos_err("error inserting fs %lu into group %s : slow tree node update failed",
	(unsigned long)fsid,
	group->mName.c_str()
    );
    pTreeMapMutex.UnLockRead();
    return false;
  }

  mapEntry->fs2SlowTreeNode[fsid] = node;
  mapEntry->slowTreeModified = true;

  // update the fast structures now if requested
  if(updateFastStruct)
  {
    if(!updateFastStructures(mapEntry))
    {
      mapEntry->slowTreeMutex.UnLockWrite();
      pTreeMapMutex.LockRead();
      eos_err("error inserting fs %lu into group %s : fast structures update failed",
	  fsid,
	  group->mName.c_str(),
	  pFs2SchedTME[fsid]->group->mName.c_str()
      );
      pTreeMapMutex.UnLockRead();
      return false;
    }
    else
    {
      mapEntry->slowTreeModified = false;
    }
  }

  // ==== update the entry in the map
  {
    pTreeMapMutex.LockWrite();
    mapEntry->group = group;
    pGroup2SchedTME[group] = mapEntry;
    pFs2SchedTME[fsid] = mapEntry;
    pFsId2FsPtr[fsid] = fs;
    pTreeMapMutex.UnLockWrite();
    mapEntry->slowTreeMutex.UnLockWrite();
  }

  if(eos::common::Logging::gLogMask & LOG_MASK(LOG_DEBUG))
  {
    stringstream ss;
    ss << (*mapEntry->slowTree);

    eos_debug("inserted fs %lu into group %s geotag is %s and fullgeotag is %s\n%s",
	(unsigned long)fsid,
	group->mName.c_str(),
	node->pNodeInfo.geotag.c_str(),
	node->pNodeInfo.fullGeotag.c_str(),
	ss.str().c_str()
    );
  }

  return true;
}

bool GeoTreeEngine::removeFsFromGroup(FileSystem *fs ,
    FsGroup *group,
    bool updateFastStruct)
{
  eos::common::RWMutexWriteLock lock(pAddRmFsMutex);

  SchedTME *mapEntry;
  FileSystem::fsid_t fsid = fs->GetId();

  {
    pTreeMapMutex.LockWrite();
    // ==== check that fs is registered
    if(!pFs2SchedTME.count(fsid))
    {
      eos_err("error removing fs %lu from group %s : fs is not registered",
	  (unsigned long)fsid,
	  group->mName.c_str()
      );
      pTreeMapMutex.UnLockWrite();
      return false;
    }
    mapEntry = pFs2SchedTME[fsid];

    // ==== get the entry
    if(!pGroup2SchedTME.count(group))
    {
      eos_err("error removing fs %lu from group %s : fs is not registered ",
	  (unsigned long)fsid,
	  group->mName.c_str()
      );
      pTreeMapMutex.UnLockWrite();
      return false;
    }
    pTreeMapMutex.UnLockWrite();
    mapEntry = pGroup2SchedTME[group];
    mapEntry->slowTreeMutex.LockWrite();
  }

  // ==== update the shared object notifications
  {
    if(!gOFS->ObjectNotifier.UnsubscribesToSubjectAndKey("geotreeengine",fs->GetQueuePath(),gWatchedKeys,XrdMqSharedObjectChangeNotifier::kMqSubjectStrictModification))
    {
      mapEntry->slowTreeMutex.UnLockWrite();
      eos_crit("error removing fs %lu into group %s : error unsubscribing to shared object notifications",
	  (unsigned long)fsid,
	  group->mName.c_str()
      );
      return false;
    }
    gQueue2NotifType[fs->GetQueuePath()] &= ~sntFilesystem;
    if(gQueue2NotifType[fs->GetQueuePath()] == 0)
      gQueue2NotifType.erase(fs->GetQueuePath());
  }

  // ==== discard updates about this fs
  // ==== clean the notifications buffer
  gNotificationsBufferFs.erase(fs->GetQueuePath());
  // ==== clean the thread-local notification queue
  {
    XrdMqSharedObjectChangeNotifier::Subscriber *subscriber = gOFS->ObjectNotifier.GetSubscriberFromCatalog("geotreeengine",false);
    subscriber->SubjectsMutex.Lock();
    for ( auto it = subscriber->NotificationSubjects.begin();
	it != subscriber->NotificationSubjects.end(); it++ )
    {
      // to mark the filesystem as removed, we change the notification type flag
      if(it->mSubject.compare(0,fs->GetQueuePath().length(),fs->GetQueuePath())==0)
      {
	eos_warning("found a notification to remove %s ",it->mSubject.c_str());
	it->mType = XrdMqSharedObjectManager::kMqSubjectDeletion;
      }
    }
    subscriber->SubjectsMutex.UnLock();
  }

  // ==== update the entry
  SchedTreeBase::TreeNodeInfo info;
  const SlowTreeNode *intree = mapEntry->fs2SlowTreeNode[fsid];
  info = intree->pNodeInfo;
  info.geotag = intree->pNodeInfo.fullGeotag;
  eos_debug("SlowNodeTree to be removed is %lu   %s   %s   %s",
      (unsigned long)intree->pNodeInfo.fsId,
      intree->pNodeInfo.host.c_str(),
      intree->pNodeInfo.geotag.c_str(),
      intree->pNodeInfo.fullGeotag.c_str());
  // try to update the SlowTree
  info.fsId = 0;
  if(!mapEntry->slowTree->remove(&info))
  {
    mapEntry->slowTreeMutex.UnLockWrite();
    eos_err("error removing fs %lu from group %s : removing the slow tree node failed. geotag is %s and geotag in tree is %s and %s",
	(unsigned long)fsid,
	group->mName.c_str(),
	info.geotag.c_str(),
	intree->pNodeInfo.fullGeotag.c_str(),
	intree->pNodeInfo.geotag.c_str()
    );
    return false;
  }
  mapEntry->fs2SlowTreeNode.erase(fsid);
  // if the tree is empty, remove the entry from the map
  if(!mapEntry->fs2SlowTreeNode.empty())// if the tree is getting empty, no need to update it
  mapEntry->slowTreeModified = true;

  if(updateFastStruct && mapEntry->slowTreeModified)
  if(!updateFastStructures(mapEntry))
  {
    mapEntry->slowTreeMutex.UnLockWrite();
    pTreeMapMutex.LockRead();
    eos_err("error removing fs %lu from group %s : fast structures update failed",
	fsid,
	group->mName.c_str(),
	pFs2SchedTME[fsid]->group->mName.c_str()
    );
    pTreeMapMutex.UnLockRead();
    return false;
  }

  // ==== update the entry in the map if needed
  {
    pTreeMapMutex.LockWrite();
    pFs2SchedTME.erase(fsid);
    pFsId2FsPtr.erase(fsid);
    if(mapEntry->fs2SlowTreeNode.empty())
    {
      pGroup2SchedTME.erase(group); // prevent from access by other threads
      pPendingDeletions.push_back(mapEntry);
    }
    mapEntry->slowTreeMutex.UnLockWrite();
    pTreeMapMutex.UnLockWrite();
  }

  return true;
}

void GeoTreeEngine::printInfo(std::string &info,
    bool dispTree, bool dispSnaps, bool dispParam, bool dispState,
    const std::string &schedgroup, const std::string &optype, bool useColors)
{
  RWMutexReadLock lock(pTreeMapMutex);

  stringstream ostr;

  map<string,string> orderByGroupName;

  if(dispParam)
  {
    ostr << "### GeoTreeEngine parameters :" << std::endl;
    ostr << "skipSaturatedPlct = " << pSkipSaturatedPlct << std::endl;
    ostr << "skipSaturatedAccess = "<< pSkipSaturatedAccess << std::endl;
    ostr << "skipSaturatedDrnAccess = "<< pSkipSaturatedDrnAccess << std::endl;
    ostr << "skipSaturatedBlcAccess = "<< pSkipSaturatedBlcAccess << std::endl;
    ostr << "skipSaturatedDrnPlct = "<< pSkipSaturatedDrnPlct << std::endl;
    ostr << "skipSaturatedBlcPlct = "<< pSkipSaturatedBlcPlct << std::endl;
    ostr << "proxyCloseToFs = "<< pProxyCloseToFs << std::endl;
    ostr << "penaltyUpdateRate = "<< pPenaltyUpdateRate << std::endl;
    ostr << "plctDlScorePenalty = "<< pPenaltySched.pPlctDlScorePenaltyF[0] << "(default)" << " | "
        << pPenaltySched.pPlctDlScorePenaltyF[1] << "(1Gbps)" << " | "
        << pPenaltySched.pPlctDlScorePenaltyF[2] << "(10Gbps)" << " | "
        << pPenaltySched.pPlctDlScorePenaltyF[3] << "(100Gbps)" << " | "
        << pPenaltySched.pPlctDlScorePenaltyF[4] << "(1000Gbps)" << std::endl;
    ostr << "plctUlScorePenalty = "<< pPenaltySched.pPlctUlScorePenaltyF[0] << "(defaUlt)" << " | "
        << pPenaltySched.pPlctUlScorePenaltyF[1] << "(1Gbps)" << " | "
        << pPenaltySched.pPlctUlScorePenaltyF[2] << "(10Gbps)" << " | "
        << pPenaltySched.pPlctUlScorePenaltyF[3] << "(100Gbps)" << " | "
        << pPenaltySched.pPlctUlScorePenaltyF[4] << "(1000Gbps)" << std::endl;
    ostr << "accessDlScorePenalty = "<< pPenaltySched.pAccessDlScorePenaltyF[0] << "(default)" << " | "
        << pPenaltySched.pAccessDlScorePenaltyF[1] << "(1Gbps)" << " | "
        << pPenaltySched.pAccessDlScorePenaltyF[2] << "(10Gbps)" << " | "
        << pPenaltySched.pAccessDlScorePenaltyF[3] << "(100Gbps)" << " | "
        << pPenaltySched.pAccessDlScorePenaltyF[4] << "(1000Gbps)" << std::endl;
    ostr << "accessUlScorePenalty = "<< pPenaltySched.pAccessUlScorePenaltyF[0] << "(defaUlt)" << " | "
        << pPenaltySched.pAccessUlScorePenaltyF[1] << "(1Gbps)" << " | "
        << pPenaltySched.pAccessUlScorePenaltyF[2] << "(10Gbps)" << " | "
        << pPenaltySched.pAccessUlScorePenaltyF[3] << "(100Gbps)" << " | "
        << pPenaltySched.pAccessUlScorePenaltyF[4] << "(1000Gbps)" << std::endl;
    ostr << "fillRatioLimit = "<< (int)pFillRatioLimit << std::endl;
    ostr << "fillRatioCompTol = "<< (int)pFillRatioCompTol << std::endl;
    ostr << "saturationThres = "<< (int)pSaturationThres << std::endl;
    ostr << "timeFrameDurationMs = "<< (int)pTimeFrameDurationMs << std::endl;
  }
  if(dispState)
  {
    ostr << "frameCount = " << pFrameCount << std::endl;
    ostr << "==== added penalties for each fs over successive frames  ===="<<std::endl;
    {
      // to be sure that no fs in inserted removed in the meantime
      eos::common::RWMutexWriteLock lock(pAddRmFsMutex);
      struct timeval curtime;
      gettimeofday(&curtime, 0);
      size_t ts = curtime.tv_sec*1000+curtime.tv_usec/1000;

      ostr << std::setw(6)<<"fsid"<< std::setw(6)<<"drct ";
      for(size_t itcol=0; itcol<pCircSize;itcol++)
      ostr << std::setw(6)<< std::fixed << std::setprecision(1)<<(pLatencySched.pCircFrCnt2Timestamp[(pFrameCount+pCircSize-1-itcol)%pCircSize]?(ts-pLatencySched.pCircFrCnt2Timestamp[(pFrameCount+pCircSize-1-itcol)%pCircSize])*0.001:0);
      ostr << std::endl;
      for(size_t itline=1; itline<pPenaltySched.pCircFrCnt2FsPenalties.begin()->size();itline++)
      {
        ostr << std::setw(6)<< itline << std::setw(6)<<"UL";
        for(size_t itcol=0; itcol<pCircSize;itcol++)
        ostr << std::setw(6)<< (int)(pPenaltySched.pCircFrCnt2FsPenalties[(pFrameCount+pCircSize-1-itcol)%pCircSize][itline].ulScorePenalty);
        ostr <<std::endl;
        ostr << std::setw(6)<< "" <<  std::setw(6)<<"DL";
        for(size_t itcol=0; itcol<pCircSize;itcol++)
        ostr << std::setw(6)<< (int)(pPenaltySched.pCircFrCnt2FsPenalties[(pFrameCount+pCircSize-1-itcol)%pCircSize][itline].dlScorePenalty);
        ostr <<std::endl;
      }
    }
    ostr << "============================================================="<<std::endl<<std::endl;
    ostr << "================ fst2GeotreeEngine latency  ================="<<std::endl;
    struct timeval nowtv;
    gettimeofday(&nowtv,NULL);
    size_t nowms = nowtv.tv_sec*1000 + nowtv.tv_usec/1000;
    double avAge = 0.0;
    size_t count = 0;
    for(size_t n=1; n<pLatencySched.pFsId2LatencyStats.size(); n++)
    {
      if(pLatencySched.pFsId2LatencyStats[n].getage(nowms)<600000) // consider only if less than a minute
      {
      avAge += pLatencySched.pFsId2LatencyStats[n].getage(nowms);
      count++;
      }
    }
    avAge /= count;
    ostr << "globalLatency  = "<< setw(5)<<(int)pLatencySched.pGlobalLatencyStats.minlatency <<"ms.(min)"<< " | "
        << setw(5)<<(int)pLatencySched.pGlobalLatencyStats.averagelatency <<"ms.(avg)"<< " | "
        << setw(5)<<(int)pLatencySched.pGlobalLatencyStats.maxlatency <<"ms.(max)"<<"  |  age="<< setw(6)<<(int)avAge<<"ms.(avg)"<<std::endl;
    for(size_t n=1; n<pLatencySched.pFsId2LatencyStats.size(); n++)
    {
    ostr << "fsLatency (fsid="<<std::setw(6)<<n<<")  = ";
    if(pLatencySched.pFsId2LatencyStats[n].getage(nowms)>600000) // more than 1 minute, something is wrong
      ostr<< setw(5)<<"NA" <<"ms.(min)"<< " | "
            << setw(5)<<"NA" <<"ms.(avg)"<< " | "
            << setw(5)<<"NA" <<"ms.(max)"<<"  |  age="<< setw(6)<<"NA"<<"ms.(last)" <<std::endl;
    else
      ostr<< setw(5)<<(int)pLatencySched.pFsId2LatencyStats[n].minlatency <<"ms.(min)"<< " | "
            << setw(5)<<(int)pLatencySched.pFsId2LatencyStats[n].averagelatency <<"ms.(avg)"<< " | "
            << setw(5)<<(int)pLatencySched.pFsId2LatencyStats[n].maxlatency <<"ms.(max)"<<"  |  age="<< setw(6)<<(int)pLatencySched.pFsId2LatencyStats[n].getage(nowms)<<"ms.(last)" <<std::endl;
    }
    ostr << "============================================================="<<std::endl<<std::endl;
    ostr << "================ gw2GeotreeEngine latency  ================="<<std::endl;
    avAge = 0.0;
    count = 0;
    //for(size_t n=1; n<pLatencySched.pFsId2LatencyStats.size(); n++)
    for(auto lit = pLatencySched.pHost2LatencyStats.begin(); lit != pLatencySched.pHost2LatencyStats.end(); ++lit)
    {
      if(lit->second.getage(nowms)<600000) // consider only if less than a minute
      {
      avAge += lit->second.getage(nowms);
      count++;
      }
    }
    avAge /= count;
    ostr << "globalLatency  = "<< setw(5)<<(int)pLatencySched.pGlobalLatencyStats.minlatency <<"ms.(min)"<< " | "
        << setw(5)<<(int)pLatencySched.pGlobalLatencyStats.averagelatency <<"ms.(avg)"<< " | "
        << setw(5)<<(int)pLatencySched.pGlobalLatencyStats.maxlatency <<"ms.(max)"<<"  |  age="<< setw(6)<<(int)avAge<<"ms.(avg)"<<std::endl;
    //for(size_t n=1; n<pLatencySched.pFsId2LatencyStats.size(); n++)
    for(auto lit = pLatencySched.pHost2LatencyStats.begin(); lit != pLatencySched.pHost2LatencyStats.end(); ++lit)
    {
    ostr << "hostLatency (host="<<std::setw(16)<<lit->first<<")  = ";
    if(lit->second.getage(nowms)>600000) // more than 1 minute, something is wrong
      ostr<< setw(5)<<"NA" <<"ms.(min)"<< " | "
            << setw(5)<<"NA" <<"ms.(avg)"<< " | "
            << setw(5)<<"NA" <<"ms.(max)"<<"  |  age="<< setw(6)<<"NA"<<"ms.(last)" <<std::endl;
    else
      ostr<< setw(5)<<(int)lit->second.minlatency <<"ms.(min)"<< " | "
            << setw(5)<<(int)lit->second.averagelatency <<"ms.(avg)"<< " | "
            << setw(5)<<(int)lit->second.maxlatency <<"ms.(max)"<<"  |  age="<< setw(6)<<(int)lit->second.getage(nowms)<<"ms.(last)" <<std::endl;
    }
    ostr << "============================================================="<<std::endl;
  }
  // ==== run through the map of file systems
  for(auto it = pGroup2SchedTME.begin(); it != pGroup2SchedTME.end(); it++)
  {
    stringstream ostr;

    if(dispTree && (schedgroup.empty() || schedgroup=="*" || (schedgroup == it->second->group->mName) ) )
    {
      ostr << "### scheduling tree for scheduling group "<< it->second->group->mName <<" :" << std::endl;
      it->second->slowTree->display(ostr,useColors);
      ostr <<std::endl;
    }

    if(dispSnaps && (schedgroup.empty() || schedgroup=="*" || (schedgroup == it->second->group->mName) ) )
    {
      if(optype.empty() || (optype == "plct") )
      {
	ostr << "### scheduling snapshot for scheduling group "<< it->second->group->mName <<" and operation \'Placement\' :" << std::endl;
	it->second->foregroundFastStruct->placementTree->recursiveDisplay(ostr,useColors)<<endl;
      }
      if(optype.empty() || (optype == "accsro") )
      {
	ostr << "### scheduling snapshot for scheduling group "<< it->second->group->mName <<" and operation \'Access RO\' :" << std::endl;
	it->second->foregroundFastStruct->rOAccessTree->recursiveDisplay(ostr,useColors)<<endl;
      }
      if(optype.empty() || (optype == "accsrw") )
      {
	ostr << "### scheduling snapshot for scheduling group "<< it->second->group->mName <<" and operation \'Access RW\' :" << std::endl;
	it->second->foregroundFastStruct->rWAccessTree->recursiveDisplay(ostr,useColors)<<endl;
      }
      if(optype.empty() || (optype == "accsdrain") )
      {
	ostr << "### scheduling snapshot for scheduling group "<< it->second->group->mName <<" and operation \'Draining Access\' :" << std::endl;
	it->second->foregroundFastStruct->drnAccessTree->recursiveDisplay(ostr,useColors)<<endl;
      }
      if(optype.empty() || (optype == "plctdrain") )
      {
	ostr << "### scheduling snapshot for scheduling group "<< it->second->group->mName <<" and operation \'Draining Placement\' :" << std::endl;
	it->second->foregroundFastStruct->drnPlacementTree->recursiveDisplay(ostr,useColors)<<endl;
      }
      if(optype.empty() || (optype == "accsblc") )
      {
	ostr << "### scheduling snapshot for scheduling group "<< it->second->group->mName <<" and operation \'Balancing Access\' :" << std::endl;
	it->second->foregroundFastStruct->blcAccessTree->recursiveDisplay(ostr,useColors)<<endl;
      }
      if(optype.empty() || (optype == "plctblc") )
      {
	ostr << "### scheduling snapshot for scheduling group "<< it->second->group->mName <<" and operation \'Balancing Placement\' :" << std::endl;
	it->second->foregroundFastStruct->blcPlacementTree->recursiveDisplay(ostr,useColors)<<endl;
      }
    }

    orderByGroupName[it->second->group->mName] = ostr.str();
  }

  // ==== run through the map of file systems
  for(auto it = pPxyGrp2DpTME.begin(); it != pPxyGrp2DpTME.end(); it++)
  {
    stringstream ostr;

    if(dispTree && (schedgroup.empty() || schedgroup=="*" || (schedgroup == it->first)) )
    {
      ostr << "### scheduling tree for proxy group "<< it->first <<" :" << std::endl;
      it->second->slowTree->display(ostr,useColors);
      ostr <<std::endl;
    }

    if(dispSnaps && (schedgroup.empty() || schedgroup=="*" || (schedgroup == it->first)) )
    {
        ostr << "### scheduling snapshot for proxy group "<< it->first <<" :" << std::endl;
        it->second->foregroundFastStruct->gWAccessTree->recursiveDisplay(ostr,useColors)<<endl;
    }
    orderByGroupName[it->first] = ostr.str();
  }


  if(dispParam)
  {
    ostr << "### GeoTreeEngine list of groups :" << std::endl;
    if(orderByGroupName.size())
    {
      const int lineWidth = 80;
      const int countNamePerLine = lineWidth / (orderByGroupName.begin()->first.size()+3);
      int count = 1;
      for(auto it = orderByGroupName.begin(); it != orderByGroupName.end(); it++, count++)
      {
	ostr << it->first;
	if(count%countNamePerLine)
	ostr << " , ";
	else
	ostr << "\n";
      }
    }
  }

  for(auto it = orderByGroupName.begin(); it != orderByGroupName.end(); it++)
  ostr << it->second;

  info = ostr.str();
}

bool GeoTreeEngine::placeNewReplicasOneGroup( FsGroup* group, const size_t &nNewReplicas,
    vector<FileSystem::fsid_t> *newReplicas,
    std::vector<std::string> *dataProxys,
    std::vector<std::string> *firewallEntryPoint,
    SchedType type,
    vector<FileSystem::fsid_t> *existingReplicas,
    std::vector<std::string> *fsidsgeotags,
    unsigned long long bookingSize,
    const std::string &startFromGeoTag,
    const std::string &clientGeoTag,
    const size_t &nCollocatedReplicas,
    vector<FileSystem::fsid_t> *excludeFs,
    vector<string> *excludeGeoTags,
    vector<string> *forceGeoTags)
{
  assert(nNewReplicas);
  assert(newReplicas);
  std::vector<SchedTME*> entries;

  // find the entry in the map
  tlCurrentGroup = group;
  SchedTME *entry;
  {
    RWMutexReadLock lock(this->pTreeMapMutex);
    if(!pGroup2SchedTME.count(group))
    {
      eos_err("could not find the requested placement group in the map");
      return false;
    }
    entry = pGroup2SchedTME[group];
    AtomicInc(entry->fastStructLockWaitersCount);
  }

  // readlock the original fast structure
  entry->doubleBufferMutex.LockRead();

  // locate the existing replicas and the excluded fs in the tree
  vector<SchedTreeBase::tFastTreeIdx> newReplicasIdx(nNewReplicas),*existingReplicasIdx=NULL,*excludeFsIdx=NULL,*forceBrIdx=NULL;
  newReplicasIdx.resize(0);
  if(existingReplicas)
  {
    existingReplicasIdx = new vector<SchedTreeBase::tFastTreeIdx>(existingReplicas->size());
    existingReplicasIdx->resize(0);
    int count = 0;
    for(auto it = existingReplicas->begin(); it != existingReplicas->end(); ++it , ++count)
    {
      const SchedTreeBase::tFastTreeIdx *idx = static_cast<const SchedTreeBase::tFastTreeIdx*>(0);
      if(!entry->foregroundFastStruct->fs2TreeIdx->get(*it,idx) && !(*fsidsgeotags)[count].empty())
      {
	// the fs is not in that group.
	// this could happen because the former file scheduler
	// could place replicas across multiple groups
	// with the new geoscheduler, it should not happen

	// in that case, we try to match a filesystem having the same geotag
	SchedTreeBase::tFastTreeIdx idx = entry->foregroundFastStruct->tag2NodeIdx->getClosestFastTreeNode((*fsidsgeotags)[count].c_str());
	if(idx && (*entry->foregroundFastStruct->treeInfo)[idx].nodeType == SchedTreeBase::TreeNodeInfo::fs)
	{
	  if((std::find(existingReplicasIdx->begin(),existingReplicasIdx->end(),idx) == existingReplicasIdx->end()))
	  existingReplicasIdx->push_back(idx);
	}
	// if we can't find any such filesystem, the information is not taken into account
	// (and then can lead to unoptimal placement
	else
	{
	  eos_debug("could not place preexisting replica on the fast tree");
	}
	continue;
      }
      existingReplicasIdx->push_back(*idx);
    }
  }
  if(excludeFs)
  {
    excludeFsIdx = new vector<SchedTreeBase::tFastTreeIdx>(excludeFs->size());
    excludeFsIdx->resize(0);
    for(auto it = excludeFs->begin(); it != excludeFs->end(); ++it)
    {
      const SchedTreeBase::tFastTreeIdx *idx;
      if(!entry->foregroundFastStruct->fs2TreeIdx->get(*it,idx))
      {
	// the excluded fs might belong to another group
	// so it's not an error condition
	// eos_warning("could not place excluded fs on the fast tree");
	continue;
      }
      excludeFsIdx->push_back(*idx);
    }
  }
  if(excludeGeoTags)
  {
    if(!excludeFsIdx)
    {
      excludeFsIdx = new vector<SchedTreeBase::tFastTreeIdx>(excludeGeoTags->size());
      excludeFsIdx->resize(0);
    }
    for(auto it = excludeGeoTags->begin(); it != excludeGeoTags->end(); ++it)
    {
      SchedTreeBase::tFastTreeIdx idx;
      idx=entry->foregroundFastStruct->tag2NodeIdx->getClosestFastTreeNode(it->c_str());
      excludeFsIdx->push_back(idx);
    }
  }
  if(forceGeoTags)
  {
    forceBrIdx = new vector<SchedTreeBase::tFastTreeIdx>(forceGeoTags->size());
    excludeFsIdx->resize(0);
    for(auto it = forceGeoTags->begin(); it != forceGeoTags->end(); ++it)
    {
      SchedTreeBase::tFastTreeIdx idx;
      idx=entry->foregroundFastStruct->tag2NodeIdx->getClosestFastTreeNode(it->c_str());
      forceBrIdx->push_back(idx);
    }
  }

  SchedTreeBase::tFastTreeIdx startFromNode=0;
  if(!startFromGeoTag.empty())
  {
    startFromNode=entry->foregroundFastStruct->tag2NodeIdx->getClosestFastTreeNode(startFromGeoTag.c_str());
  }

  // actually do the job
  bool success = false;
  switch(type)
  {
    case regularRO:
    case regularRW:
    success = placeNewReplicas(entry,nNewReplicas,&newReplicasIdx,entry->foregroundFastStruct->placementTree,
	existingReplicasIdx,bookingSize,startFromNode,nCollocatedReplicas,excludeFsIdx,forceBrIdx,pSkipSaturatedPlct);
    break;
    case draining:
    success = placeNewReplicas(entry,nNewReplicas,&newReplicasIdx,entry->foregroundFastStruct->drnPlacementTree,
	existingReplicasIdx,bookingSize,startFromNode,nCollocatedReplicas,excludeFsIdx,forceBrIdx,pSkipSaturatedDrnPlct);
    break;
    case balancing:
    success = placeNewReplicas(entry,nNewReplicas,&newReplicasIdx,entry->foregroundFastStruct->blcPlacementTree,
	existingReplicasIdx,bookingSize,startFromNode,nCollocatedReplicas,excludeFsIdx,forceBrIdx,pSkipSaturatedBlcPlct);
    break;
    default:
    ;
  }
  if(!success) goto cleanup;

  // fill the resulting vector and
  // update the fastTree UlScore and DlScore by applying the penalties
  newReplicas->resize(0);
  for(auto it = newReplicasIdx.begin(); it != newReplicasIdx.end(); ++it)
  {
    const SchedTreeBase::tFastTreeIdx *idx=NULL;
    const unsigned int fsid = (*entry->foregroundFastStruct->treeInfo)[*it].fsId;
    entry->foregroundFastStruct->fs2TreeIdx->get(fsid,idx);
    const char netSpeedClass = (*entry->foregroundFastStruct->treeInfo)[*idx].netSpeedClass;
    newReplicas->push_back(fsid);
    // apply the penalties
    if(entry->foregroundFastStruct->placementTree->pNodes[*idx].fsData.dlScore>0)
    applyDlScorePenalty(entry,*idx,pPenaltySched.pPlctDlScorePenalty[netSpeedClass]);
    if(entry->foregroundFastStruct->placementTree->pNodes[*idx].fsData.ulScore>0)
    applyUlScorePenalty(entry,*idx,pPenaltySched.pPlctUlScorePenalty[netSpeedClass]);
  }

  if(dataProxys || firewallEntryPoint )
    entries.assign(newReplicasIdx.size(),entry);

  // find the firewall entry point if needed
  if(firewallEntryPoint)
  {
    if(!findProxy(newReplicasIdx, entries, firewallEntryPoint,"firewallentrypoint",pProxyCloseToFs?"":clientGeoTag))
    {
      success = false;
      goto cleanup;
    }
  }

  // find proxy in the right proxygroup if any
  if(dataProxys)
  {
    // if we already have some firewall entry points, pass them to the findProxy procedure to check if it's needed to find a distinct data proxy
    if(firewallEntryPoint)
      *dataProxys=*firewallEntryPoint;
    if(!findProxy(newReplicasIdx, entries, dataProxys,"",pProxyCloseToFs?"":clientGeoTag))
    {
      success = false;
      goto cleanup;
    }
  }

  // unlock, cleanup
  cleanup:
  if(!success) newReplicas->clear();
  entry->doubleBufferMutex.UnLockRead();
  AtomicDec(entry->fastStructLockWaitersCount);
  if(existingReplicasIdx) delete existingReplicasIdx;
  if(excludeFsIdx) delete excludeFsIdx;
  if(forceBrIdx) delete forceBrIdx;

  return success;
}

bool GeoTreeEngine::findProxy(const std::vector<SchedTreeBase::tFastTreeIdx> &fsIdxs, std::vector<SchedTME *> entries, std::vector<std::string> *dataProxys,const std::string &proxyGroup,const std::string &clientgeotag)
{
  // re initialize result vector
  dataProxys->resize(fsIdxs.size());

  const std::string *fsproxygroup = proxyGroup.empty()?0:&proxyGroup;
  DataProxyTME *pxyentry = NULL;
  FastGatewayAccessTree *tree=NULL;
  if(fsproxygroup)
  {
    // if we deal only with a given proxygroup, do it in one go
    RWMutexReadLock lock(this->pPxyTreeMapMutex);
    if(!pPxyGrp2DpTME.count(*fsproxygroup))
    {
      eos_err("could not find the requested proxy group %s in the map",fsproxygroup->c_str());
      return false;
    }
    pxyentry = pPxyGrp2DpTME[*fsproxygroup];
    AtomicInc(pxyentry->fastStructLockWaitersCount);
    // readlock the original fast structure
    pxyentry->doubleBufferMutex.LockRead();
    // copy the fasttree
    if(pxyentry->foregroundFastStruct->gWAccessTree->copyToBuffer((char*)tlGeoBuffer,gGeoBufferSize))
    {
      eos_crit("could not make a working copy of the fast tree for proxygroup %s",fsproxygroup->c_str());
      pxyentry->doubleBufferMutex.UnLockRead();
      return false;
    }
    tree = (FastGatewayAccessTree*)tlGeoBuffer;
  }

  for(size_t i = 0; i<fsIdxs.size(); i++)
  {
    const std::string *geotag=NULL;
    // get the proxygroup
    // WARNING: entries[i]->doubleBufferMutex should be locked by the caller of findProxy

    if(!(*dataProxys)[i].empty() )
    {
      if(pPxyHost2DpTMEs.count((*dataProxys)[i]))
      {
        const auto &TMEs = pPxyHost2DpTMEs[(*dataProxys)[i]];
        // if dataProxys already contains proxy hostnames, check first if they already do the job for the given proxygroup,
        bool isInRightPxyGrp = false;
        for(auto it=TMEs.begin(); it!=TMEs.end(); it++)
        {
          if((*it)->slowTree->getName()==proxyGroup)
          {
            isInRightPxyGrp = true;
            break;
          }
        }
        if(isInRightPxyGrp) continue;

        {
          auto entry = (*TMEs.begin());
          // we don't want to lock the pxyentry which is already locked
          if(entry!=pxyentry)
          {
          AtomicInc(entry->fastStructLockWaitersCount);
          entry->doubleBufferMutex.LockRead();
          }
          // if they don't, take their geotag as a staring point
          SchedTreeBase::tFastTreeIdx fastidx;
          //idx=pxyentry->foregroundFastStruct->tag2NodeIdx->getClosestFastTreeNode(geotag->c_str());
          if((fastidx=entry->foregroundFastStruct->tag2NodeIdx->getClosestFastTreeNode((*dataProxys)[i].c_str())))
              assert(false);
          geotag = &(*(entry->foregroundFastStruct->treeInfo))[fastidx].fullGeotag;
          if(entry!=pxyentry)
          {
          entry->doubleBufferMutex.UnLockRead();
          AtomicDec(entry->fastStructLockWaitersCount);
          }
        }
      }
    }
    if(proxyGroup.empty()) fsproxygroup = & (*entries[i]->foregroundFastStruct->treeInfo)[fsIdxs[i]].proxygroup;
    if(fsproxygroup->empty())    // no proxygroup, nothing to do, there will be an entry with an empty string
    {
      (*dataProxys)[i].clear();
      continue;
    }
    // if we don't have a proxy to match, if a client geotag is given then use it else use the file system client
    if(!geotag) geotag = (clientgeotag.empty()?&((*(entries[i]->foregroundFastStruct->treeInfo))[fsIdxs[i]].fullGeotag):&clientgeotag);
    //const std::string & geotag = clientgeotag.empty()?(*entries[i]->foregroundFastStruct->treeInfo)[fsIdxs[i]].fullGeotag:clientgeotag;

    if(proxyGroup.empty())
    {
      // if dealing with one proxygroup per fs, lock it for each new fs

      // get the treemapentry
      RWMutexReadLock lock(this->pPxyTreeMapMutex);
      if(!pPxyGrp2DpTME.count(*fsproxygroup))
      {
        eos_err("could not find the requested proxy group %s in the map",fsproxygroup->c_str());
        return false;
      }
      pxyentry = pPxyGrp2DpTME[*fsproxygroup];
      AtomicInc(pxyentry->fastStructLockWaitersCount);
      // readlock the original fast structure
      pxyentry->doubleBufferMutex.LockRead();
      // copy the fasttree
      if(pxyentry->foregroundFastStruct->gWAccessTree->copyToBuffer((char*)tlGeoBuffer,gGeoBufferSize))
      {
        eos_crit("could not make a working copy of the fast tree for proxygroup %s",fsproxygroup->c_str());
        pxyentry->doubleBufferMutex.UnLockRead();
        AtomicDec(pxyentry->fastStructLockWaitersCount);
        return false;
      }
      tree = (FastGatewayAccessTree*)tlGeoBuffer;
    }

    // get the closest node from the filesystem
    SchedTreeBase::tFastTreeIdx idx;
    idx=pxyentry->foregroundFastStruct->tag2NodeIdx->getClosestFastTreeNode(geotag->c_str());
    // get the proxy
    if(!tree->findFreeSlot(idx, idx, true /*allow uproot if necessary*/, false, true /*skipSaturated*/))
    {
      if(!tree->findFreeSlot(idx, idx, true /*allow uproot if necessary*/, false, false /*skipSaturated*/))
      {
        eos_err("could not find a proxy for proxygroup %s",fsproxygroup->c_str());
        std::stringstream ss;
        ss<<"tree is as follow\n"<<(*tree);
        eos_err(ss.str().c_str());
        pxyentry->doubleBufferMutex.UnLockRead();
        AtomicDec(pxyentry->fastStructLockWaitersCount);
        return false;
      }
    }
    (*dataProxys)[i]=(*pxyentry->foregroundFastStruct->treeInfo)[idx].host;

    // if dealing with one proxygroup per fs, unlock it for each new fs
    if(proxyGroup.empty())
    {
      pxyentry->doubleBufferMutex.UnLockRead();
      AtomicDec(pxyentry->fastStructLockWaitersCount);
    }
  }

  // if we deal only with a given proxygroup, unlock after the loop
  if(!proxyGroup.empty())
  {
    pxyentry->doubleBufferMutex.UnLockRead();
    AtomicDec(pxyentry->fastStructLockWaitersCount);
  }

  return true;
}

bool GeoTreeEngine::accessReplicasOneGroup(FsGroup* group, const size_t &nAccessReplicas,
    vector<FileSystem::fsid_t> *accessedReplicas,
    vector<FileSystem::fsid_t> *existingReplicas,
    SchedType type,
    const string &accesserGeotag,
    vector<FileSystem::fsid_t> *excludeFs,
    vector<string> *excludeGeoTags,
    vector<string> *forceGeoTags)
{

  // some basic checks
  assert(nAccessReplicas);
  assert(accessedReplicas);
  assert(existingReplicas);
  // check that enough replicas exist already
  if(nAccessReplicas > existingReplicas->size())
  return false;
  // if there is no choice, return all replicas
  if(nAccessReplicas == existingReplicas->size())
  {
    accessedReplicas->resize(0);
    accessedReplicas->insert(accessedReplicas->begin(),existingReplicas->begin(),existingReplicas->end());
    return true;
  }

  // find the entry in the map
  tlCurrentGroup = group;
  SchedTME *entry;
  {
    RWMutexReadLock lock(this->pTreeMapMutex);
    if(!pGroup2SchedTME.count(group))
    {
      eos_err("could not find the requested placement group in the map");
      return false;
    }
    entry = pGroup2SchedTME[group];
    AtomicInc(entry->fastStructLockWaitersCount);
  }

  // readlock the original fast structure
  entry->doubleBufferMutex.LockRead();

  // locate the existing replicas and the excluded fs in the tree
  vector<SchedTreeBase::tFastTreeIdx> accessedReplicasIdx(nAccessReplicas),*existingReplicasIdx=NULL,*excludeFsIdx=NULL,*forceBrIdx=NULL;
  accessedReplicasIdx.resize(0);
  if(existingReplicas)
  {
    existingReplicasIdx = new vector<SchedTreeBase::tFastTreeIdx>(existingReplicas->size());
    existingReplicasIdx->resize(0);
    for(auto it = existingReplicas->begin(); it != existingReplicas->end(); ++it)
    {
      const SchedTreeBase::tFastTreeIdx *idx;
      if(!entry->foregroundFastStruct->fs2TreeIdx->get(*it,idx))
      {
	eos_warning("could not place preexisting replica on the fast tree");
	continue;
      }
      existingReplicasIdx->push_back(*idx);
    }
  }
  if(excludeFs)
  {
    excludeFsIdx = new vector<SchedTreeBase::tFastTreeIdx>(excludeFs->size());
    excludeFsIdx->resize(0);
    for(auto it = excludeFs->begin(); it != excludeFs->end(); ++it)
    {
      const SchedTreeBase::tFastTreeIdx *idx;
      if(!entry->foregroundFastStruct->fs2TreeIdx->get(*it,idx))
      {
	eos_warning("could not place excluded fs on the fast tree");
	continue;
      }
      excludeFsIdx->push_back(*idx);
    }
  }
  if(excludeGeoTags)
  {
    if(!excludeFsIdx)
    {
      excludeFsIdx = new vector<SchedTreeBase::tFastTreeIdx>(excludeGeoTags->size());
      excludeFsIdx->resize(0);
    }
    for(auto it = excludeGeoTags->begin(); it != excludeGeoTags->end(); ++it)
    {
      SchedTreeBase::tFastTreeIdx idx;
      idx=entry->foregroundFastStruct->tag2NodeIdx->getClosestFastTreeNode(it->c_str());
      excludeFsIdx->push_back(idx);
    }
  }
  if(forceGeoTags)
  {
    forceBrIdx = new vector<SchedTreeBase::tFastTreeIdx>(forceGeoTags->size());
    excludeFsIdx->resize(0);
    for(auto it = forceGeoTags->begin(); it != forceGeoTags->end(); ++it)
    {
      SchedTreeBase::tFastTreeIdx idx;
      idx=entry->foregroundFastStruct->tag2NodeIdx->getClosestFastTreeNode(it->c_str());
      forceBrIdx->push_back(idx);
    }
  }

  // find the closest tree node to the accesser
  SchedTreeBase::tFastTreeIdx accesserNode = entry->foregroundFastStruct->tag2NodeIdx->getClosestFastTreeNode(accesserGeotag.c_str());;

  // actually do the job
  unsigned char success = 0;
  switch(type)
  {
    case regularRO:
    success = accessReplicas(entry,nAccessReplicas,&accessedReplicasIdx,accesserNode,existingReplicasIdx,
	entry->foregroundFastStruct->rOAccessTree,excludeFsIdx,forceBrIdx,pSkipSaturatedAccess);
    break;
    case regularRW:
    success = accessReplicas(entry,nAccessReplicas,&accessedReplicasIdx,accesserNode,existingReplicasIdx,
	entry->foregroundFastStruct->rWAccessTree,excludeFsIdx,forceBrIdx,pSkipSaturatedAccess);
    break;
    case draining:
    success = accessReplicas(entry,nAccessReplicas,&accessedReplicasIdx,accesserNode,existingReplicasIdx,
	entry->foregroundFastStruct->drnAccessTree,excludeFsIdx,forceBrIdx,pSkipSaturatedDrnAccess);
    break;
    case balancing:
    success = accessReplicas(entry,nAccessReplicas,&accessedReplicasIdx,accesserNode,existingReplicasIdx,
	entry->foregroundFastStruct->blcAccessTree,excludeFsIdx,forceBrIdx,pSkipSaturatedBlcAccess);
    break;
    default:
    ;
  }
  if(!success) goto cleanup;

  // fill the resulting vector
  // update the fastTree UlScore and DlScore by applying the penalties
  accessedReplicas->resize(0);
  for(auto it = accessedReplicasIdx.begin(); it != accessedReplicasIdx.end(); ++it)
  {
    const SchedTreeBase::tFastTreeIdx *idx=NULL;
    const unsigned int fsid = (*entry->foregroundFastStruct->treeInfo)[*it].fsId;
    if(!entry->foregroundFastStruct->fs2TreeIdx->get(fsid,idx))
    {
      eos_crit("inconsistency : cannot retrieve index of selected fs though it should be in the tree");
      success = false;
      goto cleanup;
    }
    const char netSpeedClass = (*entry->foregroundFastStruct->treeInfo)[*idx].netSpeedClass;
    accessedReplicas->push_back(fsid);
    // apply the penalties
    if(entry->foregroundFastStruct->placementTree->pNodes[*idx].fsData.dlScore>=pPenaltySched.pAccessDlScorePenalty[netSpeedClass])
    applyDlScorePenalty(entry,*idx,pPenaltySched.pAccessDlScorePenalty[netSpeedClass]);
    if(entry->foregroundFastStruct->placementTree->pNodes[*idx].fsData.ulScore>=pPenaltySched.pAccessUlScorePenalty[netSpeedClass])
    applyUlScorePenalty(entry,*idx,pPenaltySched.pAccessUlScorePenalty[netSpeedClass]);
  }

  // unlock, cleanup
  cleanup:
  entry->doubleBufferMutex.UnLockRead();
  AtomicDec(entry->fastStructLockWaitersCount);
  if(existingReplicasIdx) delete existingReplicasIdx;
  if(excludeFsIdx) delete excludeFsIdx;
  if(forceBrIdx) delete forceBrIdx;

  return success;
}

int GeoTreeEngine::accessHeadReplicaMultipleGroup(const size_t &nAccessReplicas,
    unsigned long &fsIndex,
    std::vector<eos::common::FileSystem::fsid_t> *existingReplicas,
    std::vector<std::string> *dataProxys,
    std::vector<std::string> *firewallEntryPoint,
    SchedType type,
    const std::string &accesserGeotag,
    const eos::common::FileSystem::fsid_t &forcedFsId,
    std::vector<eos::common::FileSystem::fsid_t> *unavailableFs,
    bool noIO
)
{
  int returnCode = ENODATA;

  // some basic checks
  assert(nAccessReplicas);
  assert(existingReplicas);

  // check that enough replicas exist already
  if(nAccessReplicas > existingReplicas->size())
  {
    eos_debug("not enough replica : has %d and requires %d :",(int)existingReplicas->size(),(int)nAccessReplicas);
    return EROFS;
  }

  // check if the forced replicas (if any) is among the existing replicas
  if(forcedFsId>0 && (std::find(existingReplicas->begin(), existingReplicas->end(), forcedFsId) == existingReplicas->end()) )
  {
    return ENODATA;
  }

  // find the group holdings the fs of the existing replicas
  // check that the replicas are available
  size_t availFsCount = 0;
  eos::mgm::ROAccessPriorityComparator comp;
  eos::mgm::SchedTreeBase::TreeNodeSlots freeSlot;
  freeSlot.freeSlotsCount=1;
  std::vector<eos::common::FileSystem::fsid_t>::iterator it;
  std::vector<SchedTreeBase::tFastTreeIdx> ERIdx;
  ERIdx.reserve(existingReplicas->size());
  std::vector<SchedTME*> entries;
  entries.reserve(existingReplicas->size());

  // maps tree maps entries (i.e. scheduling groups) to fsids containing a replica being available and the corresponding fastTreeIndex
  map<SchedTME*,vector< pair<FileSystem::fsid_t,SchedTreeBase::tFastTreeIdx> > > entry2FsId;
  SchedTME *entry=NULL;
  {
    // lock the scheduling group -> trees map so that the a map entry cannot be delete while processing it
    RWMutexReadLock lock(this->pTreeMapMutex);
    for(auto exrepIt = existingReplicas->begin(); exrepIt != existingReplicas->end(); exrepIt++)
    {
      auto mentry = pFs2SchedTME.find(*exrepIt);
      // if we cannot find the fs in any group, there is an inconsistency somewhere
      if(mentry == pFs2SchedTME.end())
      {
        eos_warning("cannot find the existing replica in any scheduling group");
        continue;
      }
      entry = mentry->second;

      // lock the double buffering to make sure all the fast trees are not modified
      if(!entry2FsId.count(entry))
      {
        // if the entry is already there, it was locked already
        entry->doubleBufferMutex.LockRead();
        // to prevent the destruction of the entry
        AtomicInc(entry->fastStructLockWaitersCount);
      }

      const SchedTreeBase::tFastTreeIdx *idx;
      if(!entry->foregroundFastStruct->fs2TreeIdx->get(*exrepIt,idx) )
      {
        eos_warning("cannot find fs in the scheduling group in the 2nd pass");
        if(!entry2FsId.count(entry))
        {
          entry->doubleBufferMutex.UnLockRead();
          AtomicDec(entry->fastStructLockWaitersCount);
        }
        continue;
      }
      // take the fastindex of each existing replica
      ERIdx.push_back(*idx);
      entries.push_back(entry);

      // check if the fs is available
      bool isValid = false;
      switch(type)
      {
        case regularRO:
        isValid = entry->foregroundFastStruct->rOAccessTree->pBranchComp.isValidSlot(&entry->foregroundFastStruct->rOAccessTree->pNodes[*idx].fsData,&freeSlot);
        break;
        case regularRW:
        isValid = entry->foregroundFastStruct->rWAccessTree->pBranchComp.isValidSlot(&entry->foregroundFastStruct->rWAccessTree->pNodes[*idx].fsData,&freeSlot);
        break;
        case draining:
        isValid = entry->foregroundFastStruct->drnAccessTree->pBranchComp.isValidSlot(&entry->foregroundFastStruct->drnAccessTree->pNodes[*idx].fsData,&freeSlot);
        break;
        case balancing:
        isValid = entry->foregroundFastStruct->blcAccessTree->pBranchComp.isValidSlot(&entry->foregroundFastStruct->blcAccessTree->pNodes[*idx].fsData,&freeSlot);
        break;
        default:
        break;
      }
      if(isValid)
      {
        entry2FsId[entry].push_back(make_pair(*exrepIt,*idx));
        availFsCount++;
      }
      else
      {
        // create an empty entry in the map if needed
        if(!entry2FsId.count(entry))
        entry2FsId[entry]=vector< pair<FileSystem::fsid_t,SchedTreeBase::tFastTreeIdx> >();
        // update the unavailable fs
        unavailableFs->push_back(*exrepIt);
      }
    }
  }

  // check there is enough available replicas
  if(availFsCount<nAccessReplicas)
  {
    returnCode = ENONET;
    goto cleanup;
  }

  // check if the forced replicas (if any) is available
  if(forcedFsId>0 && (std::find(unavailableFs->begin(), unavailableFs->end(), forcedFsId) != unavailableFs->end()) )
  {
    returnCode = ENONET;
    goto cleanup;
  }

  // we have multiple groups
  // compute their geolocation scores to the the available fsids (+things) having a replica
  {
    SchedTreeBase::tFastTreeIdx accesserNode = 0;
    FileSystem::fsid_t selectedFsId = 0;
    {
      // maps a geolocation scores (int) to all the file system having this geolocation scores
      map< unsigned , std::vector< FileSystem::fsid_t > > geoScore2Fs;
      vector<SchedTreeBase::tFastTreeIdx> accessedReplicasIdx(1);
      for(auto entryIt = entry2FsId.begin(); entryIt != entry2FsId.end(); entryIt ++)
      {
        if(eos::common::Logging::gLogMask & LOG_MASK(LOG_DEBUG))
        {
          char buffer[1024];
          buffer[0]=0;
          char *buf = buffer;
          for(auto it = entryIt->second.begin(); it!= entryIt->second.end(); ++it)
          buf += sprintf(buf,"%lu  ",(unsigned long)(it->second));
          eos_debug("existing replicas indices in geotree -> %s", buffer);

          buffer[0]=0;
          buf = buffer;
          for(auto it = entryIt->second.begin(); it!= entryIt->second.end(); ++it)
          buf += sprintf(buf,"%s  ",(*entryIt->first->foregroundFastStruct->treeInfo)[it->second].fullGeotag.c_str());
          eos_debug("existing replicas geotags in geotree -> %s", buffer);
        }

        // if there is no replica here (might happen if it's spotted as unavailable after the first pass)
        if(entryIt->second.empty())
        continue;

        entry = entryIt->first;

        // find the closest tree node to the accesser
        accesserNode = entry->foregroundFastStruct->tag2NodeIdx->getClosestFastTreeNode(accesserGeotag.c_str());;

        // fill a vector with the indices of the replicas
        vector<SchedTreeBase::tFastTreeIdx> existingReplicasIdx(entryIt->second.size());
        for(size_t i = 0; i < entryIt->second.size(); i++)
        existingReplicasIdx[i] = entryIt->second[i].second;

        // pickup an access slot is this scheduling group
        accessedReplicasIdx.clear();
        unsigned char retCode = 0;
        switch(type)
        {
          case regularRO:
          retCode = accessReplicas(entryIt->first,1,&accessedReplicasIdx,accesserNode,&existingReplicasIdx,
              entry->foregroundFastStruct->rOAccessTree,NULL,NULL,pSkipSaturatedAccess);
          break;
          case regularRW:
          retCode = accessReplicas(entryIt->first,1,&accessedReplicasIdx,accesserNode,&existingReplicasIdx,
              entry->foregroundFastStruct->rWAccessTree,NULL,NULL,pSkipSaturatedAccess);
          break;
          case draining:
          retCode = accessReplicas(entryIt->first,1,&accessedReplicasIdx,accesserNode,&existingReplicasIdx,
              entry->foregroundFastStruct->drnAccessTree,NULL,NULL,pSkipSaturatedDrnAccess);
          break;
          case balancing:
          retCode = accessReplicas(entryIt->first,1,&accessedReplicasIdx,accesserNode,&existingReplicasIdx,
              entry->foregroundFastStruct->blcAccessTree,NULL,NULL,pSkipSaturatedBlcAccess);
          break;
          default:
          break;
        }
        if(!retCode) goto cleanup;

        const string &fsGeotag = (*entryIt->first->foregroundFastStruct->treeInfo)[*accessedReplicasIdx.begin()].fullGeotag;
        unsigned geoScore = 0;
        size_t kmax = min(accesserGeotag.length(),fsGeotag.length());
        for(size_t k=0; k<kmax; k++)
        {
          if(accesserGeotag[k]!=fsGeotag[k])
          break;
          if(accesserGeotag[k]==':' && k+1 < kmax && accesserGeotag[k+1]==':')
          geoScore++;
        }
        // if the box is unsaturated, give an advantage to this FS
        if(retCode == 2)
        {
          geoScore+=100;
          eos_debug("found unsaturated fs");
        }

        geoScore2Fs[geoScore].push_back(
            (*entryIt->first->foregroundFastStruct->treeInfo)[*accessedReplicasIdx.begin()].fsId);
      }

      // randomly choose a fs among the highest scored ones
      selectedFsId = geoScore2Fs.rbegin()->second[rand()%geoScore2Fs.rbegin()->second.size()];

      // return the corresponding index
      for (it = existingReplicas->begin(); it != existingReplicas->end(); it++)
      {
        if(*it == selectedFsId)
        {
          fsIndex = (eos::common::FileSystem::fsid_t) (it-existingReplicas->begin());
          break;
        }
      }

      // check we found it
      if(it == existingReplicas->end())
      {
        eos_err("inconsistency : unable to find the selected fs but it should be there");
        returnCode = EIO;
        goto cleanup;
      }
    }

    if(eos::common::Logging::gLogMask & LOG_MASK(LOG_DEBUG))
    {
      char buffer[1024];
      buffer[0]=0;
      char *buf = buffer;
      for(auto it = existingReplicas->begin(); it!= existingReplicas->end(); ++it)
      buf += sprintf(buf,"%lu  ",(unsigned long)(*it));

      eos_debug("existing replicas fs id's -> %s", buffer);
      eos_debug("accesser closest node to %s index -> %d  /  %s",accesserGeotag.c_str(), (int)accesserNode,(*entry->foregroundFastStruct->treeInfo)[accesserNode].fullGeotag.c_str());
      eos_debug("selected FsId -> %d / idx %d", (int)selectedFsId,(int)fsIndex);
    }
  }

  // apply penalties if needed
  if(!noIO)
  {
    std::set<eos::common::FileSystem::fsid_t> setunav(unavailableFs->begin(),unavailableFs->end());
    //for(auto erit=existingReplicas->begin(); erit!=existingReplicas->end(); erit++)
    for(size_t i=0; i<existingReplicas->size(); i++)
    {
      size_t j = (fsIndex+i)%existingReplicas->size();

      auto &fs = (*existingReplicas)[j];
      // if this one is unavailable, skip it
      if(setunav.count(fs))
      continue;

      //////////
      // apply the penalties
      //////////
      if(!pFs2TreeMapEntry.count(fs))
        continue;
      entry = pFs2TreeMapEntry[fs];
      const SchedTreeBase::tFastTreeIdx *idx;
      if(entry->foregroundFastStruct->fs2TreeIdx->get(fs,idx))
      {
        const char netSpeedClass = (*entry->foregroundFastStruct->treeInfo)[*idx].netSpeedClass;
        // every available box will push data
        if(entry->foregroundFastStruct->placementTree->pNodes[*idx].fsData.ulScore>=pPenaltySched.pAccessUlScorePenalty[netSpeedClass])
        applyUlScorePenalty(entry,*idx,pPenaltySched.pAccessUlScorePenalty[netSpeedClass]);
        // every available box will have to pull data if it's a RW access (or if it's a gateway)
        if( (type==regularRW) || (j==fsIndex && nAccessReplicas>1) )
        {
          if(entry->foregroundFastStruct->placementTree->pNodes[*idx].fsData.dlScore>=pPenaltySched.pAccessDlScorePenalty[netSpeedClass])
          applyDlScorePenalty(entry,*idx,pPenaltySched.pAccessDlScorePenalty[netSpeedClass]);
        }
      }
      else
      eos_err("could not find fs on the fast tree to apply penalties");
      // the gateway will also have to pull data from the
      if(j==fsIndex && nAccessReplicas==1)// mainly replica layout RO case
      break;
    }
  }

<<<<<<< HEAD
  if(firewallEntryPoint)
  {
    if(!findProxy(ERIdx, entries, firewallEntryPoint,"firewallentrypoint",pProxyCloseToFs?"":accesserGeotag))
    {
      returnCode = ENONET;
      goto cleanup;
    }
  }

  if(dataProxys)
  {
    if(firewallEntryPoint)
      *dataProxys=*firewallEntryPoint;
    if(!findProxy(ERIdx, entries, dataProxys,"",pProxyCloseToFs?"":accesserGeotag))
    {
      returnCode = ENONET;
      goto cleanup;
    }
  }
=======
>>>>>>> 34e83bde

  // if we arrive here, it all ran fine
  returnCode = 0;

  // cleanup and exit
  cleanup:
  for(auto cit = entry2FsId.begin(); cit != entry2FsId.end(); cit++ )
  {
    cit->first->doubleBufferMutex.UnLockRead();
    AtomicDec(cit->first->fastStructLockWaitersCount);
  }
  return returnCode;
}

bool GeoTreeEngine::StartUpdater()
{
  if (XrdSysThread::Run(&pUpdaterTid, GeoTreeEngine::startFsChangeListener, static_cast<void *>(this),
	  XRDSYSTHREAD_HOLD, "GeoTreeEngine Updater"))
  {
    return false;
  }
  return true;
}

bool GeoTreeEngine::StopUpdater()
{
  XrdSysThread::Cancel(pUpdaterTid);
  XrdSysThread::Join(pUpdaterTid, 0);
  gUpdaterStarted = false;
  return true;
}

void* GeoTreeEngine::startFsChangeListener(void *pp)
{
  ((GeoTreeEngine*)pp)->listenFsChange();
  return 0;
}

void GeoTreeEngine::listenFsChange()
{
  gUpdaterStarted = true;

  gOFS->ObjectNotifier.BindCurrentThread("geotreeengine");

  if(!gOFS->ObjectNotifier.StartNotifyCurrentThread())
  eos_crit("error starting shared objects change notifications");
  else
  eos_info("GeoTreeEngine updater is starting...");

  struct timeval curtime,prevtime;
  gettimeofday(&prevtime,NULL);
  curtime = prevtime;

  do
  {
    gUpdaterPauseSem.Wait();

    gOFS->ObjectNotifier.tlSubscriber->SubjectsSem.Wait(1);
    //gOFS->ObjectNotifier.tlSubscriber->SubjectsSem.Wait();

    XrdSysThread::SetCancelOff();

    // to be sure that we won't try to access a removed fs
    pAddRmFsMutex.LockWrite();

    // we always take a lock to take something from the queue and then release it
    gOFS->ObjectNotifier.tlSubscriber->SubjectsMutex.Lock();

    // listens on modifications on filesystem objects
    while (gOFS->ObjectNotifier.tlSubscriber->NotificationSubjects.size())
    {
      XrdMqSharedObjectManager::Notification event;
      event = gOFS->ObjectNotifier.tlSubscriber->NotificationSubjects.front();
      gOFS->ObjectNotifier.tlSubscriber->NotificationSubjects.pop_front();

      string newsubject = event.mSubject.c_str();

      if (event.mType == XrdMqSharedObjectManager::kMqSubjectCreation)
      {
	// ---------------------------------------------------------------------
	// handle subject creation
	// ---------------------------------------------------------------------
	eos_warning("received creation on subject %s : don't know what to do with this!", newsubject.c_str());

	continue;
      }

      if (event.mType == XrdMqSharedObjectManager::kMqSubjectDeletion)
      {
	// ---------------------------------------------------------------------
	// handle subject deletion
	// ---------------------------------------------------------------------
	eos_debug("received deletion on subject %s : the fs was removed from the GeoTreeEngine, skipping this update", newsubject.c_str());

	continue;
      }

      if (event.mType == XrdMqSharedObjectManager::kMqSubjectModification)
      {
	// ---------------------------------------------------------------------
	// handle subject modification
	// ---------------------------------------------------------------------

	eos_debug("received modification on subject %s", newsubject.c_str());

        string key = newsubject;
        string queue = newsubject;
        size_t dpos = 0;
        if ((dpos = queue.find(";")) != string::npos)
        {
          key.erase(0, dpos + 1);
          queue.erase(dpos);
        }

        auto notifTypeIt = gQueue2NotifType.find(queue);
        if(notifTypeIt==gQueue2NotifType.end())
        {
          eos_err("could not determine the type of notification associated to queue ",queue.c_str());
        }
        else
        {
          // a machine might have several roles at the same time (DataProxy and Gateway), so an update might end in multiple update maps
          if(notifTypeIt->second & sntFilesystem)
          {
            if(gNotificationsBufferFs.count(queue))
            (gNotificationsBufferFs)[queue] |= gNotifKey2Enum.at(key);
            else
            (gNotificationsBufferFs)[queue] = gNotifKey2Enum.at(key);
          }
          if(notifTypeIt->second & sntDataproxy)
          {
            if(gNotificationsBufferDp.count(queue))
            (gNotificationsBufferDp)[queue] |= gNotifKey2EnumGw.at(key);
            else
            (gNotificationsBufferDp)[queue] = gNotifKey2EnumGw.at(key);
          }
        }

        continue;
      }

      if (event.mType == XrdMqSharedObjectManager::kMqSubjectKeyDeletion)
      {
	// ---------------------------------------------------------------------
	// handle subject key deletion
	// ---------------------------------------------------------------------
	eos_warning("received subject deletion on subject %s : don't know what to do with this!", newsubject.c_str());

	continue;
      }
      eos_warning("msg=\"don't know what to do with subject\" subject=%s", newsubject.c_str());
      continue;
    }
    gOFS->ObjectNotifier.tlSubscriber->SubjectsMutex.UnLock();
    pAddRmFsMutex.UnLockWrite();
    // do the processing
    prevtime = curtime;
    gettimeofday(&curtime,NULL);

    eos_debug("Updating Fast Structures at %ds. %dns. Previous update was at prev: %ds. %dns. Time elapsed since the last update is: %dms.",(int)curtime.tv_sec,(int)curtime.tv_usec,(int)prevtime.tv_sec,(int)prevtime.tv_usec,(int)curtime.tv_sec*1000+((int)curtime.tv_usec)/1000-(int)prevtime.tv_sec*1000-((int)prevtime.tv_usec)/1000);
    {
      checkPendingDeletions(); // do it before tree info to leave some time to the other threads
      {
	eos::common::RWMutexWriteLock lock(pAddRmFsMutex);
	updateTreeInfo(gNotificationsBufferFs,gNotificationsBufferDp);
      }
      gNotificationsBufferFs.clear();
      gNotificationsBufferDp.clear();
    }
    XrdSysThread::SetCancelOff();
    size_t elapsedMs = (curtime.tv_sec-prevtime.tv_sec)*1000 +(curtime.tv_usec-prevtime.tv_usec)/1000;
    pFrameCount++;
    gUpdaterPauseSem.Post();
    if((int)elapsedMs<pTimeFrameDurationMs)
      XrdSysTimer::Wait(pTimeFrameDurationMs-(int)elapsedMs);
  }
  while (1);
}

bool GeoTreeEngine::updateTreeInfo(SchedTME* entry, eos::common::FileSystem::fs_snapshot_t *fs, int keys, SchedTreeBase::tFastTreeIdx ftIdx , SlowTreeNode *stn)
{
  eos::common::RWMutexReadLock lock(configMutex); // we git a consistent set of configuration parameters per refresh of the state
  // nothing to update
  if((!ftIdx && !stn) || !keys)
  return true;

#define setOneStateVarInAllFastTrees(variable,value) \
		{ \
	entry->backgroundFastStruct->rOAccessTree->pNodes[ftIdx].fsData.variable = value; \
	entry->backgroundFastStruct->rWAccessTree->pNodes[ftIdx].fsData.variable = value; \
	entry->backgroundFastStruct->placementTree->pNodes[ftIdx].fsData.variable = value; \
	entry->backgroundFastStruct->drnAccessTree->pNodes[ftIdx].fsData.variable = value; \
	entry->backgroundFastStruct->drnPlacementTree->pNodes[ftIdx].fsData.variable = value; \
	entry->backgroundFastStruct->blcAccessTree->pNodes[ftIdx].fsData.variable = value; \
	entry->backgroundFastStruct->blcPlacementTree->pNodes[ftIdx].fsData.variable = value; \
		}

#define setOneStateVarStatusInAllFastTrees(flag) \
		{ \
	entry->backgroundFastStruct->rOAccessTree->pNodes[ftIdx].fsData.mStatus |= flag; \
	entry->backgroundFastStruct->rWAccessTree->pNodes[ftIdx].fsData.mStatus |= flag; \
	entry->backgroundFastStruct->placementTree->pNodes[ftIdx].fsData.mStatus |= flag; \
	entry->backgroundFastStruct->drnAccessTree->pNodes[ftIdx].fsData.mStatus |= flag; \
	entry->backgroundFastStruct->drnPlacementTree->pNodes[ftIdx].fsData.mStatus |= flag; \
	entry->backgroundFastStruct->blcAccessTree->pNodes[ftIdx].fsData.mStatus |= flag; \
	entry->backgroundFastStruct->blcPlacementTree->pNodes[ftIdx].fsData.mStatus |= flag; \
		}

#define unsetOneStateVarStatusInAllFastTrees(flag) \
		{ \
	entry->backgroundFastStruct->rOAccessTree->pNodes[ftIdx].fsData.mStatus &= ~flag; \
	entry->backgroundFastStruct->rWAccessTree->pNodes[ftIdx].fsData.mStatus &= ~flag; \
	entry->backgroundFastStruct->placementTree->pNodes[ftIdx].fsData.mStatus &= ~flag; \
	entry->backgroundFastStruct->drnAccessTree->pNodes[ftIdx].fsData.mStatus &= ~flag; \
	entry->backgroundFastStruct->drnPlacementTree->pNodes[ftIdx].fsData.mStatus &= ~flag; \
	entry->backgroundFastStruct->blcAccessTree->pNodes[ftIdx].fsData.mStatus &= ~flag; \
	entry->backgroundFastStruct->blcPlacementTree->pNodes[ftIdx].fsData.mStatus &= ~flag; \
		}

  if(keys&sfgGeotag)
  {
    // update the treenodeinfo
    string newGeoTag = fs->mGeoTag;
    if(newGeoTag.empty())
      newGeoTag="nogeotag";
    FileSystem::fsid_t fsid = fs->mId;
    if(!fsid)
    {
      eos_err("could not get the FsId");
      return false;
    }
    entry->slowTreeMutex.LockWrite();
    if(!entry->fs2SlowTreeNode.count(fsid))
    {
      eos_err("could not get the slowtree node");
      entry->slowTreeMutex.UnLockWrite();
      return false;
    }
    SlowTreeNode *oldNode = entry->fs2SlowTreeNode[fsid];

    //const string &oldGeoTag = oldNode->pNodeInfo.fullGeotag;
    string oldGeoTag = oldNode->pNodeInfo.fullGeotag;
    oldGeoTag = (oldGeoTag.rfind("::")!=std::string::npos)?oldGeoTag.substr(0,oldGeoTag.rfind("::")):std::string("");

    eos_debug("geotag change detected : old geotag is %s   new geotag is %s",oldGeoTag.c_str(),newGeoTag.c_str());
    //CHECK IF CHANGE ACTUALLY HAPPENED BEFORE ACTUALLY CHANGING SOMETHING
    if( oldGeoTag !=newGeoTag)
    { // do the change only if there is one
      SlowTreeNode *newNode = NULL;
      newNode = entry->slowTree->moveToNewGeoTag(oldNode,newGeoTag);
      if(!newNode)
      {
        stringstream ss;
        ss << (*entry->slowTree);
	    eos_err("error changing geotag in slowtree : move is %s => %s and slowtree is \n%s\n",
	        oldGeoTag.c_str(),
	        newGeoTag.c_str(),
	        ss.str().c_str()
	    );

	entry->slowTreeMutex.UnLockWrite();
	return false;
      }
      entry->slowTreeModified = true;
      entry->fs2SlowTreeNode[fsid] = newNode;
      // !!! change the argument too
      stn = newNode;
    }
    entry->slowTreeMutex.UnLockWrite();
  }
  if(keys&sfgId)
  {
    // should not happen
    //eos_crit("the FsId should not change once it's created:  new value is %lu",(unsigned long)fs->mId);
    // .... unless it is the first change to give to the id it's initial value. It happens after it's been created so it's seen as a change.
  }
  if(keys&(sfgBoot|sfgActive|sfgErrc))
  {
    FileSystem::fsstatus_t statboot = fs->mStatus;
    unsigned int errc = fs->mErrCode;

    FileSystem::fsactive_t statactive = fs->mActiveStatus;

    if( (statboot==FileSystem::kBooted) &&
	(errc == 0) &&		// this we probably don't need
	(statactive==FileSystem::kOnline)// this checks the heartbeat and the group & node are enabled
    )
    { // the fs is available
      eos_debug("fs %lu is getting available  ftidx=%d  stn=%p",(unsigned long) fs->mId,(int)ftIdx,stn);
      if(ftIdx) setOneStateVarStatusInAllFastTrees(SchedTreeBase::Available);
      if(stn) stn->pNodeState.mStatus |= SchedTreeBase::Available;
    }
    else
    { // the fs is unavailable
      eos_debug("fs %lu is getting unavailable ftidx=%d  stn=%p",(unsigned long) fs->mId,(int)ftIdx,stn);
      if(ftIdx) unsetOneStateVarStatusInAllFastTrees(SchedTreeBase::Available);
      if(stn) stn->pNodeState.mStatus &= ~SchedTreeBase::Available;
    }
  }
  if(keys&sfgPxyGrp)
  {
    if(stn)
    {
      stn->pNodeInfo.proxygroup = fs->mProxyGroup;
    }
    if(ftIdx)
      (*entry->backgroundFastStruct->treeInfo)[ftIdx].proxygroup = fs->mProxyGroup;
  }
  if(keys&sfgConfigstatus)
  {
    FileSystem::fsstatus_t configstatus = fs->mConfigStatus;
    if(configstatus==FileSystem::kRW)
    {
      if(ftIdx) setOneStateVarStatusInAllFastTrees(SchedTreeBase::Readable|SchedTreeBase::Writable);
      if(stn) stn->pNodeState.mStatus |= (SchedTreeBase::Readable|SchedTreeBase::Writable);
    }
    else if(configstatus==FileSystem::kRO)
    {
      if(ftIdx)
      {
	setOneStateVarStatusInAllFastTrees(SchedTreeBase::Readable);
	unsetOneStateVarStatusInAllFastTrees(SchedTreeBase::Writable);
      }
      if(stn)
      {
	stn->pNodeState.mStatus |= SchedTreeBase::Readable;
	stn->pNodeState.mStatus &= ~SchedTreeBase::Writable;
      }
    }
    else if(configstatus==FileSystem::kWO)
    {
      if(ftIdx)
      {
	unsetOneStateVarStatusInAllFastTrees(SchedTreeBase::Readable);
	setOneStateVarStatusInAllFastTrees(SchedTreeBase::Writable);
      }
      if(stn)
      {
	stn->pNodeState.mStatus &= ~SchedTreeBase::Readable;
	stn->pNodeState.mStatus |= SchedTreeBase::Writable;
      }
    }
    else
    {
      if(ftIdx)
      {
	unsetOneStateVarStatusInAllFastTrees(SchedTreeBase::Readable);
	unsetOneStateVarStatusInAllFastTrees(SchedTreeBase::Writable);
      }
      if(stn)
      {
	stn->pNodeState.mStatus &= ~SchedTreeBase::Readable;
	stn->pNodeState.mStatus &= ~SchedTreeBase::Writable;
      }
    }
  }
  if(keys&sfgDrain)
  {
    FileSystem::fsstatus_t drainStatus = fs->mDrainStatus;
    if(fs->mConfigStatus==FileSystem::kDrain && drainStatus==FileSystem::kDraining)
    {
      // mark as draining
      if(ftIdx) setOneStateVarStatusInAllFastTrees(SchedTreeBase::Draining);
      if(stn) stn->pNodeState.mStatus |= SchedTreeBase::Draining;
    }
    else
    {
      // this covers the following cases
      // case FileSystem::kNoDrain:
      // case FileSystem::kDrainPrepare:
      // case FileSystem::kDrainWait:
      // case FileSystem::kDrainStalling:
      // case FileSystem::kDrained:
      // case FileSystem::kDrainExpired:
      // case FileSystem::kDrainLostFiles:
      if(ftIdx) unsetOneStateVarStatusInAllFastTrees(SchedTreeBase::Draining);
      if(stn) stn->pNodeState.mStatus &= ~SchedTreeBase::Draining;
    }
  }
  if(keys&sfgDrainer)
  {
    if(fs->mDrainerOn)
    {
      if(ftIdx) setOneStateVarStatusInAllFastTrees(SchedTreeBase::Drainer);
      if(stn) stn->pNodeState.mStatus |= SchedTreeBase::Drainer;
    }
    else
    {
      if(ftIdx) unsetOneStateVarStatusInAllFastTrees(SchedTreeBase::Drainer);
      if(stn) stn->pNodeState.mStatus &= ~SchedTreeBase::Drainer;
    }
  }

  if(keys&(sfgBalthres|sfgFsfilled|sfgNomfilled))
  {
    auto nominal = fs->mNominalFilled;
    auto filled = fs->mDiskFilled;
    auto threshold = fs->mBalThresh;
    bool balancing = false, balancer = false;
    if ( nominal && ( (filled - threshold) >= nominal) )
          balancing = true;
    if ( nominal && ( (filled + threshold) <= nominal) )
          balancer = true;

    if(balancing)
    {
      if(ftIdx) setOneStateVarStatusInAllFastTrees(SchedTreeBase::Balancing);
      if(stn) stn->pNodeState.mStatus |= SchedTreeBase::Balancing;
    }
    else
    {
      if(ftIdx) unsetOneStateVarStatusInAllFastTrees(SchedTreeBase::Balancing);
      if(stn) stn->pNodeState.mStatus &= ~SchedTreeBase::Balancing;
    }

    if(balancer)
    {
      if(ftIdx) setOneStateVarStatusInAllFastTrees(SchedTreeBase::Balancer);
      if(stn) stn->pNodeState.mStatus |= SchedTreeBase::Balancer;
    }
    else
    {
      if(ftIdx) unsetOneStateVarStatusInAllFastTrees(SchedTreeBase::Balancer);
      if(stn) stn->pNodeState.mStatus &= ~SchedTreeBase::Balancer;
    }

  }
  if(keys&sfgBlkavailb)
  {
    float ts = float(fs->mDiskBfree * (double)fs->mDiskBsize );

    if(ftIdx) setOneStateVarInAllFastTrees(totalSpace,ts);
    if(stn) stn->pNodeState.totalSpace = ts;
  }
  size_t netSpeedClass = 0; // <1Gb/s -> 0 ; 1Gb/s -> 1; 10Gb/s->2 ; 100Gb/s->...etc

  if( (keys&sfgPubTmStmp) && fs->mPublishTimestamp)
  {
    pLatencySched.pGlobalLatencyStats.lastupdate = fs->mPublishTimestamp;
    pLatencySched.pGlobalLatencyStats.update();
    // update the latency of this fs
    tLatencyStats *lstat = NULL;
    if(ftIdx)
    {
      if( ( (int)((*entry->backgroundFastStruct->treeInfo)[ftIdx].fsId) ) < ((int)pLatencySched.pFsId2LatencyStats.size()) )
      {
        lstat = &pLatencySched.pFsId2LatencyStats[(*entry->backgroundFastStruct->treeInfo)[ftIdx].fsId];
      }
      else
      eos_crit("trying to update latency for fs %d but latency stats vector size is %d : something is wrong",(int)(*entry->backgroundFastStruct->treeInfo)[ftIdx].fsId,(int)pLatencySched.pFsId2LatencyStats.size());
    }
    else if(stn)
    {
      if( (int)( stn->pNodeInfo.fsId ) < ((int)pLatencySched.pFsId2LatencyStats.size()) )
      {
        lstat = &pLatencySched.pFsId2LatencyStats[stn->pNodeInfo.fsId];
      }
      else
      eos_err("trying to update latency for fs %d but latency stats vector size is %d : something is wrong",(int)( stn->pNodeInfo.fsId ),(int)pLatencySched.pFsId2LatencyStats.size());
    }
    if(lstat)
    {
      lstat->lastupdate = fs->mPublishTimestamp;
      lstat->update();
    }
  }

  if(keys&(sfgDiskload|sfgInratemib))
  {
    // update the upload score
    double ulScore = (1-fs->mDiskUtilization);
    double netoutweight = (1.0 - ((fs->mNetEthRateMiB) ? (fs->mNetOutRateMiB / fs->mNetEthRateMiB) : 0.0));
    ulScore *= ((netoutweight > 0) ? sqrt(netoutweight) : 0);

    if(ftIdx) setOneStateVarInAllFastTrees(ulScore,(char)(ulScore*100));
    if(stn) stn->pNodeState.ulScore = ulScore*100;
  }
  if(keys&(sfgOutratemib|sfgDiskload|sfgReadratemb))
  {
    double dlScore = (1-fs->mDiskUtilization);
    double netinweight = (1.0 - ((fs->mNetEthRateMiB) ? (fs->mNetInRateMiB / fs->mNetEthRateMiB) : 0.0));
    dlScore *= ((netinweight > 0) ? sqrt(netinweight) : 0);

    if(ftIdx) setOneStateVarInAllFastTrees(dlScore,(char)(dlScore*100));
    if(stn) stn->pNodeState.dlScore = dlScore*100;
  }
  if(keys&(sfgDiskload|sfgInratemib|sfgOutratemib|sfgEthmib))
  {
    netSpeedClass = round(log10(fs->mNetEthRateMiB*8 * 1024 * 1024 + 1));
    netSpeedClass = netSpeedClass>8 ? netSpeedClass-8 : 0; // netSpeedClass 1 means 1Gbps
    // check if netspeed calss need an update
    if(entry->backgroundFastStruct->treeInfo->size()>=netSpeedClass+1 &&
        (*entry->backgroundFastStruct->treeInfo)[ftIdx].netSpeedClass!=(unsigned char)netSpeedClass)
    {
      if(ftIdx) (*entry->backgroundFastStruct->treeInfo)[ftIdx].netSpeedClass = netSpeedClass;
      if(stn) stn->pNodeInfo.netSpeedClass = netSpeedClass;
    }

    nodeAgreg& na = pPenaltySched.pUpdatingNodes[fs->mHostPort];// this one will create the entry if it doesnt exists already
    na.fsCount++;
    if(!na.saturated)
    {
      if(na.fsCount ==1 )
      {
        na.netSpeedClass = netSpeedClass;
        pPenaltySched.pMaxNetSpeedClass = std::max( pPenaltySched.pMaxNetSpeedClass , netSpeedClass);
        na.netOutWeight += (1.0 - ((fs->mNetEthRateMiB) ? (fs->mNetOutRateMiB / fs->mNetEthRateMiB) : 0.0));
        na.netInWeight += (1.0 - ((fs->mNetEthRateMiB) ? (fs->mNetInRateMiB / fs->mNetEthRateMiB) : 0.0));
        if(na.netOutWeight<0.1 || na.netInWeight<0.1)
        na.saturated = true; // network of the box is saturated
      }
      na.rOpen += fs->mDiskRopen;
      na.wOpen += fs->mDiskWopen;
      na.diskUtilSum += fs->mDiskUtilization;
      if(fs->mDiskUtilization > 0.9 )
      na.saturated = true; // one of the disks of the box is saturated
    }

    // apply penalties that are still valid on fast trees
    if(ftIdx) recallScorePenalty(entry, ftIdx);
    // in case the fs in not in the fast trees , it has not been
    // used recently to schedule , so there is no penalty to recall!
    // so there is nothing like if(stn) recallScorePenalty(entry, stn);
  }
  if(keys&sfgFsfilled)
  {
    if(ftIdx) setOneStateVarInAllFastTrees(fillRatio,(char)fs->mDiskFilled);
    if(stn) stn->pNodeState.fillRatio = (char)fs->mDiskFilled;
  }

  // SHOULD WE TAKE THE NOMINAL FILLING AS SET BY THE BALANCING?
  //	if(keys&(sfgNomfilled))
  //	{
  //		fs->
  //	}

  return true;
#undef setOneStateVarInAllFastTrees
#undef setOneStateVarStatusInAllFastTrees
#undef unsetOneStateVarStatusInAllFastTrees
}

bool GeoTreeEngine::updateTreeInfo(GwTMEBase* entry, eos::common::FileSystem::host_snapshot_t *hs, int keys, SchedTreeBase::tFastTreeIdx ftIdx , SlowTreeNode *stn)
{
  eos::common::RWMutexReadLock lock(configMutex); // we git a consistent set of configuration parameters per refresh of the state
  // nothing to update
  if((!ftIdx && !stn) || !keys)
  return true;

#define setOneStateVarInAllFastTrees(variable,value) \
                { \
        entry->backgroundFastStruct->gWAccessTree->pNodes[ftIdx].fsData.variable = value; \
                }

#define setOneStateVarStatusInAllFastTrees(flag) \
                { \
        entry->backgroundFastStruct->gWAccessTree->pNodes[ftIdx].fsData.mStatus |= flag; \
                }

#define unsetOneStateVarStatusInAllFastTrees(flag) \
                { \
        entry->backgroundFastStruct->gWAccessTree->pNodes[ftIdx].fsData.mStatus &= ~flag; \
                }

  if(keys&sfgGeotag)
  {
    // update the treenodeinfo
    string newGeoTag = hs->mGeoTag;
    if(newGeoTag.empty())
      newGeoTag="nogeotag";
    auto host = hs->mHost;
    if(host.empty())
    {
      eos_err("could not get the Host");
      return false;
    }
    entry->slowTreeMutex.LockWrite();
    if(!entry->host2SlowTreeNode.count(host))
    {
      eos_err("could not get the slowtree node");
      entry->slowTreeMutex.UnLockWrite();
      return false;
    }
    SlowTreeNode *oldNode = entry->host2SlowTreeNode[host];

    //const string &oldGeoTag = oldNode->pNodeInfo.fullGeotag;
    string oldGeoTag = oldNode->pNodeInfo.fullGeotag;
    oldGeoTag = (oldGeoTag.rfind("::")!=std::string::npos)?oldGeoTag.substr(0,oldGeoTag.rfind("::")):std::string("");

    eos_debug("geotag change detected : old geotag is %s   new geotag is %s",oldGeoTag.c_str(),newGeoTag.c_str());
    //CHECK IF CHANGE ACTUALLY HAPPENED BEFORE ACTUALLY CHANGING SOMETHING
    if( oldGeoTag !=newGeoTag)
    { // do the change only if there is one
      SlowTreeNode *newNode = NULL;
      newNode = entry->slowTree->moveToNewGeoTag(oldNode,newGeoTag);
      if(!newNode)
      {
        stringstream ss;
        ss << (*entry->slowTree);
        eos_err("error changing geotag in slowtree : move is %s => %s and slowtree is \n%s\n",
            oldGeoTag.c_str(),
            newGeoTag.c_str(),
            ss.str().c_str()
        );

        entry->slowTreeMutex.UnLockWrite();
        return false;
      }
      entry->slowTreeModified = true;
      entry->host2SlowTreeNode[host] = newNode;
      // !!! change the argument too
      stn = newNode;
    }
    entry->slowTreeMutex.UnLockWrite();
  }

  size_t netSpeedClass = 0; // <1Gb/s -> 0 ; 1Gb/s -> 1; 10Gb/s->2 ; 100Gb/s->...etc

  if( (keys&sfgPubTmStmp) && hs->mPublishTimestamp)
  {
    pLatencySched.pGlobalLatencyStats.lastupdate = hs->mPublishTimestamp;
    pLatencySched.pGlobalLatencyStats.update();
    // update the latency of this fs
    std::string host;
    if(ftIdx)
      host = (*entry->backgroundFastStruct->treeInfo)[ftIdx].host;
    else if(stn)
      host = stn->pNodeInfo.host;
    if(!host.empty())
    {
      tLatencyStats *lstat = NULL;
      lstat = &pLatencySched.pHost2LatencyStats[host];
      lstat->lastupdate = hs->mPublishTimestamp;
      lstat->update();
    }
  }

  if(keys&(sfgOutratemib|sfgReadratemb))
  {
    double dlScore = (1.0 - ((hs->mNetEthRateMiB) ? (hs->mNetInRateMiB / hs->mNetEthRateMiB) : 0.0));
    dlScore = ((dlScore > 0) ? sqrt(dlScore) : 0);

    if(ftIdx) setOneStateVarInAllFastTrees(dlScore,(char)(dlScore*100));
    if(stn) stn->pNodeState.dlScore = dlScore*100;
  }
  if(keys&(sfgInratemib|sfgOutratemib|sfgEthmib))
  {
    netSpeedClass = round(log10(hs->mNetEthRateMiB*8 * 1024 * 1024 + 1));
    netSpeedClass = netSpeedClass>8 ? netSpeedClass-8 : 0; // netSpeedClass 1 means 1Gbps
    // check if netspeed calss need an update
    if(entry->backgroundFastStruct->treeInfo->size()>=netSpeedClass+1 &&
        (*entry->backgroundFastStruct->treeInfo)[ftIdx].netSpeedClass!=(unsigned char)netSpeedClass)
    {
      if(ftIdx) (*entry->backgroundFastStruct->treeInfo)[ftIdx].netSpeedClass = netSpeedClass;
      if(stn) stn->pNodeInfo.netSpeedClass = netSpeedClass;
    }

    nodeAgreg& na = pPenaltySched.pUpdatingNodes[hs->mHost];    // this one will create the entry if it doesnt exists already
    na.fsCount++;
    if(!na.saturated)
    {
      if(na.fsCount ==1 )
      {
        na.netSpeedClass = netSpeedClass;
        pPenaltySched.pMaxNetSpeedClass = std::max( pPenaltySched.pMaxNetSpeedClass , netSpeedClass);
        na.netOutWeight += (1.0 - ((hs->mNetEthRateMiB) ? (hs->mNetOutRateMiB / hs->mNetEthRateMiB) : 0.0));
        na.netInWeight += (1.0 - ((hs->mNetEthRateMiB) ? (hs->mNetInRateMiB / hs->mNetEthRateMiB) : 0.0));
        if(na.netOutWeight<0.1 || na.netInWeight<0.1)
        na.saturated = true; // network of the box is saturated
      }
      na.gOpen += hs->mGopen;
    }

    // contrary to the fs case, we don't deal with penalties here
  }

  return true;

#undef setOneStateVarInAllFastTrees
#undef setOneStateVarStatusInAllFastTrees
#undef unsetOneStateVarStatusInAllFastTrees
}

bool GeoTreeEngine::updateTreeInfo(const map<string,int> &updatesFs, const map<string,int> &updatesDp)
{
  // copy the foreground FastStructures to the BackGround FastStructures
  // so that the penalties applied after the placement/access are kept by defaut
  // (and overwritten if a new state is received from the fs)
  // => SCHEDULING
  pTreeMapMutex.LockRead();
  for(auto it = pGroup2SchedTME.begin(); it != pGroup2SchedTME.end(); it++ )
  {
    SchedTME *entry = it->second;
    RWMutexReadLock lock(entry->slowTreeMutex);
    if(!entry->foregroundFastStruct->DeepCopyTo(entry->backgroundFastStruct))
    {
      eos_crit("error deep copying in double buffering");
      pTreeMapMutex.UnLockRead();
      return false;
    }

    // copy the penalties of the last frame from each group and reset the penalties counter in the fast trees
    auto& pVec=pPenaltySched.pCircFrCnt2FsPenalties[pFrameCount%pCircSize];
    for(auto it2=entry->foregroundFastStruct->fs2TreeIdx->begin();
        it2!=entry->foregroundFastStruct->fs2TreeIdx->end();
        it2++)
    {
      auto cur=*it2;
      pVec[cur.first] = (*entry->foregroundFastStruct->penalties)[cur.second];
      AtomicCAS((*entry->foregroundFastStruct->penalties)[cur.second].dlScorePenalty,(*entry->foregroundFastStruct->penalties)[cur.second].dlScorePenalty,(char)0);
      AtomicCAS((*entry->foregroundFastStruct->penalties)[cur.second].ulScorePenalty,(*entry->foregroundFastStruct->penalties)[cur.second].ulScorePenalty,(char)0);
    }
  }
  pTreeMapMutex.UnLockRead();
  // => PROXYGROUPS
  pPxyTreeMapMutex.LockRead();
  for(auto it = pPxyGrp2DpTME.begin(); it != pPxyGrp2DpTME.end(); it++ )
  {
    DataProxyTME *entry = it->second;
    RWMutexReadLock lock(entry->slowTreeMutex);
    if(!entry->foregroundFastStruct->DeepCopyTo(entry->backgroundFastStruct))
    {
      eos_crit("error deep copying in double buffering");
      pPxyTreeMapMutex.UnLockRead();
      return false;
    }

    // copy the penalties of the last frame from each group and reset the penalties counter in the fast trees
    auto& pMap=pPenaltySched.pCircFrCnt2HostPenalties[pFrameCount%pCircSize];
    for(auto it2=entry->foregroundFastStruct->host2TreeIdx->begin();
        it2!=entry->foregroundFastStruct->host2TreeIdx->end();
        it2++)
    {
      auto cur=*it2;
      pMap[cur.first] = (*entry->foregroundFastStruct->penalties)[cur.second];
      AtomicCAS((*entry->foregroundFastStruct->penalties)[cur.second].dlScorePenalty,(*entry->foregroundFastStruct->penalties)[cur.second].dlScorePenalty,(char)0);
      AtomicCAS((*entry->foregroundFastStruct->penalties)[cur.second].ulScorePenalty,(*entry->foregroundFastStruct->penalties)[cur.second].ulScorePenalty,(char)0);
    }
  }
  pPxyTreeMapMutex.UnLockRead();


  // timestamp the current frame
  {
    struct timeval curtime;
    gettimeofday(&curtime, 0);
    pLatencySched.pCircFrCnt2Timestamp[pFrameCount%pCircSize] = ((size_t)curtime.tv_sec)*1000+((size_t)curtime.tv_usec)/1000;
  }
  pPenaltySched.pUpdatingNodes.clear();
  pPenaltySched.pMaxNetSpeedClass = 0;
  // => SCHED
  for(auto it = updatesFs.begin(); it != updatesFs.end(); ++it)
  {

    gOFS->ObjectManager.HashMutex.LockRead();
    XrdMqSharedHash* hash = gOFS->ObjectManager.GetObject(it->first.c_str(), "hash");
    if(!hash)
    {
      eos_warning("Inconsistency : Trying to access a deleted fs. Should not happen because any reference to a fs is cleaned from the updates buffer ehen the fs is being removed.");
      gOFS->ObjectManager.HashMutex.UnLockRead();
      continue;
    }
    FileSystem::fsid_t fsid = (FileSystem::fsid_t) hash->GetLongLong("id");
    if(!fsid)
    {
      eos_warning("Inconsistency : Trying to update an unregistered fs. Should not happen.");
      gOFS->ObjectManager.HashMutex.UnLockRead();
      continue;
    }
    gOFS->ObjectManager.HashMutex.UnLockRead();

    if(!pFsId2FsPtr.count(fsid))
    {
      eos_warning("Inconsistency: Trying to access an existing fs which is not referenced in the GeoTreeEngine anymore");
      continue;
    }
    eos::common::FileSystem *filesystem = pFsId2FsPtr[fsid];

    eos::common::FileSystem::fs_snapshot_t fs;
    filesystem->SnapShotFileSystem(fs, true);

    pTreeMapMutex.LockRead();
    if(!pFs2SchedTME.count(fsid))
    {
      eos_err("update : TreeEntryMap has been removed, skipping this update");
      pTreeMapMutex.UnLockRead();
      continue;
    }
    SchedTME *entry = pFs2SchedTME[fsid];
    AtomicInc(entry->fastStructLockWaitersCount);
    pTreeMapMutex.UnLockRead();

    eos_debug("CHANGE BITFIELD %x",it->second);

    // update only the fast structures because even if a fast structure rebuild is needed from the slow tree
    // its information and state is updated from the fast structures
    entry->doubleBufferMutex.LockRead();
    const SchedTreeBase::tFastTreeIdx *idx=NULL;
    SlowTreeNode *node=NULL;
    if( !entry->backgroundFastStruct->fs2TreeIdx->get(fsid,idx) )
    {
      auto nodeit = entry->fs2SlowTreeNode.find(fsid);
      if(nodeit == entry->fs2SlowTreeNode.end())
      {
        eos_crit("Inconsistency : cannot locate an fs %lu supposed to be in the fast structures",(unsigned long)fsid);
        entry->doubleBufferMutex.UnLockRead();
        AtomicDec(entry->fastStructLockWaitersCount);
        return false;
      }
      node = nodeit->second;
      eos_debug("no fast tree for fs %lu : updating slowtree",(unsigned long)fsid);
    }
    else
    {
      eos_debug("fast tree available for fs %lu : not updating slowtree",(unsigned long)fsid);
    }
    updateTreeInfo(entry, &fs, it->second, idx?*idx:0 , node);
    if(idx) entry->fastStructModified = true;
    if(node) entry->slowTreeModified = true;
    // if we update the slowtree, then a fast tree generation is already pending
    entry->doubleBufferMutex.UnLockRead();
    AtomicDec(entry->fastStructLockWaitersCount);
  }
  // => PROXYGROUPS
  for(auto it = updatesDp.begin(); it != updatesDp.end(); ++it)
  {
    gOFS->ObjectManager.HashMutex.LockRead();
    XrdMqSharedHash* hash = gOFS->ObjectManager.GetObject(it->first.c_str(), "hash");
    if(!hash)
    {
      eos_warning("Inconsistency : Trying to access a deleted host.");
      gOFS->ObjectManager.HashMutex.UnLockRead();
      continue;
    }
    std::string host = hash->Get("stat.hostport");
    if(host.empty())
    {
      eos_warning("Inconsistency : Trying to update an unregistered host. Should not happen.");
      gOFS->ObjectManager.HashMutex.UnLockRead();
      continue;
    }
    gOFS->ObjectManager.HashMutex.UnLockRead();

    eos::common::FileSystem::host_snapshot_t hs;
    eos::common::FileSystem::SnapShotHost(&gOFS->ObjectManager, it->first,hs,true);

    pPxyTreeMapMutex.LockRead();
    if(!pPxyHost2DpTMEs.count(hs.mHost))
    {
      eos_err("update : TreeEntryMap has been removed, skipping this update");
      pPxyTreeMapMutex.UnLockRead();
      continue;
    }
    auto entryset = pPxyHost2DpTMEs[hs.mHost];
    pPxyTreeMapMutex.UnLockRead();
    for(auto setit=entryset.begin(); setit!=entryset.end(); setit++)
    {
      DataProxyTME *entry = *setit;

      AtomicInc(entry->fastStructLockWaitersCount);

      eos_debug("CHANGE BITFIELD %x",it->second);

      // update only the fast structures because even if a fast structure rebuild is needed from the slow tree
      // its information and state is updated from the fast structures
      entry->doubleBufferMutex.LockRead();
      const SchedTreeBase::tFastTreeIdx *idx=NULL;
      SlowTreeNode *node=NULL;
      if( !entry->backgroundFastStruct->host2TreeIdx->get(host.c_str(),idx) )
      {
        auto nodeit = entry->host2SlowTreeNode.find(host);
        if(nodeit == entry->host2SlowTreeNode.end())
        {
          eos_crit("Inconsistency : cannot locate an host: %s supposed to be in the fast structures",host.c_str());
          entry->doubleBufferMutex.UnLockRead();
          AtomicDec(entry->fastStructLockWaitersCount);
          return false;
        }
        node = nodeit->second;
        eos_debug("no fast tree for host %s : updating slowtree",host.c_str());
      }
      else
      {
        eos_debug("fast tree available for fs %s : not updating slowtree",host.c_str());
      }
      updateTreeInfo(entry, &hs, it->second, idx?*idx:0 , node);
      if(idx) entry->fastStructModified = true;
      if(node) entry->slowTreeModified = true;
      // if we update the slowtree, then a fast tree generation is already pending
      entry->doubleBufferMutex.UnLockRead();
      AtomicDec(entry->fastStructLockWaitersCount);
    }
  }

  // update the atomic penalties
  updateAtomicPenalties();

  // update the trees that need to be updated ( could maybe optimized by updating only the branch needing, might be worth it if only 1 or 2 branches are updated )
  // self update for the fast structure if update from slow tree is not needed
  // if convert from slowtree is needed, update the slowtree from the fast for the info and for the state
  // => SCHED
  pTreeMapMutex.LockRead();
  for(auto it = pGroup2SchedTME.begin(); it != pGroup2SchedTME.end(); it++ )
  {
    SchedTME *entry = it->second;
    RWMutexReadLock lock(entry->slowTreeMutex);
    if(!updateFastStructures(entry))
    {
      pTreeMapMutex.UnLockRead();
      eos_err("error updating the tree");
      return false;
    }
  }
  pTreeMapMutex.UnLockRead();
  // => PROXYGROUPS
  pPxyTreeMapMutex.LockRead();
  for(auto it = pPxyGrp2DpTME.begin(); it != pPxyGrp2DpTME.end(); it++ )
  {
    DataProxyTME *entry = it->second;
    RWMutexReadLock lock(entry->slowTreeMutex);
    if(!updateFastStructures(entry))
    {
      pPxyTreeMapMutex.UnLockRead();
      eos_err("error updating the tree");
      return false;
    }
  }
  pPxyTreeMapMutex.UnLockRead();

  return true;
}


bool GeoTreeEngine::getGroupsFromFsIds(const std::vector<FileSystem::fsid_t> fsids, std::vector<std::string> *fsgeotags, std::vector<FsGroup*> *sortedgroups)
{
  bool result = true;
  if(fsgeotags) fsgeotags->reserve(fsids.size());
  if(sortedgroups) sortedgroups->reserve(fsids.size());
  std::map<FsGroup*,size_t> group2idx;
  std::vector<std::pair<size_t,size_t> > groupcount;
  groupcount.reserve(fsids.size());
  {
    RWMutexReadLock lock(this->pTreeMapMutex);
    for(auto it = fsids.begin(); it != fsids.end(); ++ it)
    {
      if(pFs2SchedTME.count(*it))
      {
	FsGroup *group = pFs2SchedTME[*it]->group;
	if(fsgeotags)
	{
	  const SchedTreeBase::tFastTreeIdx *idx=NULL;
	  if(pFs2SchedTME[*it]->foregroundFastStruct->fs2TreeIdx->get(*it,idx))
	  fsgeotags->push_back(
	      (*pFs2SchedTME[*it]->foregroundFastStruct->treeInfo)[*idx].fullGeotag
	  );
	  else
	  fsgeotags->push_back("");
	}
	if(sortedgroups)
	{
	  if(!group2idx.count(group))
	  {
	    group2idx[group] = group2idx.size();
	    sortedgroups->push_back(group);
	    groupcount.push_back(make_pair(1,groupcount.size()));
	  }
	  else
	  {
	    size_t idx = group2idx[group];
	    groupcount[idx].first++;
	  }
	}
      }
      else
      {
	// put an empty entry in the result vector to preserve the indexing
	fsgeotags->push_back("");
	// to signal that one of the fsids was not mapped to a group
	result = false;
      }
    }
  }

  if(sortedgroups)
  {
    // sort the count vector in ascending order to get the permutation
    std::sort(groupcount.begin(),groupcount.end(),std::greater<std::pair<size_t,size_t>>());
    // apply the permutation
    std::vector<FsGroup*> final(groupcount.size());
    size_t count = 0;
    for(auto it = groupcount.begin(); it != groupcount.end(); it++)
    final[count++] = (*sortedgroups)[it->second];

    *sortedgroups = final;
  }
  return result;
}

void GeoTreeEngine::updateAtomicPenalties()
{
  // In this function, we compute a simplified version
  // of the penalties applied to selected fs for placement and access.
  // there is only one penalty and it's copied to ulplct, dlplct, ulaccess and dlaccess
  // variants.

  // if the update is enabled
  if(pPenaltyUpdateRate)
  {
    if(pPenaltySched.pUpdatingNodes.empty())
    {
      //eos_debug("updatingNodes is empty!");
    }
    else
    {
      // each networking speed class has its own variables
      std::vector<double>
      ropen(pPenaltySched.pMaxNetSpeedClass+1,0.0),
      wopen(pPenaltySched.pMaxNetSpeedClass+1,0.0),
      gopen(pPenaltySched.pMaxNetSpeedClass+1,0.0),
      ulload(pPenaltySched.pMaxNetSpeedClass+1,0.0),
      dlload(pPenaltySched.pMaxNetSpeedClass+1,0.0),
      fscount(pPenaltySched.pMaxNetSpeedClass+1,0.0),
      hostcount(pPenaltySched.pMaxNetSpeedClass+1,0.0),
      diskutil(pPenaltySched.pMaxNetSpeedClass+1,0.0);

      // we use the view to check that we have all the fs in a node
      // could be removed if we were sure to run a single on fst daemon / box

      // WARNING: see below / FsView::gFsView.ViewMutex.LockRead();
      for( auto it = pPenaltySched.pUpdatingNodes.begin(); it!= pPenaltySched.pUpdatingNodes.end(); it++)
      {
         const std::string &nodestr = it->first;
        // ===============
        // WARNING: the following part is commented out because it can create a deadlock with FsViewMutex/pAddRmFsMutex in the above FsViewMutex lock when inserting/removing a filesystem
        //          it can be fixed but it's not trivial. Because it's not needed in operation, we don't fix it for now.
        //          When using several fst daemons on the same host, it could give overestimated atomic penalties when they are selfestimated
        // ===============
        /*
        FsNode *node = NULL;
        if(FsView::gFsView.mNodeView.count(nodestr))
        node = FsView::gFsView.mNodeView[nodestr];
        else
        {
          std::stringstream ss;
          ss.str("");
          for (auto it2 = FsView::gFsView.mNodeView.begin(); it2 != FsView::gFsView.mNodeView.end(); it2++)
          ss << it2->first << "  ";
          eos_err("Inconsistency : cannot find updating node %s in %s",nodestr.c_str(),ss.str().c_str());
          continue;
        }
        if((!it->second.saturated) && it->second.fsCount == node->size())
        */
        // ===============
        if((!it->second.saturated))
        {
          // eos_debug("aggregated opened files for %s : wopen %d   ropen %d   outweight %lf   inweight %lf",
          //   it->first.c_str(),it->second.wOpen,it->second.rOpen,it->second.netOutWeight,it->second.netInWeight);

          // update aggregated informations for the right networking class (take into account only unsaturated boxes)
          ropen[it->second.netSpeedClass]+=(it->second.rOpen);
          wopen[it->second.netSpeedClass]+=(it->second.wOpen);
          gopen[it->second.netSpeedClass]+=(it->second.gOpen);
          ulload[it->second.netSpeedClass]+=(1.0-it->second.netOutWeight);
          dlload[it->second.netSpeedClass]+=(1.0-it->second.netInWeight);
          diskutil[it->second.netSpeedClass]+=it->second.diskUtilSum;
          fscount[it->second.netSpeedClass]+=it->second.fsCount;
          hostcount[it->second.netSpeedClass]++;
        }
        else
        {
          // the fs/host is saturated, we don't use the whole host in the estimate
          eos_debug("fs update in node %s : box is saturated", nodestr.c_str());
          continue;
// could force to get everything
//          long long wopen = node->SumLongLong("stat.wopen",false);
//          long long ropen = node->SumLongLong("stat.ropen",false);
        }
      }
      // WARNING: see above / FsView::gFsView.ViewMutex.UnLockRead();

      for(size_t netSpeedClass=0; netSpeedClass<=pPenaltySched.pMaxNetSpeedClass; netSpeedClass++)
      {
        if(ropen[netSpeedClass]+wopen[netSpeedClass]>4)
        {
          eos_debug("UPDATE netSpeedClass=%d  ulload=%lf  dlload=%lf  diskutil=%lf  ropen=%lf  wopen=%lf  fscount=%lf  hostcount=%lf",
              (int)netSpeedClass, ulload[netSpeedClass], dlload[netSpeedClass],diskutil[netSpeedClass], ropen[netSpeedClass],
              wopen[netSpeedClass], fscount[netSpeedClass], hostcount[netSpeedClass]);

          // the penalty aims at knowing roughly how many file concurrent file operations
          // can be led on a single fs before sturating a ressource (disk or network)

          // network penalty per file
          // the multiplication by the number of fs is to take into account
          // that the bw is shared between multiple fs
          double avgnetload = 0.5*(ulload[netSpeedClass]+dlload[netSpeedClass]) / ( ropen[netSpeedClass] + wopen[netSpeedClass] + gopen[netSpeedClass]);
          double networkpenSched = avgnetload *(fscount[netSpeedClass]/hostcount[netSpeedClass]);
          double networkpenGw    = avgnetload;
//          double networkpen =
//          0.5*(ulload[netSpeedClass]+dlload[netSpeedClass])/(ropen[netSpeedClass]+wopen[netSpeedClass])
//          *(fscount[netSpeedClass]/hostcount[netSpeedClass]);

          // there is factor to take into account the read cache
          // TODO use a realistic value for this factor
          double diskpen =
          diskutil[netSpeedClass]/(0.4*ropen[netSpeedClass]+wopen[netSpeedClass]);

          eos_debug("penalties updates for scheduling are network %lf   disk %lf",networkpenSched,diskpen);
          eos_debug("penalties updates for gateway/dataproxy are network %lf",networkpenGw,diskpen);

          double updateSched = 100*std::max(diskpen,networkpenSched);
          double updateGw = 100*networkpenGw;

          if(updateSched<1 || updateSched>99)// could be more restrictive
          {
            eos_debug("weird value for accessDlScorePenalty update : %lf. Not using this one.",updateSched);
          }
          else
          {
            eos_debug("netSpeedClass %d : using update values %lf for penalties with weight %f%%",
                netSpeedClass, pPenaltyUpdateRate);
            eos_debug("netSpeedClass %d : values before update are accessDlScorePenalty=%f  plctDlScorePenalty=%f  accessUlScorePenalty=%f  plctUlScorePenalty=%f",
                netSpeedClass, pPenaltySched.pAccessDlScorePenaltyF[netSpeedClass],pPenaltySched.pPlctDlScorePenaltyF[netSpeedClass],pPenaltySched.pAccessUlScorePenaltyF[netSpeedClass],pPenaltySched.pPlctUlScorePenaltyF[netSpeedClass]);
            union
            {
              float f;
              uint32_t u;
            }uf;

            // atomic change, no need to lock anything
            uf.f = 0.01*( ( 100 - pPenaltyUpdateRate)*pPenaltySched.pAccessDlScorePenaltyF[netSpeedClass] + pPenaltyUpdateRate*updateSched);
            AtomicCAS( reinterpret_cast<uint32_t&>(pPenaltySched.pAccessDlScorePenaltyF[netSpeedClass]) , reinterpret_cast<uint32_t&>(pPenaltySched.pAccessDlScorePenaltyF[netSpeedClass]) , uf.u );
            uf.f = 0.01*( ( 100 - pPenaltyUpdateRate)*pPenaltySched.pPlctDlScorePenaltyF[netSpeedClass] + pPenaltyUpdateRate*updateSched);
            AtomicCAS( reinterpret_cast<uint32_t&>(pPenaltySched.pPlctDlScorePenaltyF[netSpeedClass]) , reinterpret_cast<uint32_t&>(pPenaltySched.pPlctDlScorePenaltyF[netSpeedClass]) , uf.u);
            uf.f = 0.01*( ( 100 - pPenaltyUpdateRate)*pPenaltySched.pAccessUlScorePenaltyF[netSpeedClass] + pPenaltyUpdateRate*updateSched);
            AtomicCAS( reinterpret_cast<uint32_t&>(pPenaltySched.pAccessUlScorePenaltyF[netSpeedClass]) , reinterpret_cast<uint32_t&>(pPenaltySched.pAccessUlScorePenaltyF[netSpeedClass]) , uf.u);
            uf.f = 0.01*( ( 100 - pPenaltyUpdateRate)*pPenaltySched.pPlctUlScorePenaltyF[netSpeedClass] + pPenaltyUpdateRate*updateSched);
            AtomicCAS( reinterpret_cast<uint32_t&>(pPenaltySched.pPlctUlScorePenaltyF[netSpeedClass]) , reinterpret_cast<uint32_t&>(pPenaltySched.pPlctUlScorePenaltyF[netSpeedClass]) , uf.u);
            uf.f = 0.01*( ( 100 - pPenaltyUpdateRate)*pPenaltySched.pGwScorePenaltyF[netSpeedClass] + pPenaltyUpdateRate*updateGw);
            AtomicCAS( reinterpret_cast<uint32_t&>(pPenaltySched.pGwScorePenaltyF[netSpeedClass]) , reinterpret_cast<uint32_t&>(pPenaltySched.pGwScorePenaltyF[netSpeedClass]) , uf.u);
            eos_debug("netSpeedClass %d : values after update are accessDlScorePenalty=%f  plctDlScorePenalty=%f  accessUlScorePenalty=%f  plctUlScorePenalty=%f gwScorePenalty=%f",
                netSpeedClass, pPenaltySched.pAccessDlScorePenaltyF[netSpeedClass],pPenaltySched.pPlctDlScorePenaltyF[netSpeedClass],pPenaltySched.pAccessUlScorePenaltyF[netSpeedClass],pPenaltySched.pPlctUlScorePenaltyF[netSpeedClass],
                pPenaltySched.pGwScorePenaltyF[netSpeedClass]);
            // update the casted versions too
            AtomicCAS( pPenaltySched.pPlctUlScorePenalty[netSpeedClass], pPenaltySched.pPlctUlScorePenalty[netSpeedClass], (SchedTreeBase::tFastTreeIdx) pPenaltySched.pPlctUlScorePenaltyF[netSpeedClass]);
            AtomicCAS( pPenaltySched.pPlctDlScorePenalty[netSpeedClass], pPenaltySched.pPlctDlScorePenalty[netSpeedClass], (SchedTreeBase::tFastTreeIdx) pPenaltySched.pPlctDlScorePenaltyF[netSpeedClass]);
            AtomicCAS( pPenaltySched.pAccessDlScorePenalty[netSpeedClass], pPenaltySched.pAccessDlScorePenalty[netSpeedClass], (SchedTreeBase::tFastTreeIdx) pPenaltySched.pAccessDlScorePenaltyF[netSpeedClass]);
            AtomicCAS( pPenaltySched.pAccessUlScorePenalty[netSpeedClass], pPenaltySched.pAccessUlScorePenalty[netSpeedClass], (SchedTreeBase::tFastTreeIdx) pPenaltySched.pAccessUlScorePenaltyF[netSpeedClass]);
            AtomicCAS( pPenaltySched.pGwScorePenalty[netSpeedClass], pPenaltySched.pGwScorePenalty[netSpeedClass], (SchedTreeBase::tFastTreeIdx) pPenaltySched.pGwScorePenaltyF[netSpeedClass]);
          }
        }
        else
        {
          eos_debug("not enough file opened to get reliable statistics %d",(int)(ropen[netSpeedClass]+ropen[netSpeedClass]));
        }
      }
    }

  }
}

bool GeoTreeEngine::setSkipSaturatedPlct(bool value, bool setconfig)
{
  return setInternalParam(pSkipSaturatedPlct,(int)value,false,setconfig?"skipsaturatedplct":"");
}
bool GeoTreeEngine::setSkipSaturatedAccess(bool value, bool setconfig)
{
  return setInternalParam(pSkipSaturatedAccess,(int)value,false,setconfig?"skipsaturatedaccess":"");
}
bool GeoTreeEngine::setSkipSaturatedDrnAccess(bool value, bool setconfig)
{
  return setInternalParam(pSkipSaturatedDrnAccess,(int)value,false,setconfig?"skipsaturateddrnaccess":"");
}
bool GeoTreeEngine::setSkipSaturatedBlcAccess(bool value, bool setconfig)
{
  return setInternalParam(pSkipSaturatedBlcAccess,(int)value,false,setconfig?"skipsaturatedblcaccess":"");
}
bool GeoTreeEngine::setSkipSaturatedDrnPlct(bool value, bool setconfig)
{
  return setInternalParam(pSkipSaturatedDrnPlct,(int)value,false,setconfig?"skipsaturateddrnplct":"");
}
bool GeoTreeEngine::setSkipSaturatedBlcPlct(bool value, bool setconfig)
{
  return setInternalParam(pSkipSaturatedBlcPlct,(int)value,false,setconfig?"skipsaturatedblcplct":"");
}

bool GeoTreeEngine::setProxyCloseToFs(bool value)
{
  return setInternalParam(pProxyCloseToFs,(int)value,false,"proxyclosetofs");
}

bool GeoTreeEngine::setScorePenalty(std::vector<float> &fvector, std::vector<char> &cvector, const std::vector<char> &vvalue, const std::string &configentry)
{
  if(vvalue.size()!=8)
    return false;
  std::vector<float> valuef(8);
  for(int i=0;i<8;i++) valuef[i]=vvalue[i];
  return setInternalParam(fvector,valuef,false,"")
  && setInternalParam(cvector,vvalue,false,configentry);
}

bool GeoTreeEngine::setScorePenalty(std::vector<float> &fvector, std::vector<char> &cvector, const char* svalue, const std::string &configentry)
{
  std::vector<double> dvvalue(8);
  std::vector<char> vvalue(8);
 if(sscanf(svalue,"[%lf,%lf,%lf,%lf,%lf,%lf,%lf,%lf]",&dvvalue[0],&dvvalue[1],&dvvalue[2],&dvvalue[3],&dvvalue[4],&dvvalue[5],&dvvalue[6],&dvvalue[7])!=8)
   return false;
 for(int i=0;i<8;i++) vvalue[i]=(char)dvvalue[i];
 return setScorePenalty(fvector,cvector,vvalue,configentry);
}

bool GeoTreeEngine::setScorePenalty(std::vector<float> &fvector, std::vector<char> &cvector, char value, int netSpeedClass, const std::string &configentry)
{
  if(netSpeedClass>=0)
  {
    if(netSpeedClass>=(int)fvector.size())
      return false;
//    return setInternalParam(fvector[netSpeedClass],(float)value,false,"")
//    && setInternalParam(cvector[netSpeedClass],value,false,configentry);
    std::vector<char> vvalue(cvector);
    vvalue[netSpeedClass] = value;
    return setScorePenalty(fvector,cvector,vvalue,configentry);
  }
  else if(netSpeedClass==-1)
  {
    std::vector<char> vvalue(8,value);
    return setScorePenalty(fvector,cvector,vvalue,configentry);
  }
  return false;
}

bool GeoTreeEngine::setPlctDlScorePenalty(char value, int netSpeedClass, bool setconfig)
{
<<<<<<< HEAD
  return setScorePenalty(pPenaltySched.pPlctDlScorePenaltyF,pPenaltySched.pPlctDlScorePenalty,value,netSpeedClass,"plctdlscorepenalty");
=======
  return setScorePenalty(pPlctDlScorePenaltyF,pPlctDlScorePenalty,value,netSpeedClass,setconfig?"plctdlscorepenalty":"");
>>>>>>> 34e83bde
}
bool GeoTreeEngine::setPlctUlScorePenalty(char value, int netSpeedClass, bool setconfig)
{
<<<<<<< HEAD
  return setScorePenalty(pPenaltySched.pPlctUlScorePenaltyF,pPenaltySched.pPlctUlScorePenalty,value,netSpeedClass,"plctulscorepenalty");
=======
  return setScorePenalty(pPlctUlScorePenaltyF,pPlctUlScorePenalty,value,netSpeedClass,setconfig?"plctulscorepenalty":"");
>>>>>>> 34e83bde
}
bool GeoTreeEngine::setAccessDlScorePenalty(char value, int netSpeedClass, bool setconfig)
{
<<<<<<< HEAD
  return setScorePenalty(pPenaltySched.pAccessDlScorePenaltyF,pPenaltySched.pAccessDlScorePenalty,value,netSpeedClass,"accessdlscorepenalty");
=======
  return setScorePenalty(pAccessDlScorePenaltyF,pAccessDlScorePenalty,value,netSpeedClass,setconfig?"accessdlscorepenalty":"");
>>>>>>> 34e83bde
}
bool GeoTreeEngine::setAccessUlScorePenalty(char value, int netSpeedClass, bool setconfig)
{
<<<<<<< HEAD
   return setScorePenalty(pPenaltySched.pAccessUlScorePenaltyF,pPenaltySched.pAccessUlScorePenalty,value,netSpeedClass,"accessulscorepenalty");
}
bool GeoTreeEngine::setGwScorePenalty(char value, int netSpeedClass)
{
   return setScorePenalty(pPenaltySched.pGwScorePenaltyF,pPenaltySched.pGwScorePenalty,value,netSpeedClass,"gwscorepenalty");
=======
   return setScorePenalty(pAccessUlScorePenaltyF,pAccessUlScorePenalty,value,netSpeedClass,setconfig?"accessulscorepenalty":"");
>>>>>>> 34e83bde
}

bool GeoTreeEngine::setPlctDlScorePenalty(const char *value, bool setconfig)
{
<<<<<<< HEAD
  return setScorePenalty(pPenaltySched.pPlctDlScorePenaltyF,pPenaltySched.pPlctDlScorePenalty,value,"plctdlscorepenalty");
=======
  return setScorePenalty(pPlctDlScorePenaltyF,pPlctDlScorePenalty,value,setconfig?"plctdlscorepenalty":"");
>>>>>>> 34e83bde
}
bool GeoTreeEngine::setPlctUlScorePenalty(const char *value, bool setconfig)
{
<<<<<<< HEAD
  return setScorePenalty(pPenaltySched.pPlctUlScorePenaltyF,pPenaltySched.pPlctUlScorePenalty,value,"plctulscorepenalty");
=======
  return setScorePenalty(pPlctUlScorePenaltyF,pPlctUlScorePenalty,value,setconfig?"plctulscorepenalty":"");
>>>>>>> 34e83bde
}
bool GeoTreeEngine::setAccessDlScorePenalty(const char *value, bool setconfig)
{
<<<<<<< HEAD
  return setScorePenalty(pPenaltySched.pAccessDlScorePenaltyF,pPenaltySched.pAccessDlScorePenalty,value,"accessdlscorepenalty");
=======
  return setScorePenalty(pAccessDlScorePenaltyF,pAccessDlScorePenalty,value,setconfig?"accessdlscorepenalty":"");
>>>>>>> 34e83bde
}
bool GeoTreeEngine::setAccessUlScorePenalty(const char *value, bool setconfig)
{
<<<<<<< HEAD
  return setScorePenalty(pPenaltySched.pAccessUlScorePenaltyF,pPenaltySched.pAccessUlScorePenalty,value,"accessulscorepenalty");
}
bool GeoTreeEngine::setGwScorePenalty(const char *value)
{
  return setScorePenalty(pPenaltySched.pGwScorePenaltyF,pPenaltySched.pGwScorePenalty,value,"gwscorepenalty");
=======
  return setScorePenalty(pAccessUlScorePenaltyF,pAccessUlScorePenalty,value,setconfig?"accessulscorepenalty":"");
>>>>>>> 34e83bde
}

bool GeoTreeEngine::setFillRatioLimit(char value, bool setconfig)
{
  return setInternalParam(pFillRatioLimit,value,true,setconfig?"fillratiolimit":"");
}
bool GeoTreeEngine::setFillRatioCompTol(char value, bool setconfig)
{
  return setInternalParam(pFillRatioCompTol,value,true,setconfig?"fillratiocomptol":"");
}
bool GeoTreeEngine::setSaturationThres(char value, bool setconfig)
{
  return setInternalParam(pSaturationThres,value,true,setconfig?"saturationthres":"");
}
bool GeoTreeEngine::setTimeFrameDurationMs(int value, bool setconfig)
{
  return setInternalParam(pTimeFrameDurationMs,value,false,setconfig?"timeframedurationms":"");
}
bool GeoTreeEngine::setPenaltyUpdateRate(float value, bool setconfig)
{
  return setInternalParam(pPenaltyUpdateRate,value,false,setconfig?"penaltyupdaterate":"");
}

bool GeoTreeEngine::setParameter( std::string param, const std::string &value,int iparamidx,bool setconfig)
{
  std::transform(param.begin(), param.end(),param.begin(), ::tolower);
  double dval = 0.0;
  sscanf(value.c_str(),"%lf",&dval);
  int ival = (int)dval;
  bool ok = false;
#define readParamVFromString(PARAM,VALUE) { std::string q; if(sscanf(VALUE.c_str(),"[%f,%f,%f,%f,%f,%f,%f,%f]",&PARAM##F[0],&PARAM##F[1],&PARAM##F[2],&PARAM##F[3],&PARAM##F[4],&PARAM##F[5],&PARAM##F[6],&PARAM##F[7])!=8) return false; for(int i=0;i<8;i++) PARAM[i]=(char)PARAM##F[i]; ok = true;}
  if(param == "timeframedurationms")
  {
    ok = gGeoTreeEngine.setTimeFrameDurationMs(ival,setconfig);
  }
  else if(param == "saturationthres")
  {
    ok = gGeoTreeEngine.setSaturationThres((char)ival,setconfig);
  }
  else if(param == "fillratiocomptol")
  {
    ok = gGeoTreeEngine.setFillRatioCompTol((char)ival,setconfig);
  }
  else if(param == "fillratiolimit")
  {
    ok = gGeoTreeEngine.setFillRatioLimit((char)ival,setconfig);
  }
  else if(param == "accessulscorepenalty")
  {
    if(iparamidx>-2)
      ok = gGeoTreeEngine.setAccessUlScorePenalty((char)ival,iparamidx,setconfig);
    else
      readParamVFromString(pPenaltySched.pAccessUlScorePenalty,value);
  }
  else if(param == "accessdlscorepenalty")
  {
    if(iparamidx>-2)
      ok = gGeoTreeEngine.setAccessDlScorePenalty((char)ival,iparamidx,setconfig);
    else
      readParamVFromString(pPenaltySched.pAccessDlScorePenalty,value);
  }
  else if(param == "plctulscorepenalty")
  {
    if(iparamidx>-2)
      ok = gGeoTreeEngine.setPlctUlScorePenalty((char)ival,iparamidx,setconfig);
    else
      readParamVFromString(pPenaltySched.pPlctUlScorePenalty,value);
  }
  else if(param == "plctdlscorepenalty")
  {
    if(iparamidx>-2)
      ok = gGeoTreeEngine.setPlctDlScorePenalty((char)ival,iparamidx,setconfig);
    else
      readParamVFromString(pPenaltySched.pPlctDlScorePenalty,value);
  }
  else if(param == "gwscorepenalty")
  {
    if(iparamidx>-2)
      ok = gGeoTreeEngine.setGwScorePenalty((char)ival,iparamidx);
    else
      readParamVFromString(pPenaltySched.pGwScorePenalty,value);
  }
  else if(param == "skipsaturatedblcplct")
  {
    ok = gGeoTreeEngine.setSkipSaturatedBlcPlct((bool)ival,setconfig);
  }
  else if(param == "skipsaturateddrnplct")
  {
    ok = gGeoTreeEngine.setSkipSaturatedDrnPlct((bool)ival,setconfig);
  }
  else if(param == "skipsaturatedblcaccess")
  {
    ok = gGeoTreeEngine.setSkipSaturatedBlcAccess((bool)ival,setconfig);
  }
  else if(param == "skipsaturateddrnaccess")
  {
    ok = gGeoTreeEngine.setSkipSaturatedDrnAccess((bool)ival,setconfig);
  }
  else if(param == "skipsaturatedaccess")
  {
    ok = gGeoTreeEngine.setSkipSaturatedAccess((bool)ival,setconfig);
  }
  else if(param == "skipsaturatedplct")
  {
    ok = gGeoTreeEngine.setSkipSaturatedPlct((bool)ival,setconfig);
  }
  else if(param == "penaltyupdaterate")
  {
    ok = gGeoTreeEngine.setPenaltyUpdateRate((float)dval,setconfig);
  }
  else if(param == "disabledbranches")
  {
    ok = true;
    if(value.size()>4)
    {
      // first, clear the list of disabled branches
      gGeoTreeEngine.rmDisabledBranch("*","*","*",NULL);
      // remove leading and trailing square brackets
      string list(value.substr(2,value.size()-4));
      // from the end to avoid reallocation of the string
      size_t idxl,idxr;
      while((idxr=list.rfind(')'))!=std::string::npos && ok)
      {
        idxl=list.rfind('(');
        auto comidx = list.find(',',idxl);
        string geotag(list.substr(idxl+1,comidx-idxl-1));
        auto comidx2 = list.find(',',comidx+1);
        string optype(list.substr(comidx+1,comidx2-comidx-1));
        string group(list.substr(comidx2+1,idxr-comidx2-1));
        ok = ok && gGeoTreeEngine.addDisabledBranch(group,optype,geotag,NULL,setconfig);
        list.erase(idxl,std::string::npos);
      }
    }
  }
  return ok;
}

void GeoTreeEngine::setConfigValue (const char* prefix,
                                          const char* key,
                                          const char* val,
                                          bool tochangelog)
{
  gOFS->ConfEngine->SetConfigValue(prefix,key,val,tochangelog);
}

bool GeoTreeEngine::markPendingBranchDisablings(const std::string &group, const std::string&optype, const std::string&geotag)
{
  for(auto git = pGroup2SchedTME.begin(); git != pGroup2SchedTME.end(); git++)
  {
    RWMutexReadLock lock(git->second->doubleBufferMutex);
    if(group=="*" || git->first->mName==group)
    {
      git->second->slowTreeModified = true;
    }
  }
  return true;
}

bool GeoTreeEngine::applyBranchDisablings(const SchedTME& entry)
{
  for(auto mit = pDisabledBranches.begin(); mit != pDisabledBranches.end(); mit++)
  {
    // should I lock configMutex or is it already locked?
    const std::string &group(mit->first);
    if(group!="*" && entry.group->mName!=group)
    continue;

    for(auto oit = mit->second.begin(); oit != mit->second.end(); oit++)
    {
      const std::string &optype(oit->first);
      for(auto geoit = oit->second.begin(); geoit != oit->second.end(); geoit++)
      {
        const std::string &geotag(*geoit);
        auto idx = entry.backgroundFastStruct->tag2NodeIdx->getClosestFastTreeNode(geotag.c_str());

        // check there is an exact geotag match
        if((*entry.backgroundFastStruct->treeInfo)[idx].fullGeotag!=geotag)
          continue;

        if(optype=="*" || optype=="plct")
          entry.backgroundFastStruct->placementTree->disableSubTree(idx);
        if(optype=="*" || optype=="accsro")
          entry.backgroundFastStruct->rOAccessTree->disableSubTree(idx);
        if(optype=="*" || optype=="accsrw")
          entry.backgroundFastStruct->rWAccessTree->disableSubTree(idx);
        if(optype=="*" || optype=="plctdrain")
          entry.backgroundFastStruct->drnPlacementTree->disableSubTree(idx);
        if(optype=="*" || optype=="accsdrain")
          entry.backgroundFastStruct->drnAccessTree->disableSubTree(idx);
        if(optype=="*" || optype=="plctblc")
          entry.backgroundFastStruct->blcPlacementTree->disableSubTree(idx);
        if(optype=="*" || optype=="accsblc")
          entry.backgroundFastStruct->blcAccessTree->disableSubTree(idx);
      }
    }
  }
  return true;
}

bool GeoTreeEngine::applyBranchDisablings(const GwTMEBase& entry)
{
  // don't use the branch disablings for Gateway and DataProxy
  return true;
}

bool GeoTreeEngine::addDisabledBranch (const std::string& group, const std::string &optype, const std::string&geotag, XrdOucString *output, bool toConfig)
{
  eos::common::RWMutexWriteLock lock(pAddRmFsMutex);
  eos::common::RWMutexWriteLock lock2(pTreeMapMutex);
  eos::common::RWMutexWriteLock lock3(configMutex);

  std::vector<std::string> intersection;
  // do checks
  // go through the potentially intersecting groups
  auto git_begin = group=="*"?pDisabledBranches.begin():pDisabledBranches.find(group);
  auto git_end = group=="*"?pDisabledBranches.end():pDisabledBranches.find(group);
  if(git_end!=pDisabledBranches.end()) git_end++;
  for(auto git=git_begin;git!=git_end;git++)
  {
    // go through the potentially intersecting optypes
    auto oit_begin = optype=="*"?git->second.begin():git->second.find(group);
    auto oit_end = optype=="*"?git->second.end():git->second.find(group);
    if(oit_end!=git->second.end()) oit_end++;
    for(auto oit=oit_begin;oit!=oit_end;oit++)
    {
      XrdOucString toinsert(geotag.c_str());
      // check that none of the disabled geotag is a prefix of the current one and the other way around
      for(auto geoit=oit->second.begin();geoit!=oit->second.end();geoit++)
      {
        XrdOucString alreadyThere(geoit->c_str());
        if(alreadyThere.beginswith(toinsert) || toinsert.beginswith(alreadyThere))
        {
          intersection.push_back( std::string("(") + geotag.c_str() + std::string(",") + oit->first + std::string(",") + git->first + std::string(")") + std::string(alreadyThere.c_str()) );
        }
      }
    }
  }

  if(intersection.size())
  {
    if(output)
    {
    output->append( (std::string("unable to add disabled branch : ")
        + std::string("(") + geotag + std::string(",") + optype + std::string(",") + geotag +
        std::string(") clashes with : ")).c_str() );
    for(auto iit = intersection.begin();iit!=intersection.end();iit++)
      output->append((*iit+" , ").c_str());
    }
    return false;
  }

  // update the internal value
  pDisabledBranches[group][optype].insert(geotag);

  // to apply the new set of rules, mark the involved slow trees as modified to force a refresh
  markPendingBranchDisablings(group,optype,geotag);

  // update the config
  if(toConfig)
  {
    XrdOucString outStr("[ ");
    showDisabledBranches("*","*","*",&outStr,false);
    outStr.replace(")\n(",") , ("); outStr.replace(")\n",")");
    outStr += " ]";
    setConfigValue("geosched","disabledbranches" , outStr.c_str());
  }
  return true;
}

bool GeoTreeEngine::rmDisabledBranch (const std::string& group, const std::string &optype, const std::string&geotag, XrdOucString *output, bool toConfig)
{
  eos::common::RWMutexWriteLock lock(pAddRmFsMutex);
  eos::common::RWMutexWriteLock lock2(pTreeMapMutex);
  eos::common::RWMutexWriteLock lock3(configMutex);

  bool found = false;
  if(group=="*" && optype=="*" && geotag=="*")
  {
    found = true;
    eos_notice("clearing disabled branch list in GeoTreeEngine");
    pDisabledBranches.clear();
  }
  else if(pDisabledBranches.count(group))
  {
    if(pDisabledBranches[group].count(optype))
    {
      found = (bool)pDisabledBranches[group][optype].erase(geotag);
    }
  }

  if(!found)
  {
    if(output) output->append( (std::string("could not find disabled branch : ")
                  + std::string("(") + group + std::string(" , ") + optype + std::string(") -> ") + geotag).c_str()
                  );
  }
  else
  {
    // to apply the new set of rules, mark the involved slow trees as modified to force a refresh
    markPendingBranchDisablings(group,optype,geotag);

    if(toConfig)
    {
      // update the config
      XrdOucString outStr("[ ");
      showDisabledBranches("*","*","*",&outStr,false);
      outStr.replace(")\n(",") , ("); outStr.replace(")\n",")");
      outStr += " ]";
      setConfigValue("geosched","disabledbranches" , outStr.c_str());
    }
  }

  return found;
}

bool GeoTreeEngine::showDisabledBranches (const std::string& group, const std::string &optype, const std::string&geotag, XrdOucString *output, bool lock)
{
  if(lock) configMutex.LockRead();

  for(auto git = pDisabledBranches.begin(); git != pDisabledBranches.end(); git++)
  {
    if(group=="*" || group==git->first)
    for(auto oit = git->second.begin(); oit!=git->second.end(); oit++)
    {
      if(optype=="*" || optype==oit->first)
      for(auto geoit = oit->second.begin(); geoit !=oit->second.end(); geoit++)
      {
        if(geotag=="*" || geotag==*geoit)
        if(output) output->append( (std::string("(") + *geoit + std::string(",") + oit->first + std::string(",") + git->first + std::string(")\n")).c_str() );
      }
    }
  }

  if(lock) configMutex.UnLockRead();
  return true;
}

bool GeoTreeEngine::insertHostIntoPxyGr(FsNode *host , const std::string &proxygroup, bool lockAddRm, bool lockFsView, bool updateFastStruct)
{
  eos::common::RWMutexWriteLock lock(pAddRmFsMutex,lockAddRm);

  eos::common::FileSystem::host_snapshot_t hsn;
  if(lockFsView) FsView::gFsView.ViewMutex.LockRead();
  host->SnapShotHost(hsn,true);
  const std::string &url = hsn.mHost;
  if(lockFsView) FsView::gFsView.ViewMutex.UnLockRead();

  DataProxyTME *mapEntry;

  {
    pPxyTreeMapMutex.LockWrite();
    // ==== get the entry
    if(pPxyGrp2DpTME.count(proxygroup))
    mapEntry = pPxyGrp2DpTME[proxygroup];
    else
    {
      mapEntry = new DataProxyTME(proxygroup);
      updateFastStruct = true; // force update to be sure that the fast structures are properly created
#ifdef EOS_GEOTREEENGINE_USE_INSTRUMENTED_MUTEX
#endif
    }

    // ==== check that host is not already registered
    if(pPxyHost2DpTMEs.count(url) && pPxyHost2DpTMEs[url].count(mapEntry))
    {
      eos_err("error inserting host %s into proxygroup %s : host is already registered with proxygroup",
          url.c_str(),
          proxygroup.c_str()
      );
      pPxyTreeMapMutex.UnLockWrite();
      return false;
    }

    mapEntry->slowTreeMutex.LockWrite();
    pPxyTreeMapMutex.UnLockWrite();
  }

  // ==== fill the entry
  // create new TreeNodeInfo/TreeNodeState pair and update its data
  // check if there is still some space for a new host
  {
    size_t depth=1;
    std::string sub("::");
    for (size_t offset = hsn.mGeoTag.find(sub); offset != std::string::npos;
        offset = hsn.mGeoTag.find(sub, offset + sub.length())) depth++;
    if(depth + mapEntry->slowTree->getNodeCount() > SchedTreeBase::sGetMaxNodeCount()-2 )
    {
      mapEntry->slowTreeMutex.UnLockWrite();

      eos_err("error inserting host %s into proxygroup %s : the proxygroup-tree is full",
          url.c_str(),
          proxygroup.c_str()
      );

      return false;
    }
  }

  SchedTreeBase::TreeNodeInfo info;
  info.geotag = hsn.mGeoTag;
  if(info.geotag.empty())
  {
    char buffer[64];
    snprintf(buffer,64,"nogeotag");
    info.geotag = buffer;
  }
  info.host= url;
  if(info.host.empty())
  {
    uuid_t uuid;
    char buffer[64];
    snprintf(buffer,64,"nohost-");
    uuid_generate_time(uuid);
    uuid_unparse(uuid, buffer+7);
    info.host = buffer;
  }
  info.netSpeedClass = (unsigned char)round(log10(hsn.mNetEthRateMiB*8 * 1024 * 1024 + 1));
  info.netSpeedClass = info.netSpeedClass>8 ? info.netSpeedClass-8 : (unsigned char)0; // netSpeedClass 1 means 1Gbps
  // TODO: is it necessary to give a fake fsid ? yes for trees, they need a unique fsid
  if(pPxyQueue2PxyId.count(hsn.mQueue))
  info.fsId = pPxyQueue2PxyId[hsn.mQueue];
  else
  {
    if(pPxyId2Recycle.empty())
    info.fsId = pPxyQueue2PxyId.size()+1;
    else
    {
      info.fsId = *pPxyId2Recycle.begin();
      pPxyId2Recycle.erase(pPxyId2Recycle.begin());
    }
    pPxyQueue2PxyId[hsn.mQueue] = info.fsId;
  }
  //info.fsId = 0;

  SchedTreeBase::TreeNodeStateFloat state;
  state.mStatus = SchedTreeBase::Available|SchedTreeBase::Writable|SchedTreeBase::Readable;
  // try to insert the new node in the Slowtree
  SlowTreeNode *node = mapEntry->slowTree->insert(&info,&state);
  if(node==NULL)
  {
    mapEntry->slowTreeMutex.UnLockWrite();

    eos_err("error inserting host %s into proxygroup %s : slow tree node insertion failed",
        url.c_str(),
        proxygroup.c_str()
    );

    return false;
  }

  //  // ==== update the penalties vectors if necessary
  //  if((info.fsId+1)>pLatencySched.pFsId2LatencyStats.size())
  //  {
  //    for(auto it=pPenaltySched.pCircFrCnt2HostPenalties.begin(); it!=pPenaltySched.pCircFrCnt2HostPenalties.end(); it++)
  //    {
  //      it->resize(info.fsId+1);
  //    }
  //  }

  // ==== update the shared object notifications
  {
    if(gWatchedKeysGw.empty())
    {
      for(auto it = gNotifKey2EnumGw.begin(); it != gNotifKey2EnumGw.end(); it++ )
      {
        gWatchedKeysGw.insert(it->first);
      }
    }
    if(gQueue2NotifType.count(hsn.mQueue)==0 && !gOFS->ObjectNotifier.SubscribesToSubjectAndKey("geotreeengine",hsn.mQueue,gWatchedKeysGw,XrdMqSharedObjectChangeNotifier::kMqSubjectStrictModification))
    {
      mapEntry->slowTreeMutex.UnLockWrite();
      eos_crit("error inserting host %s into proxygroup %s : error subscribing to shared object notifications",
          url.c_str(),
          proxygroup.c_str()
      );
      return false;
    }
    gQueue2NotifType[hsn.mQueue] |= (sntDataproxy);
  }

  // update all the information about this new node
  if(!updateTreeInfo(mapEntry,&hsn,~sfgGeotag & ~sfgId & ~sfgHost ,0,node))
  {
    eos_err("error inserting host %s into proxygroup %s : slow tree node update failed",
        url.c_str(),
        proxygroup.c_str()
    );
    return false;
  }

  mapEntry->host2SlowTreeNode[url] = node;
  mapEntry->slowTreeModified = true;

  // update the fast structures now if requested
  if(updateFastStruct)
  {
    if(!updateFastStructures(mapEntry))
    {
      mapEntry->slowTreeMutex.UnLockWrite();
      eos_err("error inserting host %s into proxygroup %s : fast structures update failed",
          url.c_str(),
          proxygroup.c_str()
      );
      return false;
    }
    else
    {
      mapEntry->slowTreeModified = false;
    }
  }

  // ==== update the entry in the map
  {
    pPxyTreeMapMutex.LockWrite();
    mapEntry->group = NULL;
    pPxyGrp2DpTME[proxygroup] = mapEntry;
    pPxyHost2DpTMEs[url].insert( mapEntry );
    // TODO: fix that?
    // pFsId2FsPtr[fsid] = fs;
    pPxyTreeMapMutex.UnLockWrite();
    mapEntry->slowTreeMutex.UnLockWrite();
  }

  if(eos::common::Logging::gLogMask & LOG_MASK(LOG_DEBUG))
  {
    stringstream ss;
    ss << (*mapEntry->slowTree);

    eos_debug("inserted host %s into proxygroup %s : : geotag is %s and fullgeotag is %s\n%s",
        url.c_str(),
        proxygroup.c_str(),
        node->pNodeInfo.geotag.c_str(),
        node->pNodeInfo.fullGeotag.c_str(),
        ss.str().c_str()
    );
  }

  return true;
}

bool GeoTreeEngine::removeHostFromPxyGr(FsNode *host , const std::string &proxygroup, bool lockAddRm, bool lockFsView, bool updateFastStruct)
{
  eos::common::RWMutexWriteLock lock(pAddRmFsMutex,lockAddRm);

  eos::common::FileSystem::host_snapshot_t hsn;
  if(lockFsView) FsView::gFsView.ViewMutex.LockRead();
  host->SnapShotHost(hsn,true);
  const std::string &url = hsn.mHost;
  if(lockFsView) FsView::gFsView.ViewMutex.UnLockRead();
  const std::string &hostname = hsn.mHost;
  const std::string &queue = hsn.mQueue;

  bool rmHost = false;

  DataProxyTME *mapEntry;
  {
    pPxyTreeMapMutex.LockWrite();
    // ==== get the entry
    if(!pPxyGrp2DpTME.count(proxygroup))
    {
      eos_err("error removing host %s from proxygroup %s  : host is not registered ",
          url.c_str(),
          proxygroup.c_str()
      );

      pPxyTreeMapMutex.UnLockWrite();
      return false;
    }
    mapEntry = pPxyGrp2DpTME[proxygroup];

    // ==== check that host is registered
    if(!pPxyHost2DpTMEs.count(url) || !pPxyHost2DpTMEs[url].count(mapEntry))
    {
      eos_err("error removing host %s from proxygroup %s  : host is not registered with this proxygroup",
          url.c_str(),
          proxygroup.c_str()
      );
      pPxyTreeMapMutex.UnLockWrite();
      return false;
    }

    pPxyTreeMapMutex.UnLockWrite();
    mapEntry->slowTreeMutex.LockWrite();
  }

  // ==== update the shared object notifications
  if(pPxyHost2DpTMEs[url].size()==1) // this is the proxygroup for this host, no need to get notifications anymore
  {
    if(!gOFS->ObjectNotifier.UnsubscribesToSubjectAndKey("geotreeengine",queue,gWatchedKeysGw,XrdMqSharedObjectChangeNotifier::kMqSubjectStrictModification))
    {
      mapEntry->slowTreeMutex.UnLockWrite();
      eos_crit("error removing host %s into proxygroup %s : error unsubscribing to shared object notifications",
          url.c_str(),
          proxygroup.c_str()
      );

      return false;
    }
    if(gQueue2NotifType.count(queue))
    {
      gQueue2NotifType[queue] &= ~GeoTreeEngine::sntDataproxy;
      if(gQueue2NotifType[queue]==0)
      {
        gQueue2NotifType.erase(queue);
        rmHost = true;
      }
    }
  }

  // ==== discard updates about this fs
  // ==== clean the notifications buffer
  gNotificationsBufferDp.erase(queue);
  // ==== clean the thread-local notification queue
  if(rmHost)
  {
    XrdMqSharedObjectChangeNotifier::Subscriber *subscriber = gOFS->ObjectNotifier.GetSubscriberFromCatalog("geotreeengine",false);
    subscriber->SubjectsMutex.Lock();
    for ( auto it = subscriber->NotificationSubjects.begin();
        it != subscriber->NotificationSubjects.end(); it++ )
    {
      // to mark the filesystem as removed, we change the notification type flag
      if(it->mSubject.compare(0,queue.length(),queue)==0)
      {
        eos_warning("found a notification to remove %s ",it->mSubject.c_str());
        it->mType = XrdMqSharedObjectManager::kMqSubjectDeletion;
      }
    }
    subscriber->SubjectsMutex.UnLock();
  }

  // remove the entry in the fake fsid system
  auto it = pPxyQueue2PxyId.find(hsn.mQueue);
  if(it!=pPxyQueue2PxyId.end())
  {
    pPxyId2Recycle.insert(it->second);
    pPxyQueue2PxyId.erase(it);
  }

  // ==== update the entry
  SchedTreeBase::TreeNodeInfo info;
  const SlowTreeNode *intree = mapEntry->host2SlowTreeNode[hostname];
  info = intree->pNodeInfo;
  info.geotag = intree->pNodeInfo.fullGeotag;
  eos_debug("SlowNodeTree to be removed is %lu   %s   %s   %s",
      (unsigned long)intree->pNodeInfo.fsId,
      intree->pNodeInfo.host.c_str(),
      intree->pNodeInfo.geotag.c_str(),
      intree->pNodeInfo.fullGeotag.c_str());

  // try to update the SlowTree
  info.fsId = 0;
  if(!mapEntry->slowTree->remove(&info))
  {
    mapEntry->slowTreeMutex.UnLockWrite();
    eos_err("error inserting host %s into proxygroup %s : removing the slow tree node failed. geotag is %s and geotag in tree is %s and %s",
        url.c_str(),
        proxygroup.c_str(),
        info.geotag.c_str(),
        intree->pNodeInfo.fullGeotag.c_str(),
        intree->pNodeInfo.geotag.c_str()
    );

    return false;
  }
  mapEntry->host2SlowTreeNode.erase(hostname);
  // if the tree is empty, remove the entry from the map
  if(!mapEntry->host2SlowTreeNode.empty())// if the tree is getting empty, no need to update it
  mapEntry->slowTreeModified = true;

  if(updateFastStruct && mapEntry->slowTreeModified)
  if(!updateFastStructures(mapEntry))
  {
    eos_err("error inserting host %s into proxygroup %s : fast structures update failed",
        url.c_str(),
        proxygroup.c_str()
    );

    return false;
  }

  // ==== update the entry in the map if needed
  {
    pPxyTreeMapMutex.LockWrite();
    if(pPxyHost2DpTMEs.count(url))
    {
      pPxyHost2DpTMEs[url].erase(mapEntry);
      if(pPxyHost2DpTMEs[url].empty())
        pPxyHost2DpTMEs.erase(url);
    }
    // TODO:: p Hostname2NodePtr ??
    // pFsId2FsPtr.erase(fsid);
    if(mapEntry->host2SlowTreeNode.empty())
    {
      pPxyGrp2DpTME.erase(proxygroup); // prevent from access by other threads
      // TODO: Pending Deletions for DataProxy?
      // pPendingDeletions.push_back(mapEntry);
    }
    mapEntry->slowTreeMutex.UnLockWrite();
    pPxyTreeMapMutex.UnLockWrite();
  }

  return true;
}

bool GeoTreeEngine::matchHostPxyGr(FsNode *host , const std::string &status, bool lockFsView, bool updateFastStructures)
{
  eos::common::RWMutexWriteLock lock(pAddRmFsMutex);

  eos::common::FileSystem::host_snapshot_t hsn;
  if(lockFsView) FsView::gFsView.ViewMutex.LockRead();
  host->SnapShotHost(hsn,true);
  const std::string &url = hsn.mHost;
  if(lockFsView) FsView::gFsView.ViewMutex.UnLockRead();

  std::vector<std::string> groups2insert;
  std::vector<std::string> groups2remove;
  std::set<std::string> finalgroups;

  std::string::size_type pos1=0,pos2=0;
  if(status.size())
  do
  {
    pos2=status.find(',',pos1);

    // ==== INSERT THE NODE IF IT'S NOT IN THE GROUP
    std::string proxygroup = status.substr(pos1,pos2==std::string::npos?std::string::npos:pos2-pos1);
    finalgroups.insert(proxygroup);
    // ====

    pos1=pos2;
    if(pos1!=std::string::npos) pos1++;
  }while(pos2!=std::string::npos);

  pPxyTreeMapMutex.LockRead();
  for(auto it = pPxyGrp2DpTME.begin(); it!= pPxyGrp2DpTME.end(); it++)
  {
    auto proxygroup = it->first;
    bool alreadythere = !( !pPxyGrp2DpTME.count(proxygroup) ||  !pPxyHost2DpTMEs.count(url) || !pPxyHost2DpTMEs[url].count(pPxyGrp2DpTME[proxygroup]) );

    if(finalgroups.count(proxygroup)) // we should have this proxygroup
    {
      if(!alreadythere) // we don't have it
      groups2insert.push_back(proxygroup); // we will add it
    }
    else // we should NOT have this proxygroup
    {
      if(alreadythere) //we have it
        groups2remove.push_back(proxygroup); // we will remove it
    }
    finalgroups.erase(proxygroup);
  }
  pPxyTreeMapMutex.UnLockRead();
  // the remaining proxygroups do not exist in the GeoTreeEngine yet, they are to be added
  for(auto it=finalgroups.begin(); it!= finalgroups.end(); it++)
  {
    if(!insertHostIntoPxyGr(host,*it,false,lockFsView,updateFastStructures))
      return false;
  }

  for(auto it=groups2insert.begin(); it!= groups2insert.end(); it++)
  {
    eos_debug("trying to insert proxygroup %s for host %s",it->c_str(),url.c_str());
    if(!insertHostIntoPxyGr(host,*it,false,lockFsView,updateFastStructures))
      return false;
    eos_debug("success");
  }

  for(auto it=groups2remove.begin(); it!= groups2remove.end(); it++)
  {
    eos_debug("trying to remove proxygroup %s for host %s",it->c_str(),url.c_str());
    if(!removeHostFromPxyGr(host,*it,false,lockFsView,updateFastStructures))
      return false;
    eos_debug("success");
  }

  return true;
}

void GeoTreeEngine::tlFree( void *arg)
{
  eos_static_debug("destroying thread specific geobuffer");
  // delete the buffer
  delete[] (char*)arg;
}

char* GeoTreeEngine::tlAlloc( size_t size)
{
  eos_static_debug("allocating thread specific geobuffer");
  char *buf = new char[size];
  if(pthread_setspecific(gPthreadKey, buf))
    eos_static_crit("error registering thread-local buffer located at %p for cleaning up : memory will be leaked when thread is terminated",buf);
  return buf;
}


EOSMGMNAMESPACE_END
<|MERGE_RESOLUTION|>--- conflicted
+++ resolved
@@ -702,7 +702,7 @@
       }
       if(optype.empty() || (optype == "plctblc") )
       {
-	ostr << "### scheduling snapshot for scheduling group "<< it->second->group->mName <<" and operation \'Balancing Placement\' :" << std::endl;
+	ostr << "### scheduling snapshot for scheduling group "<< it->second->group->mName <<" and operation \'Draining Placement\' :" << std::endl;
 	it->second->foregroundFastStruct->blcPlacementTree->recursiveDisplay(ostr,useColors)<<endl;
       }
     }
@@ -1320,30 +1320,30 @@
       // if we cannot find the fs in any group, there is an inconsistency somewhere
       if(mentry == pFs2SchedTME.end())
       {
-        eos_warning("cannot find the existing replica in any scheduling group");
-        continue;
+	eos_warning("cannot find the existing replica in any scheduling group");
+	continue;
       }
       entry = mentry->second;
 
       // lock the double buffering to make sure all the fast trees are not modified
       if(!entry2FsId.count(entry))
       {
-        // if the entry is already there, it was locked already
-        entry->doubleBufferMutex.LockRead();
-        // to prevent the destruction of the entry
-        AtomicInc(entry->fastStructLockWaitersCount);
+	// if the entry is already there, it was locked already
+	entry->doubleBufferMutex.LockRead();
+	// to prevent the destruction of the entry
+	AtomicInc(entry->fastStructLockWaitersCount);
       }
 
       const SchedTreeBase::tFastTreeIdx *idx;
       if(!entry->foregroundFastStruct->fs2TreeIdx->get(*exrepIt,idx) )
       {
-        eos_warning("cannot find fs in the scheduling group in the 2nd pass");
-        if(!entry2FsId.count(entry))
-        {
-          entry->doubleBufferMutex.UnLockRead();
-          AtomicDec(entry->fastStructLockWaitersCount);
-        }
-        continue;
+	eos_warning("cannot find fs in the scheduling group in the 2nd pass");
+	if(!entry2FsId.count(entry))
+	{
+	  entry->doubleBufferMutex.UnLockRead();
+	  AtomicDec(entry->fastStructLockWaitersCount);
+	}
+	continue;
       }
       // take the fastindex of each existing replica
       ERIdx.push_back(*idx);
@@ -1353,33 +1353,33 @@
       bool isValid = false;
       switch(type)
       {
-        case regularRO:
-        isValid = entry->foregroundFastStruct->rOAccessTree->pBranchComp.isValidSlot(&entry->foregroundFastStruct->rOAccessTree->pNodes[*idx].fsData,&freeSlot);
-        break;
-        case regularRW:
-        isValid = entry->foregroundFastStruct->rWAccessTree->pBranchComp.isValidSlot(&entry->foregroundFastStruct->rWAccessTree->pNodes[*idx].fsData,&freeSlot);
-        break;
-        case draining:
-        isValid = entry->foregroundFastStruct->drnAccessTree->pBranchComp.isValidSlot(&entry->foregroundFastStruct->drnAccessTree->pNodes[*idx].fsData,&freeSlot);
-        break;
-        case balancing:
-        isValid = entry->foregroundFastStruct->blcAccessTree->pBranchComp.isValidSlot(&entry->foregroundFastStruct->blcAccessTree->pNodes[*idx].fsData,&freeSlot);
-        break;
-        default:
-        break;
+	case regularRO:
+	isValid = entry->foregroundFastStruct->rOAccessTree->pBranchComp.isValidSlot(&entry->foregroundFastStruct->rOAccessTree->pNodes[*idx].fsData,&freeSlot);
+	break;
+	case regularRW:
+	isValid = entry->foregroundFastStruct->rWAccessTree->pBranchComp.isValidSlot(&entry->foregroundFastStruct->rWAccessTree->pNodes[*idx].fsData,&freeSlot);
+	break;
+	case draining:
+	isValid = entry->foregroundFastStruct->drnAccessTree->pBranchComp.isValidSlot(&entry->foregroundFastStruct->drnAccessTree->pNodes[*idx].fsData,&freeSlot);
+	break;
+	case balancing:
+	isValid = entry->foregroundFastStruct->blcAccessTree->pBranchComp.isValidSlot(&entry->foregroundFastStruct->blcAccessTree->pNodes[*idx].fsData,&freeSlot);
+	break;
+	default:
+	break;
       }
       if(isValid)
       {
-        entry2FsId[entry].push_back(make_pair(*exrepIt,*idx));
-        availFsCount++;
+	entry2FsId[entry].push_back(make_pair(*exrepIt,*idx));
+	availFsCount++;
       }
       else
       {
-        // create an empty entry in the map if needed
-        if(!entry2FsId.count(entry))
-        entry2FsId[entry]=vector< pair<FileSystem::fsid_t,SchedTreeBase::tFastTreeIdx> >();
-        // update the unavailable fs
-        unavailableFs->push_back(*exrepIt);
+	// create an empty entry in the map if needed
+	if(!entry2FsId.count(entry))
+	entry2FsId[entry]=vector< pair<FileSystem::fsid_t,SchedTreeBase::tFastTreeIdx> >();
+	// update the unavailable fs
+	unavailableFs->push_back(*exrepIt);
       }
     }
   }
@@ -1539,9 +1539,9 @@
       //////////
       // apply the penalties
       //////////
-      if(!pFs2TreeMapEntry.count(fs))
+      if(!pFs2SchedTME.count(fs))
         continue;
-      entry = pFs2TreeMapEntry[fs];
+      entry = pFs2SchedTME[fs];
       const SchedTreeBase::tFastTreeIdx *idx;
       if(entry->foregroundFastStruct->fs2TreeIdx->get(fs,idx))
       {
@@ -1564,7 +1564,6 @@
     }
   }
 
-<<<<<<< HEAD
   if(firewallEntryPoint)
   {
     if(!findProxy(ERIdx, entries, firewallEntryPoint,"firewallentrypoint",pProxyCloseToFs?"":accesserGeotag))
@@ -1584,8 +1583,6 @@
       goto cleanup;
     }
   }
-=======
->>>>>>> 34e83bde
 
   // if we arrive here, it all ran fine
   returnCode = 0;
@@ -1896,13 +1893,13 @@
   }
   if(keys&sfgConfigstatus)
   {
-    FileSystem::fsstatus_t configstatus = fs->mConfigStatus;
-    if(configstatus==FileSystem::kRW)
+    FileSystem::fsstatus_t status = fs->mConfigStatus;
+    if(status==FileSystem::kRW)
     {
       if(ftIdx) setOneStateVarStatusInAllFastTrees(SchedTreeBase::Readable|SchedTreeBase::Writable);
       if(stn) stn->pNodeState.mStatus |= (SchedTreeBase::Readable|SchedTreeBase::Writable);
     }
-    else if(configstatus==FileSystem::kRO)
+    else if(status==FileSystem::kRO)
     {
       if(ftIdx)
       {
@@ -1915,7 +1912,7 @@
 	stn->pNodeState.mStatus &= ~SchedTreeBase::Writable;
       }
     }
-    else if(configstatus==FileSystem::kWO)
+    else if(status==FileSystem::kWO)
     {
       if(ftIdx)
       {
@@ -2586,7 +2583,7 @@
 
 void GeoTreeEngine::updateAtomicPenalties()
 {
-  // In this function, we compute a simplified version
+  // In this function, we compute a rough a simplified version
   // of the penalties applied to selected fs for placement and access.
   // there is only one penalty and it's copied to ulplct, dlplct, ulaccess and dlaccess
   // variants.
@@ -2771,9 +2768,9 @@
   return setInternalParam(pSkipSaturatedBlcPlct,(int)value,false,setconfig?"skipsaturatedblcplct":"");
 }
 
-bool GeoTreeEngine::setProxyCloseToFs(bool value)
-{
-  return setInternalParam(pProxyCloseToFs,(int)value,false,"proxyclosetofs");
+bool GeoTreeEngine::setProxyCloseToFs(bool value, bool setconfig)
+{
+  return setInternalParam(pProxyCloseToFs,(int)value,false,setconfig?"proxyclosetofs":"");
 }
 
 bool GeoTreeEngine::setScorePenalty(std::vector<float> &fvector, std::vector<char> &cvector, const std::vector<char> &vvalue, const std::string &configentry)
@@ -2818,76 +2815,44 @@
 
 bool GeoTreeEngine::setPlctDlScorePenalty(char value, int netSpeedClass, bool setconfig)
 {
-<<<<<<< HEAD
-  return setScorePenalty(pPenaltySched.pPlctDlScorePenaltyF,pPenaltySched.pPlctDlScorePenalty,value,netSpeedClass,"plctdlscorepenalty");
-=======
-  return setScorePenalty(pPlctDlScorePenaltyF,pPlctDlScorePenalty,value,netSpeedClass,setconfig?"plctdlscorepenalty":"");
->>>>>>> 34e83bde
+  return setScorePenalty(pPenaltySched.pPlctDlScorePenaltyF,pPenaltySched.pPlctDlScorePenalty,value,netSpeedClass,setconfig?"plctdlscorepenalty":"");
 }
 bool GeoTreeEngine::setPlctUlScorePenalty(char value, int netSpeedClass, bool setconfig)
 {
-<<<<<<< HEAD
-  return setScorePenalty(pPenaltySched.pPlctUlScorePenaltyF,pPenaltySched.pPlctUlScorePenalty,value,netSpeedClass,"plctulscorepenalty");
-=======
-  return setScorePenalty(pPlctUlScorePenaltyF,pPlctUlScorePenalty,value,netSpeedClass,setconfig?"plctulscorepenalty":"");
->>>>>>> 34e83bde
+  return setScorePenalty(pPenaltySched.pPlctUlScorePenaltyF,pPenaltySched.pPlctUlScorePenalty,value,netSpeedClass,setconfig?"plctulscorepenalty":"");
 }
 bool GeoTreeEngine::setAccessDlScorePenalty(char value, int netSpeedClass, bool setconfig)
 {
-<<<<<<< HEAD
-  return setScorePenalty(pPenaltySched.pAccessDlScorePenaltyF,pPenaltySched.pAccessDlScorePenalty,value,netSpeedClass,"accessdlscorepenalty");
-=======
-  return setScorePenalty(pAccessDlScorePenaltyF,pAccessDlScorePenalty,value,netSpeedClass,setconfig?"accessdlscorepenalty":"");
->>>>>>> 34e83bde
+  return setScorePenalty(pPenaltySched.pAccessDlScorePenaltyF,pPenaltySched.pAccessDlScorePenalty,value,netSpeedClass,setconfig?"accessdlscorepenalty":"");
 }
 bool GeoTreeEngine::setAccessUlScorePenalty(char value, int netSpeedClass, bool setconfig)
 {
-<<<<<<< HEAD
-   return setScorePenalty(pPenaltySched.pAccessUlScorePenaltyF,pPenaltySched.pAccessUlScorePenalty,value,netSpeedClass,"accessulscorepenalty");
-}
-bool GeoTreeEngine::setGwScorePenalty(char value, int netSpeedClass)
-{
-   return setScorePenalty(pPenaltySched.pGwScorePenaltyF,pPenaltySched.pGwScorePenalty,value,netSpeedClass,"gwscorepenalty");
-=======
-   return setScorePenalty(pAccessUlScorePenaltyF,pAccessUlScorePenalty,value,netSpeedClass,setconfig?"accessulscorepenalty":"");
->>>>>>> 34e83bde
+   return setScorePenalty(pPenaltySched.pAccessUlScorePenaltyF,pPenaltySched.pAccessUlScorePenalty,value,netSpeedClass,setconfig?"accessulscorepenalty":"");
+}
+bool GeoTreeEngine::setGwScorePenalty(char value, int netSpeedClass, bool setconfig)
+{
+   return setScorePenalty(pPenaltySched.pGwScorePenaltyF,pPenaltySched.pGwScorePenalty,value,netSpeedClass,setconfig?"gwscorepenalty":"");
 }
 
 bool GeoTreeEngine::setPlctDlScorePenalty(const char *value, bool setconfig)
 {
-<<<<<<< HEAD
-  return setScorePenalty(pPenaltySched.pPlctDlScorePenaltyF,pPenaltySched.pPlctDlScorePenalty,value,"plctdlscorepenalty");
-=======
-  return setScorePenalty(pPlctDlScorePenaltyF,pPlctDlScorePenalty,value,setconfig?"plctdlscorepenalty":"");
->>>>>>> 34e83bde
+  return setScorePenalty(pPenaltySched.pPlctDlScorePenaltyF,pPenaltySched.pPlctDlScorePenalty,value,setconfig?"plctdlscorepenalty":"");
 }
 bool GeoTreeEngine::setPlctUlScorePenalty(const char *value, bool setconfig)
 {
-<<<<<<< HEAD
-  return setScorePenalty(pPenaltySched.pPlctUlScorePenaltyF,pPenaltySched.pPlctUlScorePenalty,value,"plctulscorepenalty");
-=======
-  return setScorePenalty(pPlctUlScorePenaltyF,pPlctUlScorePenalty,value,setconfig?"plctulscorepenalty":"");
->>>>>>> 34e83bde
+  return setScorePenalty(pPenaltySched.pPlctUlScorePenaltyF,pPenaltySched.pPlctUlScorePenalty,value,setconfig?"plctulscorepenalty":"");
 }
 bool GeoTreeEngine::setAccessDlScorePenalty(const char *value, bool setconfig)
 {
-<<<<<<< HEAD
-  return setScorePenalty(pPenaltySched.pAccessDlScorePenaltyF,pPenaltySched.pAccessDlScorePenalty,value,"accessdlscorepenalty");
-=======
-  return setScorePenalty(pAccessDlScorePenaltyF,pAccessDlScorePenalty,value,setconfig?"accessdlscorepenalty":"");
->>>>>>> 34e83bde
+  return setScorePenalty(pPenaltySched.pAccessDlScorePenaltyF,pPenaltySched.pAccessDlScorePenalty,value,setconfig?"accessdlscorepenalty":"");
 }
 bool GeoTreeEngine::setAccessUlScorePenalty(const char *value, bool setconfig)
 {
-<<<<<<< HEAD
-  return setScorePenalty(pPenaltySched.pAccessUlScorePenaltyF,pPenaltySched.pAccessUlScorePenalty,value,"accessulscorepenalty");
-}
-bool GeoTreeEngine::setGwScorePenalty(const char *value)
-{
-  return setScorePenalty(pPenaltySched.pGwScorePenaltyF,pPenaltySched.pGwScorePenalty,value,"gwscorepenalty");
-=======
-  return setScorePenalty(pAccessUlScorePenaltyF,pAccessUlScorePenalty,value,setconfig?"accessulscorepenalty":"");
->>>>>>> 34e83bde
+  return setScorePenalty(pPenaltySched.pAccessUlScorePenaltyF,pPenaltySched.pAccessUlScorePenalty,value,setconfig?"accessulscorepenalty":"");
+}
+bool GeoTreeEngine::setGwScorePenalty(const char *value, bool setconfig)
+{
+  return setScorePenalty(pPenaltySched.pGwScorePenaltyF,pPenaltySched.pGwScorePenalty,value,setconfig?"gwscorepenalty":"");
 }
 
 bool GeoTreeEngine::setFillRatioLimit(char value, bool setconfig)
@@ -2966,7 +2931,7 @@
   else if(param == "gwscorepenalty")
   {
     if(iparamidx>-2)
-      ok = gGeoTreeEngine.setGwScorePenalty((char)ival,iparamidx);
+      ok = gGeoTreeEngine.setGwScorePenalty((char)ival,iparamidx,setconfig);
     else
       readParamVFromString(pPenaltySched.pGwScorePenalty,value);
   }
