// ----------------------------------------------------------------------
// File: WebDAVHandler.cc
// Author: Justin Lewis Salmon - CERN
// ----------------------------------------------------------------------

/************************************************************************
 * EOS - the CERN Disk Storage System                                   *
 * Copyright (C) 2013 CERN/Switzerland                                  *
 *                                                                      *
 * This program is free software: you can redistribute it and/or modify *
 * it under the terms of the GNU General Public License as published by *
 * the Free Software Foundation, either version 3 of the License, or    *
 * (at your option) any later version.                                  *
 *                                                                      *
 * This program is distributed in the hope that it will be useful,      *
 * but WITHOUT ANY WARRANTY; without even the implied warranty of       *
 * MERCHANTABILITY or FITNESS FOR A PARTICULAR PURPOSE.  See the        *
 * GNU General Public License for more details.                         *
 *                                                                      *
 * You should have received a copy of the GNU General Public License    *
 * along with this program.  If not, see <http://www.gnu.org/licenses/>.*
 ************************************************************************/

/*----------------------------------------------------------------------------*/
#include "mgm/http/webdav/WebDAVHandler.hh"
#include "mgm/http/webdav/PropFindResponse.hh"
#include "mgm/http/webdav/PropPatchResponse.hh"
#include "mgm/http/webdav/LockResponse.hh"
#include "mgm/XrdMgmOfs.hh"
#include "common/http/PlainHttpResponse.hh"
#include "common/http/OwnCloud.hh"
#include "common/Logging.hh"
#ifdef __clang__
#pragma clang diagnostic ignored "-Wformat-security"
#endif
/*----------------------------------------------------------------------------*/
/*----------------------------------------------------------------------------*/

/*----------------------------------------------------------------------------*/

EOSMGMNAMESPACE_BEGIN

/*----------------------------------------------------------------------------*/
bool
WebDAVHandler::Matches (const std::string &meth, HeaderMap &headers)
{
  int method = ParseMethodString(meth);
  if (method == PROPFIND || method == PROPPATCH || method == MKCOL ||
      method == COPY || method == MOVE || method == LOCK ||
      method == UNLOCK)
  {
    eos_static_debug("msg=\"matched webdav protocol for request\"");
    return true;
  }
  else return false;
}

/*----------------------------------------------------------------------------*/
void
WebDAVHandler::HandleRequest (eos::common::HttpRequest *request)
{
  eos_static_debug("msg=\"handling webdav request\"");
  eos::common::HttpResponse *response = 0;

  request->AddEosApp();

  int meth = ParseMethodString(request->GetMethod());
  switch (meth)
  {
    case PROPFIND:
      gOFS->MgmStats.Add("Http-PROPFIND", mVirtualIdentity->uid, mVirtualIdentity->gid, 1);
      response = new PropFindResponse(request, mVirtualIdentity);
      break;
    case PROPPATCH:
      gOFS->MgmStats.Add("Http-PROPPATCH", mVirtualIdentity->uid, mVirtualIdentity->gid, 1);
      response = new PropPatchResponse(request, mVirtualIdentity);
      break;
    case MKCOL:
      gOFS->MgmStats.Add("Http-MKCOL", mVirtualIdentity->uid, mVirtualIdentity->gid, 1);
      response = MkCol(request);
      break;
    case COPY:
      gOFS->MgmStats.Add("Http-COPY", mVirtualIdentity->uid, mVirtualIdentity->gid, 1);
      response = Copy(request);
      break;
    case MOVE:
      gOFS->MgmStats.Add("Http-MOVE", mVirtualIdentity->uid, mVirtualIdentity->gid, 1);
      response = Move(request);
      break;
    case LOCK:
      gOFS->MgmStats.Add("Http-LOCK", mVirtualIdentity->uid, mVirtualIdentity->gid, 1);
      response = new LockResponse(request, mVirtualIdentity);
      break;
    case UNLOCK:
      gOFS->MgmStats.Add("Http-UNLOCK", mVirtualIdentity->uid, mVirtualIdentity->gid, 1);
      response = new eos::common::PlainHttpResponse();
      response->SetResponseCode(eos::common::HttpResponse::NO_CONTENT);
      break;
    default:
      response = new eos::common::PlainHttpResponse();
      response->SetResponseCode(eos::common::HttpResponse::BAD_REQUEST);
      break;
  }

  mHttpResponse = response->BuildResponse(request);
}

/*----------------------------------------------------------------------------*/
eos::common::HttpResponse*
WebDAVHandler::MkCol (eos::common::HttpRequest *request)
{
  eos::common::HttpResponse *response = 0;

  XrdSecEntity client;

  std::string url = request->GetUrl();
  eos_static_info("method=MKCOL path=%s",
                  url.c_str());

  client.name = const_cast<char*> (mVirtualIdentity->name.c_str());
  client.host = const_cast<char*> (mVirtualIdentity->host.c_str());
  client.tident = const_cast<char*> (mVirtualIdentity->tident.c_str());
  snprintf(client.prot, sizeof (client.prot) - 1, mVirtualIdentity->prot.c_str());

  if (!request->GetUrl().size())
  {
    response = HttpServer::HttpError("path name required",
                                     response->BAD_REQUEST);
  }
  else if (*request->GetBodySize() != 0)
  {
    // we do not support request bodies with MKCOL requests
    response = HttpServer::HttpError("request body not supported",
                                     response->UNSUPPORTED_MEDIA_TYPE);
  }

  else
  {
    XrdSfsMode mode = 0;
    int rc = 0;
    XrdOucErrInfo error(mVirtualIdentity->tident.c_str());
    ino_t new_inode;
    rc = gOFS->mkdir(request->GetUrl().c_str(), mode, error,
                     &client, (const char*) 0, &new_inode);
    if (rc != SFS_OK)
    {
      if (rc == SFS_ERROR)
      {
        if (error.getErrInfo() == EEXIST)
        {
          // directory exists
          response = HttpServer::HttpError(error.getErrText(),
                                           response->METHOD_NOT_ALLOWED);
        }
        else if (error.getErrInfo() == ENOENT)
        {
          // parent directory does not exist
          response = HttpServer::HttpError(error.getErrText(),
                                           response->CONFLICT);
        }
        else if (error.getErrInfo() == EPERM)
        {
          // not permitted
          response = HttpServer::HttpError(error.getErrText(),
                                           response->FORBIDDEN);
        }
        else if (error.getErrInfo() == ENOSPC)
        {
          // no space left
          response = HttpServer::HttpError(error.getErrText(),
                                           response->INSUFFICIENT_STORAGE);
        }
        else
        {
          // some other error
          response = HttpServer::HttpError(error.getErrText(),
                                           error.getErrInfo());
        }
      }
      else if (rc == SFS_REDIRECT)
      {
        // redirection
        response = HttpServer::HttpRedirect(request->GetUrl(),
                                            error.getErrText(),
                                            error.getErrInfo(), false);
      }
      else if (rc == SFS_STALL)
      {
        // stall
        response = HttpServer::HttpStall(error.getErrText(),
                                         error.getErrInfo());
      }
      else
      {
        // something unexpected
        response = HttpServer::HttpError(error.getErrText(),
                                         error.getErrInfo());
      }
    }
    else
    {
      // everything went well
      response = new eos::common::PlainHttpResponse();
      char sinode[16];
      snprintf(sinode, sizeof (sinode), "%llu", (unsigned long long) new_inode);
      response->AddHeader("OC-FileId", sinode);
      response->SetResponseCode(response->CREATED);
    }
  }

  return response;
}

/*----------------------------------------------------------------------------*/
<<<<<<< HEAD
eos::common::HttpResponse*
WebDAVHandler::Move (eos::common::HttpRequest *request)
=======
eos::common::HttpResponse *
WebDAVHandler::Move (eos::common::HttpRequest * request)
>>>>>>> 4039939c
{
  eos::common::HttpResponse *response = 0;
  XrdOucString prot, port;
  std::string destination = eos::common::StringConversion::ParseUrl
          (request->GetHeaders()["destination"].c_str(), prot, port);

  char encode_destination[1024];
  snprintf(encode_destination, sizeof (encode_destination), "%s", destination.c_str());
  char decode_destination[1024];
  decode_destination[0] = 0;

  if (destination.length() < sizeof (decode_destination))
  {

    ::dav_uri_decode(encode_destination, decode_destination);
    destination = decode_destination;
  }

  // owncloud protocol patch
  XrdOucString spath = destination.c_str();

  eos::common::OwnCloud::OwnCloudRemapping(spath, request);
  eos::common::OwnCloud::ReplaceRemotePhp(spath);
  destination = spath.c_str();

  eos_static_info("method=MOVE src=\"%s\", dest=\"%s\"",
                  request->GetUrl().c_str(), destination.c_str());

  XrdSecEntity client;
  client.name = const_cast<char*> (mVirtualIdentity->name.c_str());
  client.host = const_cast<char*> (mVirtualIdentity->host.c_str());
  client.tident = const_cast<char*> (mVirtualIdentity->tident.c_str());
  snprintf(client.prot, sizeof (client.prot) - 1, mVirtualIdentity->prot.c_str());

  if (!request->GetUrl().size())
  {
    response = HttpServer::HttpError("source path required",
                                     response->BAD_REQUEST);
  }
  else if (!destination.size())
  {
    response = HttpServer::HttpError("destination required",
                                     response->BAD_REQUEST);
  }
  else if (request->GetUrl() == destination)
  {
    response = HttpServer::HttpError("destination must be different from source",
                                     response->FORBIDDEN);
  }
  else
  {
    int rc = 0;
    XrdOucErrInfo error(mVirtualIdentity->tident.c_str());

    rc = gOFS->rename(request->GetUrl().c_str(),
                      destination.c_str(),
                      error, &client, 0, 0);
    if (rc != SFS_OK)
    {
      if (rc == SFS_ERROR)
      {
        if (error.getErrInfo() == EEXIST)
        {
          // resource exists
          // webdav specifies to overwrite by default if the special header is not set to F
          if ((!request->GetHeaders().count("overwrite")) || (request->GetHeaders()["overwrite"] == "T"))
          {
            // force the rename
            struct stat buf;
            gOFS->_stat(request->GetUrl().c_str(), &buf, error,
                        *mVirtualIdentity, "");

            ProcCommand cmd;
            XrdOucString info = "mgm.cmd=rm&mgm.path=";
            info += destination.c_str();
            if (S_ISDIR(buf.st_mode)) info += "&mgm.option=r";

            cmd.open("/proc/user", info.c_str(), *mVirtualIdentity, &error);
            cmd.close();
            rc = cmd.GetRetc();

            if (rc != SFS_OK)
            {
              // something went wrong while deleting the destination
              response = HttpServer::HttpError(error.getErrText(),
                                               error.getErrInfo());
            }
            else
            {
              // try the rename again
              rc = gOFS->rename(request->GetUrl().c_str(),
                                destination.c_str(),
                                error, &client, 0, 0);

              if (rc != SFS_OK)
              {
                // something went wrong with the second rename
                response = HttpServer::HttpError(error.getErrText(),
                                                 error.getErrInfo());
              }
              else
              {
                // it worked!
                response = new eos::common::PlainHttpResponse();
                response->SetResponseCode(response->NO_CONTENT);
              }
            }

          }
          else
          {
            // directory exists but we are not overwriting
            response = HttpServer::HttpError(error.getErrText(),
                                             response->PRECONDITION_FAILED);
          }
        }
        else if (error.getErrInfo() == ENOENT)
        {
          // parent directory does not exist
          response = HttpServer::HttpError(error.getErrText(),
                                           response->CONFLICT);
        }
        else if (error.getErrInfo() == EPERM)
        {
          // not permitted
          response = HttpServer::HttpError(error.getErrText(),
                                           response->FORBIDDEN);
        }
        else
        {
          // some other error
          response = HttpServer::HttpError(error.getErrText(),
                                           error.getErrInfo());
        }
      }
      else if (rc == SFS_REDIRECT)
      {
        // redirection
        response = HttpServer::HttpRedirect(request->GetUrl(),
                                            error.getErrText(),
                                            error.getErrInfo(), false);
      }
      else if (rc == SFS_STALL)
      {
        // stall
        response = HttpServer::HttpStall(error.getErrText(),
                                         error.getErrInfo());
      }
      else
      {
        // something unexpected
        response = HttpServer::HttpError(error.getErrText(),
                                         error.getErrInfo());
      }
    }
    else
    {
      // everything went well
      response = new eos::common::PlainHttpResponse();
      response->SetResponseCode(response->CREATED);
      if (!request->GetHeaders().count("cbox-skip-location-on-move"))
      {
        response->AddHeader("Location", request->GetHeaders()["destination"].c_str());
      }
    }
  }

  return response;
}

/*----------------------------------------------------------------------------*/
eos::common::HttpResponse *
WebDAVHandler::Copy (eos::common::HttpRequest * request)
{
  eos::common::HttpResponse *response = 0;

  XrdOucString prot, port;
  std::string destination = eos::common::StringConversion::ParseUrl
          (request->GetHeaders()["destination"].c_str(), prot, port);

  eos_static_info("method=COPY src=\"%s\", dest=\"%s\"",
                  request->GetUrl().c_str(), destination.c_str());

  XrdSecEntity client;
  client.name = const_cast<char*> (mVirtualIdentity->name.c_str());
  client.host = const_cast<char*> (mVirtualIdentity->host.c_str());
  client.tident = const_cast<char*> (mVirtualIdentity->tident.c_str());
  snprintf(client.prot, sizeof (client.prot) - 1, mVirtualIdentity->prot.c_str());

  if (!request->GetUrl().size())
  {
    response = HttpServer::HttpError("source path required",
                                     response->BAD_REQUEST);
  }
  else if (!destination.size())
  {
    response = HttpServer::HttpError("destination required",
                                     response->BAD_REQUEST);
  }
  else if (request->GetUrl() == destination)
  {
    response = HttpServer::HttpError("destination must be different from source",
                                     response->FORBIDDEN);
  }
  else
  {
    int rc = 0;
    XrdOucErrInfo error;

    ProcCommand cmd;
    XrdOucString info = "mgm.cmd=file&mgm.subcmd=copy";
    info += "&mgm.path=";
    info += request->GetUrl().c_str();
    info += "&mgm.file.target=";
    info += destination.c_str();
    info += "&eos.ruid=";
    info += mVirtualIdentity->uid_string.c_str();
    info += "&eos.rgid=";
    info += mVirtualIdentity->gid_string.c_str();

    eos_static_debug("cmd=%s", info.c_str());
    cmd.open("/proc/user", info.c_str(), *mVirtualIdentity, &error);
    cmd.close();
    rc = cmd.GetRetc();
    eos_static_debug("ret=%d", rc);

    if (rc != SFS_OK)
    {
      if (rc == EEXIST)
      {
        // resource exists
        if ((!request->GetHeaders().count("overwrite")) || (request->GetHeaders()["overwrite"] == "T"))
        {
          // force overwrite
          info += "&mgm.file.option=f";
          eos_static_debug("overwriting: cmd=%s", info.c_str());
          cmd.open("/proc/user", info.c_str(), *mVirtualIdentity, &error);
          cmd.close();
          rc = cmd.GetRetc();
          eos_static_debug("ret=%d", rc);

          if (rc != 0)
          {
            // something went wrong with the overwrite
            response = HttpServer::HttpError(error.getErrText(),
                                             error.getErrInfo());
          }
          else
          {
            // it worked!
            response = new eos::common::PlainHttpResponse();
            response->SetResponseCode(response->NO_CONTENT);
          }
        }
        else
        {
          // resource exists but we are not overwriting
          response = HttpServer::HttpError(error.getErrText(),
                                           response->PRECONDITION_FAILED);
        }
      }
      else if (rc == ENOENT)
      {
        // parent directory does not exist
        response = HttpServer::HttpError(error.getErrText(),
                                         response->CONFLICT);
      }
      else if (rc == EPERM)
      {
        // not permitted
        response = HttpServer::HttpError(error.getErrText(),
                                         response->FORBIDDEN);
      }
      else
      {
        // some other error
        response = HttpServer::HttpError(error.getErrText(),
                                         error.getErrInfo());
      }
    }
    else
    {
      // everything went well
      response = new eos::common::PlainHttpResponse();
      response->SetResponseCode(response->CREATED);
    }
  }

  return response;
}

/*----------------------------------------------------------------------------*/
EOSMGMNAMESPACE_END<|MERGE_RESOLUTION|>--- conflicted
+++ resolved
@@ -35,7 +35,6 @@
 #endif
 /*----------------------------------------------------------------------------*/
 /*----------------------------------------------------------------------------*/
-
 /*----------------------------------------------------------------------------*/
 
 EOSMGMNAMESPACE_BEGIN
@@ -44,9 +43,9 @@
 bool
 WebDAVHandler::Matches (const std::string &meth, HeaderMap &headers)
 {
-  int method = ParseMethodString(meth);
+  int method =  ParseMethodString(meth);
   if (method == PROPFIND || method == PROPPATCH || method == MKCOL ||
-      method == COPY || method == MOVE || method == LOCK ||
+      method == COPY     || method == MOVE      || method == LOCK  ||
       method == UNLOCK)
   {
     eos_static_debug("msg=\"matched webdav protocol for request\"");
@@ -67,39 +66,39 @@
   int meth = ParseMethodString(request->GetMethod());
   switch (meth)
   {
-    case PROPFIND:
-      gOFS->MgmStats.Add("Http-PROPFIND", mVirtualIdentity->uid, mVirtualIdentity->gid, 1);
-      response = new PropFindResponse(request, mVirtualIdentity);
-      break;
-    case PROPPATCH:
-      gOFS->MgmStats.Add("Http-PROPPATCH", mVirtualIdentity->uid, mVirtualIdentity->gid, 1);
-      response = new PropPatchResponse(request, mVirtualIdentity);
-      break;
-    case MKCOL:
-      gOFS->MgmStats.Add("Http-MKCOL", mVirtualIdentity->uid, mVirtualIdentity->gid, 1);
-      response = MkCol(request);
-      break;
-    case COPY:
-      gOFS->MgmStats.Add("Http-COPY", mVirtualIdentity->uid, mVirtualIdentity->gid, 1);
-      response = Copy(request);
-      break;
-    case MOVE:
-      gOFS->MgmStats.Add("Http-MOVE", mVirtualIdentity->uid, mVirtualIdentity->gid, 1);
-      response = Move(request);
-      break;
-    case LOCK:
-      gOFS->MgmStats.Add("Http-LOCK", mVirtualIdentity->uid, mVirtualIdentity->gid, 1);
-      response = new LockResponse(request, mVirtualIdentity);
-      break;
-    case UNLOCK:
-      gOFS->MgmStats.Add("Http-UNLOCK", mVirtualIdentity->uid, mVirtualIdentity->gid, 1);
-      response = new eos::common::PlainHttpResponse();
-      response->SetResponseCode(eos::common::HttpResponse::NO_CONTENT);
-      break;
-    default:
-      response = new eos::common::PlainHttpResponse();
-      response->SetResponseCode(eos::common::HttpResponse::BAD_REQUEST);
-      break;
+  case PROPFIND:
+    gOFS->MgmStats.Add("Http-PROPFIND", mVirtualIdentity->uid, mVirtualIdentity->gid, 1);
+    response = new PropFindResponse(request, mVirtualIdentity);
+    break;
+  case PROPPATCH:
+    gOFS->MgmStats.Add("Http-PROPPATCH", mVirtualIdentity->uid, mVirtualIdentity->gid, 1);
+    response = new PropPatchResponse(request, mVirtualIdentity);
+    break;
+  case MKCOL:
+    gOFS->MgmStats.Add("Http-MKCOL", mVirtualIdentity->uid, mVirtualIdentity->gid, 1);
+    response = MkCol(request);
+    break;
+  case COPY:
+    gOFS->MgmStats.Add("Http-COPY", mVirtualIdentity->uid, mVirtualIdentity->gid, 1);
+    response = Copy(request);
+    break;
+  case MOVE:
+    gOFS->MgmStats.Add("Http-MOVE", mVirtualIdentity->uid, mVirtualIdentity->gid, 1);
+    response = Move(request);
+    break;
+  case LOCK:
+    gOFS->MgmStats.Add("Http-LOCK", mVirtualIdentity->uid, mVirtualIdentity->gid, 1);
+    response = new LockResponse(request, mVirtualIdentity);
+    break;
+  case UNLOCK:
+    gOFS->MgmStats.Add("Http-UNLOCK", mVirtualIdentity->uid, mVirtualIdentity->gid, 1);
+    response = new eos::common::PlainHttpResponse();
+    response->SetResponseCode(eos::common::HttpResponse::NO_CONTENT);
+    break;
+  default:
+    response = new eos::common::PlainHttpResponse();
+    response->SetResponseCode(eos::common::HttpResponse::BAD_REQUEST);
+    break;
   }
 
   mHttpResponse = response->BuildResponse(request);
@@ -112,15 +111,15 @@
   eos::common::HttpResponse *response = 0;
 
   XrdSecEntity client;
-
+  
   std::string url = request->GetUrl();
-  eos_static_info("method=MKCOL path=%s",
-                  url.c_str());
-
-  client.name = const_cast<char*> (mVirtualIdentity->name.c_str());
-  client.host = const_cast<char*> (mVirtualIdentity->host.c_str());
-  client.tident = const_cast<char*> (mVirtualIdentity->tident.c_str());
-  snprintf(client.prot, sizeof (client.prot) - 1, mVirtualIdentity->prot.c_str());
+  eos_static_info("method=MKCOL path=%s", 
+                          url.c_str());
+  
+  client.name   = const_cast<char*>(mVirtualIdentity->name.c_str());
+  client.host   = const_cast<char*>(mVirtualIdentity->host.c_str());
+  client.tident = const_cast<char*>(mVirtualIdentity->tident.c_str());
+  snprintf(client.prot,sizeof(client.prot)-1,mVirtualIdentity->prot.c_str()); 
 
   if (!request->GetUrl().size())
   {
@@ -136,8 +135,8 @@
 
   else
   {
-    XrdSfsMode mode = 0;
-    int rc = 0;
+    XrdSfsMode    mode = 0;
+    int           rc   = 0;
     XrdOucErrInfo error(mVirtualIdentity->tident.c_str());
     ino_t new_inode;
     rc = gOFS->mkdir(request->GetUrl().c_str(), mode, error,
@@ -212,26 +211,20 @@
 }
 
 /*----------------------------------------------------------------------------*/
-<<<<<<< HEAD
 eos::common::HttpResponse*
 WebDAVHandler::Move (eos::common::HttpRequest *request)
-=======
-eos::common::HttpResponse *
-WebDAVHandler::Move (eos::common::HttpRequest * request)
->>>>>>> 4039939c
 {
   eos::common::HttpResponse *response = 0;
   XrdOucString prot, port;
   std::string destination = eos::common::StringConversion::ParseUrl
-          (request->GetHeaders()["destination"].c_str(), prot, port);
+      (request->GetHeaders()["destination"].c_str(), prot, port);
 
   char encode_destination[1024];
-  snprintf(encode_destination, sizeof (encode_destination), "%s", destination.c_str());
+  snprintf(encode_destination,sizeof(encode_destination),"%s",destination.c_str());
   char decode_destination[1024];
   decode_destination[0] = 0;
 
-  if (destination.length() < sizeof (decode_destination))
-  {
+  if (destination.length() < sizeof(decode_destination)) {
 
     ::dav_uri_decode(encode_destination, decode_destination);
     destination = decode_destination;
@@ -248,10 +241,10 @@
                   request->GetUrl().c_str(), destination.c_str());
 
   XrdSecEntity client;
-  client.name = const_cast<char*> (mVirtualIdentity->name.c_str());
-  client.host = const_cast<char*> (mVirtualIdentity->host.c_str());
-  client.tident = const_cast<char*> (mVirtualIdentity->tident.c_str());
-  snprintf(client.prot, sizeof (client.prot) - 1, mVirtualIdentity->prot.c_str());
+  client.name   = const_cast<char*>(mVirtualIdentity->name.c_str());
+  client.host   = const_cast<char*>(mVirtualIdentity->host.c_str());
+  client.tident = const_cast<char*>(mVirtualIdentity->tident.c_str());
+  snprintf(client.prot,sizeof(client.prot)-1,mVirtualIdentity->prot.c_str()); 
 
   if (!request->GetUrl().size())
   {
@@ -270,7 +263,7 @@
   }
   else
   {
-    int rc = 0;
+    int           rc = 0;
     XrdOucErrInfo error(mVirtualIdentity->tident.c_str());
 
     rc = gOFS->rename(request->GetUrl().c_str(),
@@ -283,15 +276,15 @@
         if (error.getErrInfo() == EEXIST)
         {
           // resource exists
-          // webdav specifies to overwrite by default if the special header is not set to F
-          if ((!request->GetHeaders().count("overwrite")) || (request->GetHeaders()["overwrite"] == "T"))
+	  // webdav specifies to overwrite by default if the special header is not set to F
+          if ( (!request->GetHeaders().count("overwrite")) || (request->GetHeaders()["overwrite"] == "T") )
           {
             // force the rename
             struct stat buf;
             gOFS->_stat(request->GetUrl().c_str(), &buf, error,
                         *mVirtualIdentity, "");
 
-            ProcCommand cmd;
+            ProcCommand  cmd;
             XrdOucString info = "mgm.cmd=rm&mgm.path=";
             info += destination.c_str();
             if (S_ISDIR(buf.st_mode)) info += "&mgm.option=r";
@@ -390,23 +383,23 @@
 }
 
 /*----------------------------------------------------------------------------*/
-eos::common::HttpResponse *
-WebDAVHandler::Copy (eos::common::HttpRequest * request)
+eos::common::HttpResponse*
+WebDAVHandler::Copy (eos::common::HttpRequest *request)
 {
   eos::common::HttpResponse *response = 0;
 
   XrdOucString prot, port;
   std::string destination = eos::common::StringConversion::ParseUrl
-          (request->GetHeaders()["destination"].c_str(), prot, port);
+      (request->GetHeaders()["destination"].c_str(), prot, port);
 
   eos_static_info("method=COPY src=\"%s\", dest=\"%s\"",
                   request->GetUrl().c_str(), destination.c_str());
 
   XrdSecEntity client;
-  client.name = const_cast<char*> (mVirtualIdentity->name.c_str());
-  client.host = const_cast<char*> (mVirtualIdentity->host.c_str());
-  client.tident = const_cast<char*> (mVirtualIdentity->tident.c_str());
-  snprintf(client.prot, sizeof (client.prot) - 1, mVirtualIdentity->prot.c_str());
+  client.name   = const_cast<char*>(mVirtualIdentity->name.c_str());
+  client.host   = const_cast<char*>(mVirtualIdentity->host.c_str());
+  client.tident = const_cast<char*>(mVirtualIdentity->tident.c_str());
+  snprintf(client.prot,sizeof(client.prot)-1,mVirtualIdentity->prot.c_str()); 
 
   if (!request->GetUrl().size())
   {
@@ -425,19 +418,19 @@
   }
   else
   {
-    int rc = 0;
+    int           rc = 0;
     XrdOucErrInfo error;
 
-    ProcCommand cmd;
-    XrdOucString info = "mgm.cmd=file&mgm.subcmd=copy";
-    info += "&mgm.path=";
-    info += request->GetUrl().c_str();
-    info += "&mgm.file.target=";
-    info += destination.c_str();
-    info += "&eos.ruid=";
-    info += mVirtualIdentity->uid_string.c_str();
-    info += "&eos.rgid=";
-    info += mVirtualIdentity->gid_string.c_str();
+    ProcCommand  cmd;
+    XrdOucString info  = "mgm.cmd=file&mgm.subcmd=copy";
+                 info += "&mgm.path=";
+                 info += request->GetUrl().c_str();
+                 info += "&mgm.file.target=";
+                 info += destination.c_str();
+                 info += "&eos.ruid=";
+                 info += mVirtualIdentity->uid_string.c_str();
+                 info += "&eos.rgid=";
+                 info +=mVirtualIdentity->gid_string.c_str();
 
     eos_static_debug("cmd=%s", info.c_str());
     cmd.open("/proc/user", info.c_str(), *mVirtualIdentity, &error);
@@ -450,7 +443,7 @@
       if (rc == EEXIST)
       {
         // resource exists
-        if ((!request->GetHeaders().count("overwrite")) || (request->GetHeaders()["overwrite"] == "T"))
+	if ( (!request->GetHeaders().count("overwrite")) || (request->GetHeaders()["overwrite"] == "T") )
         {
           // force overwrite
           info += "&mgm.file.option=f";
