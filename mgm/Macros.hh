// ----------------------------------------------------------------------
// File: Macros.hh
// Author: Andreas-Joachim Peters - CERN
// ----------------------------------------------------------------------

/************************************************************************
 * EOS - the CERN Disk Storage System                                   *
 * Copyright (C) 2011 CERN/Switzerland                                  *
 *                                                                      *
 * This program is free software: you can redistribute it and/or modify *
 * it under the terms of the GNU General Public License as published by *
 * the Free Software Foundation, either version 3 of the License, or    *
 * (at your option) any later version.                                  *
 *                                                                      *
 * This program is distributed in the hope that it will be useful,      *
 * but WITHOUT ANY WARRANTY; without even the implied warranty of       *
 * MERCHANTABILITY or FITNESS FOR A PARTICULAR PURPOSE.  See the        *
 * GNU General Public License for more details.                         *
 *                                                                      *
 * You should have received a copy of the GNU General Public License    *
 * along with this program.  If not, see <http://www.gnu.org/licenses/>.*
 ************************************************************************/

/*----------------------------------------------------------------------------*/
/**
 * @file   Macros.hh
 *
 * @brief  XRootD OFS macros
 *
 * The Macros short-cut most of the MgmOfs... functions to apply redirection
 * or stall settings.
 */
/*----------------------------------------------------------------------------*/

#ifndef __EOSMGM_MACROS__HH__
#define __EOSMGM_MACROS__HH__

/*----------------------------------------------------------------------------*/
/*----------------------------------------------------------------------------*/
/*----------------------------------------------------------------------------*/
/*----------------------------------------------------------------------------*/



USE_EOSMGMNAMESPACE

/*----------------------------------------------------------------------------*/
extern XrdMgmOfs* gOFS; //< global handle to XrdMgmOfs object
/*----------------------------------------------------------------------------*/

/*----------------------------------------------------------------------------*/
// Macro Defines
/*----------------------------------------------------------------------------*/

/// define read access
#define ACCESS_R 0

/// define write access
#define ACCESS_W 1

/// defines operation mode to be read
#define ACCESSMODE_R int __AccessMode__ = 0

/// defines operation mode to be write
#define ACCESSMODE_W int __AccessMode__ = 1

/// defines operation mode to be read on master
#define ACCESSMODE_R_MASTER int __AccessMode__ = 2

/// set's operation mode to be write
#define SET_ACCESSMODE_W __AccessMode__ = 1

/// check if we are in read access mode
#define IS_ACCESSMODE_R (__AccessMode__ == 0)

/// check if we are in write access mode
#define IS_ACCESSMODE_W (__AccessMode__ == 1)

/// check if we are in master read access mode
#define IS_ACCESSMODE_R_MASTER (__AccessMode__ == 2)

#define WAIT_BOOT while (1) {XrdSysMutexHelper(gOFS->InitializationMutex); if (gOFS->Initialized == gOFS->kBooted)break; XrdSysTimer sleeper; sleeper.Snooze(5);}



// -----------------------------------------------------------------------------
//! Stall Macro
// -----------------------------------------------------------------------------
#define MAYSTALL { if (gOFS->IsStall) {                                 \
      XrdOucString stallmsg="";                                         \
      int stalltime=0;                                                  \
      if (gOFS->ShouldStall(__FUNCTION__,__AccessMode__, vid, stalltime, stallmsg)) \
        return gOFS->Stall(error,stalltime, stallmsg.c_str());          \
    }                                                                   \
  }

// -----------------------------------------------------------------------------
//! Redirect Macro
// -----------------------------------------------------------------------------
#define MAYREDIRECT { if (gOFS->IsRedirect) {                   \
      int port=0;                                               \
      XrdOucString host="";                                     \
      if (gOFS->ShouldRedirect(__FUNCTION__,__AccessMode__,vid, host,port)) \
        return gOFS->Redirect(error, host.c_str(), port);       \
    }               \
  }

// -----------------------------------------------------------------------------
//! ENOENT Redirect Macro
// -----------------------------------------------------------------------------
#define MAYREDIRECT_ENOENT { if (gOFS->IsRedirect) {    \
      int port=0;           \
      XrdOucString host="";         \
      if (gOFS->HasRedirect(path,"ENOENT:*",host,port)) { \
  return gOFS->Redirect(error, host.c_str(), port) ;  \
      }               \
    }               \
  }

// -----------------------------------------------------------------------------
//! ENONET Redirect Macro
// -----------------------------------------------------------------------------
#define MAYREDIRECT_ENONET { if (gOFS->IsRedirect) {    \
      int port=0;           \
      XrdOucString host="";         \
      if (gOFS->HasRedirect(path,"ENONET:*",host,port)) { \
  return gOFS->Redirect(error, host.c_str(), port) ;  \
      }               \
    }               \
  }

// -----------------------------------------------------------------------------
//! ENETUNREACH Redirect Macro
// -----------------------------------------------------------------------------
#define MAYREDIRECT_ENETUNREACH { if (gOFS->IsRedirect) { \
      int port=0;           \
      XrdOucString host="";         \
      if (gOFS->HasRedirect(path,"ENETUNREACH:*",host,port)) {  \
  return gOFS->Redirect(error, host.c_str(), port) ;  \
      }               \
    }               \
  }

// -----------------------------------------------------------------------------
//! ENOENT Stall Macro
// -----------------------------------------------------------------------------
#define MAYSTALL_ENOENT { if (gOFS->IsStall) {        \
      XrdOucString stallmsg="";           \
      int stalltime;              \
      if (gOFS->HasStall(path, "ENOENT:*", stalltime, stallmsg)) {  \
  return gOFS->Stall(error, stalltime, stallmsg.c_str()) ;  \
      }                 \
    }                 \
  }

// -----------------------------------------------------------------------------
//! ENONET Stall Macro
// -----------------------------------------------------------------------------
#define MAYSTALL_ENONET { if (gOFS->IsStall) {      \
      XrdOucString stallmsg="";         \
      int stalltime;            \
      if (gOFS->HasStall(path,"ENONET:*", stalltime, stallmsg)) { \
  return gOFS->Stall(error, stalltime, stallmsg.c_str()) ;  \
      }                 \
    }                 \
  }

// -----------------------------------------------------------------------------
//! ENETUNREACH Stall Macro
// -----------------------------------------------------------------------------
#define MAYSTALL_ENETUNREACH { if (gOFS->IsStall) {     \
      XrdOucString stallmsg="";           \
      int stalltime;              \
      if (gOFS->HasStall(path,"ENETUNREACH:*", stalltime, stallmsg)) {  \
  return gOFS->Stall(error, stalltime, stallmsg.c_str()) ;  \
      }                 \
    }                 \
  }

// -----------------------------------------------------------------------------
//! Namespace Map MACRO
//! - checks validity of path names
//! - checks for prefixing and rewrites path name
//! - remap's path names according to the configured path map
// -----------------------------------------------------------------------------
#define NAMESPACEMAP                                                    \
  const char* path = inpath;                                            \
  XrdOucString store_path=path;                                         \
  if(inpath && ininfo && strstr(ininfo,"eos.encodepath")) {             \
    store_path = eos::common::StringConversion::curl_unescaped(inpath).c_str(); \
  } else {                                                              \
    while(store_path.replace("#AND#","&")){}                            \
  }                                                                     \
  if ( inpath && ( !(ininfo) || (ininfo && (!strstr(ininfo,"eos.prefix"))))) { \
    XrdOucString iinpath=store_path;                                    \
    gOFS->PathRemap(iinpath.c_str(),store_path);                        \
  }                                                                     \
  size_t __i=0;                                                         \
  size_t __n = store_path.length();                                     \
  if (gOFS->UTF8) {                                                     \
    for (__i=0;__i<__n;__i++) {                                         \
      if (((store_path[__i] != 0xa) && (store_path[__i] != 0xd )) /* CR,LF*/) { \
        continue;                                                       \
      } else {                                                          \
        break;                                                          \
      }                                                                 \
    }                                                                   \
  }                                                                     \
  else                                                                  \
    {                                                                   \
      for (__i=0;__i<__n;__i++) {                                       \
        if ( ((store_path[__i] >= 97) && (store_path[__i] <= 122 )) || /* a-z */ \
             ((store_path[__i] >= 64) && (store_path[__i] <= 90 ))  || /* @,A-Z */ \
             ((store_path[__i] >= 48) && (store_path[__i] <= 57 ))  || /* 0-9   */ \
             (store_path[__i] == 47) || /* / */                         \
             (store_path[__i] == 46) || /* . */                         \
             (store_path[__i] == 32) || /* SPACE */                     \
             (store_path[__i] == 45) || /* - */                         \
             (store_path[__i] == 95) || /* _ */                         \
             (store_path[__i] == 126)|| /* ~ */                         \
             (store_path[__i] == 35) || /* # */                         \
             (store_path[__i] == 58) || /* : */                         \
             (store_path[__i] == 43) || /* + */                         \
             (store_path[__i] == 94)    /* ^ */                         \
             ) {                                                        \
          continue;                                                     \
        } else {                                                        \
          break;                                                        \
        }                                                               \
      }                                                                 \
    }                                                                   \
  /* root can use all letters */                                        \
  if ( (vid.uid != 0) && (__i != (__n) ) ) {                            \
    path = 0;                                                           \
  } else {                                                              \
    const char* pf=0;                                                   \
    /* check for redirection with prefixes */                           \
    if ( ininfo && (pf=strstr(ininfo,"eos.prefix=")) ) {                \
      if (!store_path.beginswith("/proc")) {                            \
        XrdOucEnv env(pf);                                              \
        /* check for redirection with LFN rewrite */                    \
        store_path.insert(env.Get("eos.prefix"),0);                     \
      }                                                                 \
    }                                                                   \
    if ( ininfo && (pf=strstr(ininfo,"eos.lfn=")) ) {                   \
      if ((!store_path.beginswith("/proc"))) {                          \
        XrdOucEnv env(pf);                                              \
        store_path = env.Get("eos.lfn");                                \
      }                                                                 \
    }                                                                   \
    path = store_path.c_str();                                          \
  }

// -----------------------------------------------------------------------------
//! Bounce Illegal Name Macro
// -----------------------------------------------------------------------------
#define BOUNCE_ILLEGAL_NAMES  \
  if (!path) {                                                          \
    eos_err("illegal character in %s", store_path.c_str());             \
    return Emsg(epname, error, EILSEQ,"accept path name - illegal characters " \
                "- use only A-Z a-z 0-9 / SPACE .-_~#:^", store_path.c_str()); \
  }

// -----------------------------------------------------------------------------
//! Bounce Illegal Name in proc request Macro
// -----------------------------------------------------------------------------
#define PROC_BOUNCE_ILLEGAL_NAMES         \
  if (!path) {                \
    eos_err("illegal character in %s", store_path.c_str());   \
    retc = EILSEQ;              \
    stdErr += "error: illegal characters - use only use only A-Z a-z 0-9 SPACE .-_~#:^\n"; \
    return SFS_OK;              \
  }

// -----------------------------------------------------------------------------
//! Require System Auth (SSS or localhost) Macro
// -----------------------------------------------------------------------------
#define REQUIRE_SSS_OR_LOCAL_AUTH         \
  if ((vid.prot!="sss") &&                                              \
      ((vid.host != "localhost") &&                                     \
       (vid.host != "localhost.localdomain")) ){                        \
    eos_err("system access restricted - unauthorized identity used"); \
    return Emsg(epname, error, EACCES,"give access - system access "    \
                "restricted - unauthorized identity used");             \
  }

// -----------------------------------------------------------------------------
//! Bounce not-allowed-users Macro - for root, bin, daemon, admin we allow
//! localhost connects or sss authentication always
// -----------------------------------------------------------------------------
#define BOUNCE_NOT_ALLOWED                                              \
  if (((vid.uid > 3) ||                                                 \
       ((vid.prot != "sss") && (vid.host != "localhost") &&             \
<<<<<<< HEAD
        (vid.host != "localhost.localdomain"))) &&                      \
      (Access::gAllowedUsers.size() || Access::gAllowedGroups.size() || \
       Access::gAllowedHosts.size())) {                                 \
    if ((!Access::gAllowedGroups.count(vid.gid)) &&     \
        (!Access::gAllowedUsers.count(vid.uid)) &&      \
        (!Access::gAllowedHosts.count(vid.host))) {     \
      eos_err("user access restricted - unauthorized identity vid.uid=" \
              "%d, vid.gid=%d, vid.host=\"%s\", vid.tident=\"%s\" for " \
              "path=\"%s\"", vid.uid, vid.gid, vid.host.c_str(),        \
              (vid.tident.c_str() ? vid.tident.c_str() : ""), inpath);  \
      return Emsg(epname, error, EACCES,"give access - user access "    \
                  "restricted - unauthorized identity used");         \
    }                 \
=======
        (vid.host != "localhost.localdomain")))) {			\
    if (Access::gAllowedUsers.size() || Access::gAllowedGroups.size() || \
	Access::gAllowedHosts.size()) {					\
      if ((!Access::gAllowedGroups.count(vid.gid)) &&			\
	  (!Access::gAllowedUsers.count(vid.uid)) &&			\
	  (!Access::gAllowedHosts.count(vid.host))) {			\
	eos_err("user access restricted - unauthorized identity vid.uid=" \
		"%d, vid.gid=%d, vid.host=\"%s\", vid.tident=\"%s\" for " \
		"path=\"%s\"", vid.uid, vid.gid, vid.host.c_str(),	\
		(vid.tident.c_str() ? vid.tident.c_str() : ""), inpath); \
	return Emsg(epname, error, EACCES,"give access - user access "	\
		    "restricted - unauthorized identity used");		\
      }									\
    }									\
    if (Access::gAllowedDomains.size() &&				\
	(!Access::gAllowedDomains.count(vid.domain))) {			\
      eos_err("domain access restricted - unauthorized identity "       \
              "vid.domain=\"%s\"for "                                   \
              "path=\"%s\"", vid.domain.c_str(),                        \
	      inpath);							\
      return Emsg(epname, error, EACCES,"give access - domain access "  \
                  "restricted - unauthorized identity used");           \
    }                                                                   \
>>>>>>> 2045c6bd
  }

// -----------------------------------------------------------------------------
//! Bounce not-allowed-users in proc request Macro
// -----------------------------------------------------------------------------
#define PROC_BOUNCE_NOT_ALLOWED           \
  if ((vid.uid > 3) &&                                                  \
      (Access::gAllowedUsers.size() ||                                  \
       Access::gAllowedGroups.size() ||                                 \
<<<<<<< HEAD
       Access::gAllowedHosts.size())) {                                 \
    if ( (!Access::gAllowedGroups.count(vid.gid)) &&      \
   (!Access::gAllowedUsers.count(vid.uid)) &&     \
   (!Access::gAllowedHosts.count(vid.host))) {      \
      eos_err("user access restricted - unauthorized identity vid.uid=" \
              "%d, vid.gid=%d, vid.host=\"%s\", vid.tident=\"%s\" for " \
              "path=\"%s\"", vid.uid, vid.gid, vid.host.c_str(),        \
              (vid.tident.c_str() ? vid.tident.c_str() : ""), inpath);  \
      retc = EACCES;              \
      stdErr += "error: user access restricted - unauthorized identity used"; \
      return SFS_OK;              \
    }                 \
=======
       Access::gAllowedDomains.size() ||                                \
       Access::gAllowedHosts.size()) ) {				\
    if (Access::gAllowedUsers.size() || Access::gAllowedGroups.size() ||	\
	Access::gAllowedHosts.size()) {					\
      if ( (!Access::gAllowedGroups.count(vid.gid)) &&			\
	   (!Access::gAllowedUsers.count(vid.uid)) &&			\
	   (!Access::gAllowedHosts.count(vid.host))) {			\
	eos_err("user access restricted - unauthorized identity vid.uid=" \
		"%d, vid.gid=%d, vid.host=\"%s\", vid.tident=\"%s\" for " \
		"path=\"%s\"", vid.uid, vid.gid, vid.host.c_str(),	\
		(vid.tident.c_str() ? vid.tident.c_str() : ""), inpath); \
	retc = EACCES;							\
	stdErr += "error: user access restricted - unauthorized identity used"; \
	return SFS_OK;							\
      }									\
    }									\
    if (Access::gAllowedDomains.size() &&				\
	(!Access::gAllowedDomains.count(vid.domain))) {			\
      eos_err("domain access restricted - unauthorized identity "       \
              "vid.domain=\"%s\"for "                                   \
              "path=\"%s\"", vid.domain.c_str(),                        \
	      inpath);							\
      retc = EACCES;                                                    \
      stdErr += "error: domain access restricted - unauthorized identity used"; \
      return SFS_OK;                                                    \
    }                                                                   \
>>>>>>> 2045c6bd
  }

#endif<|MERGE_RESOLUTION|>--- conflicted
+++ resolved
@@ -291,21 +291,6 @@
 #define BOUNCE_NOT_ALLOWED                                              \
   if (((vid.uid > 3) ||                                                 \
        ((vid.prot != "sss") && (vid.host != "localhost") &&             \
-<<<<<<< HEAD
-        (vid.host != "localhost.localdomain"))) &&                      \
-      (Access::gAllowedUsers.size() || Access::gAllowedGroups.size() || \
-       Access::gAllowedHosts.size())) {                                 \
-    if ((!Access::gAllowedGroups.count(vid.gid)) &&     \
-        (!Access::gAllowedUsers.count(vid.uid)) &&      \
-        (!Access::gAllowedHosts.count(vid.host))) {     \
-      eos_err("user access restricted - unauthorized identity vid.uid=" \
-              "%d, vid.gid=%d, vid.host=\"%s\", vid.tident=\"%s\" for " \
-              "path=\"%s\"", vid.uid, vid.gid, vid.host.c_str(),        \
-              (vid.tident.c_str() ? vid.tident.c_str() : ""), inpath);  \
-      return Emsg(epname, error, EACCES,"give access - user access "    \
-                  "restricted - unauthorized identity used");         \
-    }                 \
-=======
         (vid.host != "localhost.localdomain")))) {			\
     if (Access::gAllowedUsers.size() || Access::gAllowedGroups.size() || \
 	Access::gAllowedHosts.size()) {					\
@@ -329,7 +314,6 @@
       return Emsg(epname, error, EACCES,"give access - domain access "  \
                   "restricted - unauthorized identity used");           \
     }                                                                   \
->>>>>>> 2045c6bd
   }
 
 // -----------------------------------------------------------------------------
@@ -339,20 +323,6 @@
   if ((vid.uid > 3) &&                                                  \
       (Access::gAllowedUsers.size() ||                                  \
        Access::gAllowedGroups.size() ||                                 \
-<<<<<<< HEAD
-       Access::gAllowedHosts.size())) {                                 \
-    if ( (!Access::gAllowedGroups.count(vid.gid)) &&      \
-   (!Access::gAllowedUsers.count(vid.uid)) &&     \
-   (!Access::gAllowedHosts.count(vid.host))) {      \
-      eos_err("user access restricted - unauthorized identity vid.uid=" \
-              "%d, vid.gid=%d, vid.host=\"%s\", vid.tident=\"%s\" for " \
-              "path=\"%s\"", vid.uid, vid.gid, vid.host.c_str(),        \
-              (vid.tident.c_str() ? vid.tident.c_str() : ""), inpath);  \
-      retc = EACCES;              \
-      stdErr += "error: user access restricted - unauthorized identity used"; \
-      return SFS_OK;              \
-    }                 \
-=======
        Access::gAllowedDomains.size() ||                                \
        Access::gAllowedHosts.size()) ) {				\
     if (Access::gAllowedUsers.size() || Access::gAllowedGroups.size() ||	\
@@ -379,7 +349,6 @@
       stdErr += "error: domain access restricted - unauthorized identity used"; \
       return SFS_OK;                                                    \
     }                                                                   \
->>>>>>> 2045c6bd
   }
 
 #endif