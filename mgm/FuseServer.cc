//------------------------------------------------------------------------------
// File: FuseServer.cc
// Author: Andreas-Joachim Peters - CERN
//------------------------------------------------------------------------------

/************************************************************************
 * EOS - the CERN Disk Storage System                                   *
 * Copyright (C) 2017 CERN/Switzerland                                  *
 *                                                                      *
 * This program is free software: you can redistribute it and/or modify *
 * it under the terms of the GNU General Public License as published by *
 * the Free Software Foundation, either version 3 of the License, or    *
 * (at your option) any later version.                                  *
 *                                                                      *
 * This program is distributed in the hope that it will be useful,      *
 * but WITHOUT ANY WARRANTY; without even the implied warranty of       *
 * MERCHANTABILITY or FITNESS FOR A PARTICULAR PURPOSE.  See the        *
 * GNU General Public License for more details.                         *
 *                                                                      *
 * You should have received a copy of the GNU General Public License    *
 * along with this program.  If not, see <http://www.gnu.org/licenses/>.*
 ************************************************************************/

#include "mgm/FuseServer.hh"
#include "mgm/Acl.hh"
#include "mgm/Policy.hh"
#include "mgm/Quota.hh"
#include <thread>
#include <regex.h>
#include "common/Logging.hh"
#include "XrdMgmOfs.hh"

EOSMGMNAMESPACE_BEGIN

#define D_OK 8     // delete
#define M_OK 16    // chmod
#define C_OK 32    // chown
#define SA_OK 64   // set xattr
#define U_OK 128   // can update


//------------------------------------------------------------------------------
// Constructor
//------------------------------------------------------------------------------
FuseServer::FuseServer()
{
  eos_static_info("msg=\"starting fuse server\"");
  std::thread monitorthread(&FuseServer::Clients::MonitorHeartBeat,
                            &(this->mClients));
  monitorthread.detach();
  std::thread capthread(&FuseServer::MonitorCaps, this);
  capthread.detach();
}

//------------------------------------------------------------------------------
// Destructor
//------------------------------------------------------------------------------
FuseServer::~FuseServer()
{
  shutdown();
}

//------------------------------------------------------------------------------
// Shutdown method
//------------------------------------------------------------------------------
void
FuseServer::shutdown()
{
  Clients().terminate();
  terminate();
}

//------------------------------------------------------------------------------
// Dump message contents as json string
//------------------------------------------------------------------------------
std::string
FuseServer::dump_message(const google::protobuf::Message& message)
{
  google::protobuf::util::JsonPrintOptions options;
  options.add_whitespace = true;
  options.always_print_primitive_fields = true;
  std::string jsonstring;
  google::protobuf::util::MessageToJsonString(message, &jsonstring, options);
  return jsonstring;
}

//------------------------------------------------------------------------------
// Monitor heart beat
//------------------------------------------------------------------------------
void
FuseServer::Clients::MonitorHeartBeat()
{
  XrdSysTimer sleeper;
  eos_static_info("msg=\"starting fusex heart beat thread\"");

  while (1) {
    client_uuid_t evictmap;
    client_uuid_t evictversionmap;
    {
      XrdSysMutexHelper lLock(this);
      struct timespec tsnow;
      eos::common::Timing::GetTimeSpec(tsnow);

      for (auto it = map().begin(); it != map().end(); ++it) {
        double last_heartbeat = tsnow.tv_sec - it->second.heartbeat().clock() +
                                (((int64_t) tsnow.tv_nsec - (int64_t) it->second.heartbeat().clock_ns())
                                 * 1.0 / 1000000000.0);

        if (last_heartbeat > mHeartBeatWindow) {
          if (last_heartbeat > mHeartBeatOfflineWindow) {
            if (last_heartbeat > mHeartBeatRemoveWindow) {
              evictmap[it->second.heartbeat().uuid()] = it->first;
              it->second.set_state(Client::EVICTED);
            } else {
              it->second.set_state(Client::OFFLINE);
              gOFS->zMQ->gFuseServer.Locks().dropLocks(it->second.heartbeat().uuid());
            }
          } else {
            it->second.set_state(Client::VOLATILE);
          }
        } else {
          it->second.set_state(Client::ONLINE);
        }

        if (it->second.heartbeat().protversion() != it->second.heartbeat().PROTOCOLV2) {
          // protocol version mismatch, evict this client
          evictversionmap[it->second.heartbeat().uuid()] = it->first;
          it->second.set_state(Client::EVICTED);
        }
      }

      // delete clients to be evicted
      for (auto it = evictmap.begin(); it != evictmap.end(); ++it) {
        mMap.erase(it->second);
        mUUIDView.erase(it->first);
      }
    }

    // delete client ot be evicted because of a version mismatch
    for (auto it = evictversionmap.begin(); it != evictversionmap.end(); ++it) {
      std::string versionerror = "Server supports only PROTOCOLV2";
      std::string uuid = it->first;
      Evict(uuid, versionerror);
      mMap.erase(it->second);
      mUUIDView.erase(it->first);
    }

    gOFS->zMQ->gFuseServer.Flushs().expireFlush();
    sleeper.Snooze(1);

    if (should_terminate()) {
      break;
    }
  }

  return ;
}

//------------------------------------------------------------------------------
//
//------------------------------------------------------------------------------
bool
FuseServer::Clients::Dispatch(const std::string identity,
                              eos::fusex::heartbeat& hb)
{
  bool rc = true;
  XrdSysMutexHelper lLock(this);

  if (this->map().count(identity)) {
    rc = false;
  }

  (this->map())[identity].heartbeat() = hb;
  (this->uuidview())[hb.uuid()] = identity;
  {
    // apply lifetime extensions requested by the client
    auto map = hb.mutable_authextension();

    for (auto it = map->begin(); it != map->end(); ++it) {
      Caps::shared_cap cap = gOFS->zMQ->gFuseServer.Cap().Get(it->first);

      if (cap && cap->vtime()) {
        eos_static_info("cap-extension: authid=%s vtime:= %u => %u",
                        it->first.c_str(),
                        cap->vtime(), cap->vtime() + it->second);
        cap->set_vtime(cap->vtime() + it->second);
      }
    }
  }

  if (rc) {
    // ask a client to drop all caps when we see him the first time because we might have lost our caps due to a restart/failover
    BroadcastDropAllCaps(identity, hb);
    // communicate our current heart-beat interval
    eos::fusex::config cfg;
    cfg.set_hbrate(mHeartBeatInterval);
    BroadcastConfig(identity, cfg);
  }

  return rc;
}

//------------------------------------------------------------------------------
//
//------------------------------------------------------------------------------
void
FuseServer::MonitorCaps()
{
  XrdSysTimer sleeper;
  eos_static_info("msg=\"starting fusex monitor caps thread\"");

  while (1) {
    do {
      if (Cap().expire()) {
        Cap().pop();
      } else {
        break;
      }
    } while (1);

    sleeper.Snooze(1);

    if (should_terminate()) {
      break;
    }
  }

  return ;
}

//------------------------------------------------------------------------------
//
//------------------------------------------------------------------------------
void
FuseServer::Print(std::string& out, std::string options, bool monitoring)
{
  if ((options.find("l") != std::string::npos) ||
      !options.length()) {
    Client().Print(out, options, monitoring);
  }

  if (options.find("f") != std::string::npos) {
    std::string flushout;
    gOFS->zMQ->gFuseServer.Flushs().Print(flushout);
    out += flushout;
  }
}

//------------------------------------------------------------------------------
//
//------------------------------------------------------------------------------
void
FuseServer::Clients::Print(std::string& out, std::string options,
                           bool monitoring)
{
  XrdSysMutexHelper lLock(this);
  struct timespec tsnow;
  eos::common::Timing::GetTimeSpec(tsnow);
  std::map<std::string, size_t> clientcaps;
  {
    XrdSysMutexHelper lock(gOFS->zMQ->gFuseServer.Cap());

    // count caps per client uuid
    for (auto it = gOFS->zMQ->gFuseServer.Cap().InodeCaps().begin();
         it != gOFS->zMQ->gFuseServer.Cap().InodeCaps().end(); ++it) {
      for (auto sit = it->second.begin(); sit != it->second.end(); ++sit) {
        if (gOFS->zMQ->gFuseServer.Cap().GetCaps().count(*sit)) {
          FuseServer::Caps::shared_cap cap = gOFS->zMQ->gFuseServer.Cap().GetCaps()[*sit];
          clientcaps[cap->clientuuid()]++;
        }
      }
    }
  }

  for (auto it = this->map().begin(); it != this->map().end(); ++it) {
    char formatline[4096];

    if (!monitoring) {
      if (!options.length() || (options.find("l") != std::string::npos))
        snprintf(formatline, sizeof(formatline),
                 "client : %-8s %32s %-8s %-8s %s %.02f %.02f %36s caps=%lu\n",
                 it->second.heartbeat().name().c_str(),
                 it->second.heartbeat().host().c_str(),
                 it->second.heartbeat().version().c_str(),
                 it->second.status[it->second.state()],
                 eos::common::Timing::utctime(it->second.heartbeat().starttime()).c_str(),
                 tsnow.tv_sec - it->second.heartbeat().clock() +
                 (((int64_t) tsnow.tv_nsec -
                   (int64_t) it->second.heartbeat().clock_ns()) * 1.0 / 1000000000.0),
                 it->second.heartbeat().delta() * 1000,
                 it->second.heartbeat().uuid().c_str(),
                 clientcaps[it->second.heartbeat().uuid()]
                );

      out += formatline;

      if (options.find("l") != std::string::npos) {
        snprintf(formatline, sizeof(formatline),
                 "......   ino          : %ld\n"
                 "......   ino-to-del   : %ld\n"
                 "......   ino-backlog  : %ld\n"
                 "......   ino-ever     : %ld\n"
                 "......   ino-ever-del : %ld\n"
                 "......   threads      : %d\n"
                 "......   vsize        : %.03f GB\n"
                 "......   rsize        : %.03f GB\n",
                 it->second.statistics().inodes(),
                 it->second.statistics().inodes_todelete(),
                 it->second.statistics().inodes_backlog(),
                 it->second.statistics().inodes_ever(),
                 it->second.statistics().inodes_ever_deleted(),
                 it->second.statistics().threads(),
                 it->second.statistics().vsize_mb() / 1024.0,
                 it->second.statistics().rss_mb() / 1024.0);
        out += formatline;
      }

      std::map<uint64_t, std::set < pid_t>> rlocks;
      std::map<uint64_t, std::set < pid_t>> wlocks;
      gOFS->zMQ->gFuseServer.Locks().lsLocks(it->second.heartbeat().uuid(), rlocks,
                                             wlocks);

      for (auto rit = rlocks.begin(); rit != rlocks.end(); ++rit) {
        if (rit->second.size()) {
          snprintf(formatline, sizeof(formatline), "      t:rlock i:%016lx p:",
                   rit->first);
          out += formatline;
          std::string pidlocks;

          for (auto pit = rit->second.begin(); pit != rit->second.end(); ++pit) {
            if (pidlocks.length()) {
              pidlocks += ",";
            }

            char spid[16];
            snprintf(spid, sizeof(spid), "%u", *pit);
            pidlocks += spid;
          }

          out += pidlocks;
          out += "\n";
        }
      }

      for (auto wit = wlocks.begin(); wit != wlocks.end(); ++wit) {
        if (wit->second.size()) {
          snprintf(formatline, sizeof(formatline), "      t:wlock i:%016lx p:",
                   wit->first);
          out += formatline;
          std::string pidlocks;

          for (auto pit = wit->second.begin(); pit != wit->second.end(); ++pit) {
            if (pidlocks.length()) {
              pidlocks += ",";
            }

            char spid[16];
            snprintf(spid, sizeof(spid), "%u", *pit);
            pidlocks += spid;
          }

          out += pidlocks;
          out += "\n";
        }
      }
    } else {
      snprintf(formatline, sizeof(formatline) - 1, "_");
    }
  }
}

//------------------------------------------------------------------------------
//
//------------------------------------------------------------------------------
int
FuseServer::Clients::Evict(std::string& uuid, std::string reason)
{
  // prepare eviction message
  eos::fusex::response rsp;
  rsp.set_type(rsp.EVICT);
  rsp.mutable_evict_()->set_reason(reason);
  std::string rspstream;
  rsp.SerializeToString(&rspstream);
  XrdSysMutexHelper lLock(this);

  if (!mUUIDView.count(uuid)) {
    return ENOENT;
  }

  std::string id = mUUIDView[uuid];
  eos_static_info("msg=\"evicting client\" uuid=%s name=%s",
                  uuid.c_str(), id.c_str());
  gOFS->zMQ->task->reply(id, rspstream);
  return 0;
}

//------------------------------------------------------------------------------
//
//------------------------------------------------------------------------------
int
FuseServer::Clients::Dropcaps(const std::string& uuid, std::string& out)
{
  XrdSysMutexHelper lock(gOFS->zMQ->gFuseServer.Cap());
  out += " dropping caps of '";
  out += uuid;
  out += "' : ";

  if (!mUUIDView.count(uuid)) {
    return ENOENT;
  }

  std::string id = mUUIDView[uuid];

  for (auto it = gOFS->zMQ->gFuseServer.Cap().InodeCaps().begin();
       it != gOFS->zMQ->gFuseServer.Cap().InodeCaps().end(); ++it) {
    std::set<FuseServer::Caps::shared_cap> cap2delete;

    for (auto sit = it->second.begin(); sit != it->second.end(); ++sit) {
      if (gOFS->zMQ->gFuseServer.Cap().GetCaps().count(*sit)) {
        FuseServer::Caps::shared_cap cap = gOFS->zMQ->gFuseServer.Cap().GetCaps()[*sit];

        if (cap->clientuuid() == uuid) {
          cap2delete.insert(cap);
          out += "\n ";
          char ahex[20];
          snprintf(ahex, sizeof(ahex), "%016lx", (unsigned long) cap->id());
          std::string match = "";
          match += "# i:";
          match += ahex;
          match += " a:";
          match += cap->authid();
          out += match;
        }
      }
    }

    for (auto scap = cap2delete.begin(); scap != cap2delete.end(); ++scap) {
      gOFS->zMQ->gFuseServer.Client().ReleaseCAP((uint64_t)(*scap)->id(),
          (*scap)->clientuuid(),
          (*scap)->clientid());
      eos_static_info("erasing %llx %s %s", (*scap)->id(),
                      (*scap)->clientid().c_str(), (*scap)->authid().c_str());
      // erase cap by auth id
      gOFS->zMQ->gFuseServer.Cap().GetCaps().erase((*scap)->authid());
      // erase cap by inode
      gOFS->zMQ->gFuseServer.Cap().InodeCaps()[(*scap)->id()].erase((
            *scap)->authid());

      if (!gOFS->zMQ->gFuseServer.Cap().InodeCaps()[(*scap)->id()].size()) {
        gOFS->zMQ->gFuseServer.Cap().InodeCaps().erase((*scap)->id());
      }

      gOFS->zMQ->gFuseServer.Cap().ClientCaps()[(*scap)->clientid()].erase((
            *scap)->authid());

      if (!gOFS->zMQ->gFuseServer.Cap().ClientCaps()[(*scap)->clientid()].size()) {
        gOFS->zMQ->gFuseServer.Cap().ClientCaps().erase((*scap)->clientid());
      }

      gOFS->zMQ->gFuseServer.Cap().ClientCaps()[(*scap)->clientid()].insert((
            *scap)->authid());
    }

    if (!cap2delete.size()) {
      out += " <no caps held>\n";
    }
  }

  return 0;
}

//------------------------------------------------------------------------------
//
//------------------------------------------------------------------------------
int
FuseServer::Clients::ReleaseCAP(uint64_t md_ino,
                                const std::string& uuid,
                                const std::string& clientid
                               )
{
  // prepare release cap message
  eos::fusex::response rsp;
  rsp.set_type(rsp.LEASE);
  rsp.mutable_lease_()->set_type(eos::fusex::lease::RELEASECAP);
  rsp.mutable_lease_()->set_md_ino(md_ino);
  rsp.mutable_lease_()->set_clientid(clientid);
  std::string rspstream;
  rsp.SerializeToString(&rspstream);
  XrdSysMutexHelper lLock(this);

  if (!mUUIDView.count(uuid)) {
    return ENOENT;
  }

  std::string id = mUUIDView[uuid];
  eos_static_info("msg=\"asking cap release\" uuid=%s clientid=%s id=%lx",
                  uuid.c_str(), clientid.c_str(), md_ino);
  gOFS->zMQ->task->reply(id, rspstream);
  return 0;
}

//------------------------------------------------------------------------------
//
//------------------------------------------------------------------------------
int
FuseServer::Clients::SendMD(const eos::fusex::md& md,
                            const std::string& uuid,
                            const std::string& clientid,
                            uint64_t md_ino,
                            uint64_t md_pino,
                            struct timespec& p_mtime
                           )
{
  // prepare update message
  eos::fusex::response rsp;
  rsp.set_type(rsp.MD);
  *(rsp.mutable_md_()) = md;
  rsp.mutable_md_()->set_type(eos::fusex::md::MD);
  // the client needs this to sort out the quota accounting using the cap map
  rsp.mutable_md_()->set_clientid(clientid);
  // when a file is created the inode is not yet written in the const md object
  rsp.mutable_md_()->set_md_ino(md_ino);
  rsp.mutable_md_()->set_md_pino(md_pino);

  if (p_mtime.tv_sec) {
    rsp.mutable_md_()->set_pt_mtime(p_mtime.tv_sec);
    rsp.mutable_md_()->set_pt_mtime_ns(p_mtime.tv_nsec);
  }

  std::string rspstream;
  rsp.SerializeToString(&rspstream);
  XrdSysMutexHelper lLock(this);

  if (!mUUIDView.count(uuid)) {
    return ENOENT;
  }

  std::string id = mUUIDView[uuid];
  eos_static_info("msg=\"sending md update\" uuid=%s clientid=%s id=%lx",
                  uuid.c_str(), clientid.c_str(), md.md_ino());
  gOFS->zMQ->task->reply(id, rspstream);
  return 0;
}

//------------------------------------------------------------------------------
//
//------------------------------------------------------------------------------
void
FuseServer::Clients::HandleStatistics(const std::string identity,
                                      const eos::fusex::statistics& stats)
{
  (this->map())[identity].statistics() = stats;
  eos_static_debug("");
}

//------------------------------------------------------------------------------
//
//------------------------------------------------------------------------------
void
FuseServer::Caps::Store(const eos::fusex::cap& ecap,
                        eos::common::Mapping::VirtualIdentity* vid)
{
  XrdSysMutexHelper lock(this);
  eos_static_info("id=%lx clientid=%s authid=%s",
                  ecap.id(),
                  ecap.clientid().c_str(),
                  ecap.authid().c_str());
  // fill the three views on caps
  mTimeOrderedCap.push_back(ecap.authid());
  mClientCaps[ecap.clientid()].insert(ecap.authid());
  mClientInoCaps[ecap.clientid()].insert(ecap.id());
  shared_cap cap = std::make_shared<capx>();
  *cap = ecap;
  cap->set_vid(vid);
  mCaps[ecap.authid()] = cap;
  mInodeCaps[ecap.id()].insert(ecap.authid());
}

//------------------------------------------------------------------------------
//
//------------------------------------------------------------------------------
bool
FuseServer::Caps::Imply(uint64_t md_ino,
                        FuseServer::Caps::authid_t authid,
                        FuseServer::Caps::authid_t implied_authid)
{
  eos_static_info("id=%lx authid=%s implied-authid=%s",
                  md_ino,
                  authid.c_str(),
                  implied_authid.c_str());
  shared_cap implied_cap = std::make_shared<capx>();
  shared_cap cap = Get(authid);

  if (!cap->id() || !implied_authid.length()) {
    return false;
  }

  *implied_cap = *cap;
  implied_cap->set_authid(implied_authid);
  implied_cap->set_id(md_ino);
  implied_cap->set_vid(cap->vid());
  struct timespec ts;
  eos::common::Timing::GetTimeSpec(ts, true);
  implied_cap->set_vtime(ts.tv_sec + 300);
  implied_cap->set_vtime_ns(ts.tv_nsec);
  // fill the three views on caps
  mTimeOrderedCap.push_back(implied_authid);
  mClientCaps[cap->clientid()].insert(implied_authid);
  mClientInoCaps[cap->clientid()].insert(md_ino);
  mCaps[implied_authid] = implied_cap;
  mInodeCaps[md_ino].insert(implied_authid);
  return true;
}

//------------------------------------------------------------------------------
//
//------------------------------------------------------------------------------
FuseServer::Caps::shared_cap
FuseServer::Caps::Get(FuseServer::Caps::authid_t id)
{
  XrdSysMutexHelper lock(this);

  if (mCaps.count(id)) {
    return mCaps[id];
  } else {
    return std::make_shared<capx>();
  }
}


/*----------------------------------------------------------------------------*/
int
FuseServer::Clients::SetHeartbeatInterval(int interval)
{
  mHeartBeatInterval = interval;
  // broadcast to all clients
  XrdSysMutexHelper lLock(this);

  for (auto it = this->map().begin(); it != this->map().end(); ++it) {
    std::string uuid = it->second.heartbeat().uuid();
    std::string id = mUUIDView[uuid];

    if (id.length()) {
      eos::fusex::config cfg;
      cfg.set_hbrate(interval);
      BroadcastConfig(id, cfg);
    }
  }

  return 0;
}

/*----------------------------------------------------------------------------*/


/*----------------------------------------------------------------------------*/
int
FuseServer::Clients::BroadcastConfig(const std::string& identity,
                                     eos::fusex::config& cfg)
/*----------------------------------------------------------------------------*/
{
  // prepare new heartbeat interval message
  eos::fusex::response rsp;
  rsp.set_type(rsp.CONFIG);
  *(rsp.mutable_config_()) = cfg;
  std::string rspstream;
  rsp.SerializeToString(&rspstream);
  eos_static_info("msg=\"broadcast config to client\" name=%s heartbeat-rate=%d",
                  identity.c_str(), cfg.hbrate());
  gOFS->zMQ->task->reply(identity, rspstream);
  return 0;
}

/*----------------------------------------------------------------------------*/
int
FuseServer::Clients::BroadcastDropAllCaps(const std::string& identity,
    eos::fusex::heartbeat& hb)
/*----------------------------------------------------------------------------*/
{
  // prepare drop all caps message
  eos::fusex::response rsp;
  rsp.set_type(rsp.DROPCAPS);
  std::string rspstream;
  rsp.SerializeToString(&rspstream);
  eos_static_info("msg=\"broadcast drop-all-caps to  client\" uuid=%s name=%s",
                  hb.uuid().c_str(), identity.c_str());
  gOFS->zMQ->task->reply(identity, rspstream);
  return 0;
}


/*----------------------------------------------------------------------------*/
int
FuseServer::Caps::BroadcastReleaseFromExternal(uint64_t id)
/*----------------------------------------------------------------------------*/
{
  // broad-cast release for a given inode
  XrdSysMutexHelper lock(this);
  eos_static_info("id=%lx ",
                  id);

  if (mInodeCaps.count(id)) {
    std::set<std::string> deletioncaps;

    for (auto it = mInodeCaps[id].begin();
         it != mInodeCaps[id].end(); ++it) {
      shared_cap cap;

      // loop over all caps for that inode
      if (mCaps.count(*it)) {
        cap = mCaps[*it];
      } else {
        continue;
      }

      if (cap->id()) {
        deletioncaps.insert(*it);
        gOFS->zMQ->gFuseServer.Client().ReleaseCAP((uint64_t) cap->id(),
            cap->clientuuid(),
            cap->clientid());
        errno = 0 ; // seems that ZMQ function might set errno
      }
    }

    for (auto it = deletioncaps.begin(); it != deletioncaps.end(); ++it) {
      eos_static_info("auto-remove-cap authid=%s", it->c_str());
      mInodeCaps[id].erase(*it);
    }
  }

  return 0;
}

int
FuseServer::Caps::BroadcastRelease(const eos::fusex::md& md)
{
  FuseServer::Caps::shared_cap refcap = Get(md.authid());
  XrdSysMutexHelper lock(this);
  eos_static_info("id=%lx clientid=%s clientuuid=%s authid=%s",
                  refcap->id(),
                  refcap->clientid().c_str(),
                  refcap->clientuuid().c_str(),
                  refcap->authid().c_str());

  if (mInodeCaps.count(refcap->id())) {
    std::set<std::string> deletioncaps;

    for (auto it = mInodeCaps[refcap->id()].begin();
         it != mInodeCaps[refcap->id()].end(); ++it) {
      shared_cap cap;

      // loop over all caps for that inode
      if (mCaps.count(*it)) {
        cap = mCaps[*it];
      } else {
        continue;
      }

      // skip our own cap!
      if (cap->authid() == refcap->authid()) {
        continue;
      }

      // skip identical client mounts!
<<<<<<< HEAD
      if (cap->clientid() == refcap->clientid()) {
=======
      if (cap->clientuuid() == refcap->clientuuid())
>>>>>>> ac94b324
        continue;
      }

      if (cap->id()) {
        deletioncaps.insert(*it);
        gOFS->zMQ->gFuseServer.Client().ReleaseCAP((uint64_t) cap->id(),
            cap->clientuuid(),
            cap->clientid());
      }
    }

    for (auto it = deletioncaps.begin(); it != deletioncaps.end(); ++it) {
      eos_static_info("auto-remove-cap authid=%s", it->c_str());
      mInodeCaps[refcap->id()].erase(*it);
    }
  }

  return 0;
}

int
FuseServer::Caps::BroadcastMD(const eos::fusex::md& md,
                              uint64_t md_ino,
                              uint64_t md_pino,
                              struct timespec& p_mtime)
{
  FuseServer::Caps::shared_cap refcap = Get(md.authid());
  XrdSysMutexHelper lock(this);
  eos_static_info("id=%lx clientid=%s clientuuid=%s authid=%s",
                  refcap->id(),
                  refcap->clientid().c_str(),
                  refcap->clientuuid().c_str(),
                  refcap->authid().c_str());
  std::set<std::string> clients_sent;

  if (mInodeCaps.count(refcap->id())) {
    for (auto it = mInodeCaps[refcap->id()].begin();
         it != mInodeCaps[refcap->id()].end(); ++it) {
      shared_cap cap;

      // loop over all caps for that inode
      if (mCaps.count(*it)) {
        cap = mCaps[*it];
      } else {
        continue;
      }

      // skip our own cap!
<<<<<<< HEAD
      if (cap->authid() == refcap->authid()) {
=======
      if (cap->authid() == refcap->authid())
      {
>>>>>>> ac94b324
        continue;
      }

      // skip identical client mounts, the have it anyway!
<<<<<<< HEAD
      if (cap->clientid() == refcap->clientid()) {
        continue;
      }

      if (cap->id() && !clients_sent.count(cap->clientuuid())) {
=======
      if (cap->clientuuid() == refcap->clientuuid())
        continue;
      
      if (cap->id() && !clients_sent.count(cap->clientuuid()))
      {
>>>>>>> ac94b324
        gOFS->zMQ->gFuseServer.Client().SendMD(md,
                                               cap->clientuuid(),
                                               cap->clientid(),
                                               md_ino,
                                               md_pino,
                                               p_mtime);
        // make sure we sent the update only once to each client, eveh if this
        // one has many caps
        clients_sent.insert(cap->clientuuid());
      }
    }
  }

  return 0;
}

//------------------------------------------------------------------------------
//
//------------------------------------------------------------------------------
std::string
FuseServer::Caps::Print(std::string option, std::string filter)
{
  std::string out;
  std::string astring;
  uint64_t now = (uint64_t) time(NULL);
  XrdSysMutexHelper lock(this);
  eos_static_info("option=%s string=%s", option.c_str(), filter.c_str());
  regex_t regex;

  if (filter.size() &&
      regcomp(&regex, filter.c_str(), REG_ICASE | REG_EXTENDED | REG_NOSUB)) {
    out = "error: illegal regular expression ;";
    out += filter.c_str();
    out += "'\n";
    return out;
  }

  if (option == "t") {
    // print by time order
    for (auto it = mTimeOrderedCap.begin(); it != mTimeOrderedCap.end(); ++it) {
      if (!mCaps.count(*it)) {
        continue;
      }

      char ahex[256];
      shared_cap cap = mCaps[*it];
      snprintf(ahex, sizeof(ahex), "%016lx", (unsigned long) cap->id());
      std::string match = "";
      match += "# i:";
      match += ahex;
      match += " a:";
      match += cap->authid();
      match += " c:";
      match += cap->clientid();
      match += " u:";
      match += cap->clientuuid();
      match += " m:";
      snprintf(ahex, sizeof(ahex), "%08lx", (unsigned long) cap->mode());
      match += ahex;
      match += " v:";
      match += eos::common::StringConversion::GetSizeString(astring,
               (unsigned long long) cap->vtime() - now);
      match += "\n";

      if (filter.size() &&
          (regexec(&regex, match.c_str(), 0, NULL, 0) == REG_NOMATCH)) {
        continue;
      }

      out += match.c_str();
    }
  }

  if (option == "i") {
    // print by inode
    for (auto it = mInodeCaps.begin(); it != mInodeCaps.end(); ++it) {
      char ahex[256];
      snprintf(ahex, sizeof(ahex), "%016lx", (unsigned long) it->first);

      if (filter.size() && (regexec(&regex, ahex, 0, NULL, 0) == REG_NOMATCH)) {
        continue;
      }

      out += "# i:";
      out += ahex;
      out += "\n";

      for (auto sit = it->second.begin(); sit != it->second.end(); ++sit) {
        out += "___ a:";
        out += *sit;

        if (!mCaps.count(*sit)) {
          out += " c:<unfound> u:<unfound> m:<unfound> v:<unfound>\n";
        } else {
          shared_cap cap = mCaps[*sit];
          out += " c:";
          out += cap->clientid();
          out += " u:";
          out += cap->clientuuid();
          out += " m:";
          snprintf(ahex, sizeof(ahex), "%016lx", (unsigned long) cap->mode());
          out += ahex;
          out += " v:";
          out += eos::common::StringConversion::GetSizeString(astring,
                 (unsigned long long) cap->vtime() - now);
          out += "\n";
        }
      }
    }
  }

  if (option == "p") {
    // print by inode
    for (auto it = mInodeCaps.begin(); it != mInodeCaps.end(); ++it) {
      std::string spath;
      eos::common::RWMutexReadLock lock(gOFS->eosViewRWMutex);

      try {
        if (eos::common::FileId::IsFileInode(it->first)) {
          std::shared_ptr<eos::IFileMD> fmd =
            gOFS->eosFileService->getFileMD(eos::common::FileId::InodeToFid(it->first));
          spath = "f:";
          spath += gOFS->eosView->getUri(fmd.get());
        } else {
          std::shared_ptr<eos::IContainerMD> cmd =
            gOFS->eosDirectoryService->getContainerMD(it->first);
          spath = "d:";
          spath += gOFS->eosView->getUri(cmd.get());
        }
      } catch (eos::MDException& e) {
        spath = "<unknown>";
      }

      if (filter.size() &&
          (regexec(&regex, spath.c_str(), 0, NULL, 0) == REG_NOMATCH)) {
        continue;
      }

      char apath[1024];
      out += "# ";
      snprintf(apath, sizeof(apath), "%-80s", spath.c_str());
      out += apath;
      out += "\n";

      for (auto sit = it->second.begin(); sit != it->second.end(); ++sit) {
        out += "___ a:";
        out += *sit;

        if (!mCaps.count(*sit)) {
          out += " c:<unfound> u:<unfound> m:<unfound> v:<unfound>\n";
        } else {
          shared_cap cap = mCaps[*sit];
          out += " c:";
          out += cap->clientid();
          out += " u:";
          out += cap->clientuuid();
          out += " m:";
          char ahex[20];
          snprintf(ahex, sizeof(ahex), "%016lx", (unsigned long) cap->mode());
          out += ahex;
          out += " v:";
          out += eos::common::StringConversion::GetSizeString(astring,
                 (unsigned long long) cap->vtime() - now);
          out += "\n";
        }
      }
    }
  }

  return out;
}

//------------------------------------------------------------------------------
//
//------------------------------------------------------------------------------
int
FuseServer::Caps::Delete(uint64_t md_ino)
{
  XrdSysMutexHelper lock(this);

  if (!mInodeCaps.count(md_ino)) {
    return ENOENT;
  }

  for (auto sit = mInodeCaps[md_ino].begin() ;
       sit != mInodeCaps[md_ino].end();
       ++sit) {
    for (auto it = mClientCaps.begin(); it != mClientCaps.end(); it++) {
      // erase authid from the client set
      it->second.erase(*sit);
      // erase authid from the time ordered list
      mTimeOrderedCap.erase(std::remove(mTimeOrderedCap.begin(),
                                        mTimeOrderedCap.end(),
                                        *sit), mTimeOrderedCap.end());
    }

    if (mCaps.count(*sit)) {
      shared_cap cap = mCaps[*sit];

      if (mClientInoCaps.count(cap->clientid())) {
        mClientInoCaps[cap->clientid()].erase(md_ino);
      }

      mCaps.erase(*sit);
    }
  }

  // erase inode from the inode caps
  mInodeCaps.erase(md_ino);
  return 0;
}

//------------------------------------------------------------------------------
//
//------------------------------------------------------------------------------
FuseServer::Lock::shared_locktracker
FuseServer::Lock::getLocks(uint64_t id)
{
  XrdSysMutexHelper lock(this);

  // make sure you have this object locked
  if (!lockmap.count(id)) {
    lockmap[id] = std::make_shared<LockTracker>();
  }

  return lockmap[id];
}

//------------------------------------------------------------------------------
//
//------------------------------------------------------------------------------
void
FuseServer::Lock::purgeLocks()
{
  XrdSysMutexHelper lock(this);
  std::set<uint64_t>purgeset;

  for (auto it = lockmap.begin(); it != lockmap.end(); ++it) {
    if (!it->second->inuse()) {
      purgeset.insert(it->first);
    }
  }

  for (auto it = purgeset.begin(); it != purgeset.end(); ++it) {
    lockmap.erase(*it);
  }
}

//------------------------------------------------------------------------------
//
//------------------------------------------------------------------------------
int
FuseServer::Lock::dropLocks(uint64_t id, pid_t pid)
{
  eos_static_info("id=%llu pid=%u", id, pid);
  // drop locks for a given inode/pid pair
  int retc = 0;
  {
    XrdSysMutexHelper lock(this);

    if (lockmap.count(id)) {
      lockmap[id]->removelk(pid);
      retc = 0;
    } else {
      retc = ENOENT;
    }
  }
  purgeLocks();
  return retc;
}

//------------------------------------------------------------------------------
//
//------------------------------------------------------------------------------
int
FuseServer::Lock::dropLocks(const std::string& owner)
{
  eos_static_info("owner=%s", owner.c_str());
  // drop locks for a given owner
  int retc = 0;
  {
    XrdSysMutexHelper lock(this);

    for (auto it = lockmap.begin(); it != lockmap.end(); ++it) {
      it->second->removelk(owner);
    }
  }
  purgeLocks();
  return retc;
}

//------------------------------------------------------------------------------
//
//------------------------------------------------------------------------------
int
FuseServer::Lock::lsLocks(const std::string& owner,
                          std::map<uint64_t, std::set < pid_t >>& rlocks,
                          std::map<uint64_t, std::set < pid_t >>& wlocks)
{
  int retc = 0;
  {
    XrdSysMutexHelper lock(this);

    for (auto it = lockmap.begin(); it != lockmap.end(); ++it) {
      std::set<pid_t> rlk = it->second->getrlks(owner);
      std::set<pid_t> wlk = it->second->getwlks(owner);
      rlocks[it->first].insert(rlk.begin(), rlk.end());
      wlocks[it->first].insert(wlk.begin(), wlk.end());
    }
  }
  return retc;
}

//------------------------------------------------------------------------------
//
//------------------------------------------------------------------------------
void
FuseServer::Flush::beginFlush(uint64_t id, std::string client)
{
  eos_static_info("ino=%016x client=%s", id, client.c_str());
  XrdSysMutexHelper lock(this);
  flush_info_t finfo(client);
  flushmap[id][client].Add(finfo);
}

//------------------------------------------------------------------------------
//
//------------------------------------------------------------------------------
void
FuseServer::Flush::endFlush(uint64_t id, std::string client)
{
  eos_static_info("ino=%016x client=%s", id, client.c_str());
  XrdSysMutexHelper lock(this);
  flush_info_t finfo(client);

  if (flushmap[id][client].Remove(finfo)) {
    flushmap[id].erase(client);

    if (!flushmap[id].size()) {
      flushmap.erase(id);
    }
  }
}

//------------------------------------------------------------------------------
//
//------------------------------------------------------------------------------
bool
FuseServer::Flush::hasFlush(uint64_t id)
{
  // this function takes maximum 255ms and waits for a flush to be removed
  // this function might block a client connection/thread for the given time
  bool has = false;
  size_t delay = 1;

  for (size_t i = 0 ; i < 8; ++i) {
    {
      XrdSysMutexHelper lock(this);
      has = validateFlush(id);
    }

    if (!has) {
      return false;
    }

    XrdSysTimer sleeper;
    sleeper.Wait(delay);
    delay *= 2;
    ;
  }

  return true;
}

//------------------------------------------------------------------------------
//
//------------------------------------------------------------------------------
bool
FuseServer::Flush::validateFlush(uint64_t id)
{
  bool has = false;

  if (flushmap.count(id)) {
    for (auto it = flushmap[id].begin(); it != flushmap[id].end();) {
      if (eos::common::Timing::GetAgeInNs(&it->second.ftime) < 0) {
        has = true;
        ++it;
      } else {
        it = flushmap[id].erase(it);
      }
    }

    if (!flushmap[id].size()) {
      flushmap.erase(id);
    }
  }

  return has;
}

//------------------------------------------------------------------------------
//
//------------------------------------------------------------------------------
void
FuseServer::Flush::expireFlush()
{
  XrdSysMutexHelper lock(this);

  for (auto it = flushmap.begin(); it != flushmap.end();) {
    for (auto fit = it->second.begin(); fit != it->second.end();) {
      if (eos::common::Timing::GetAgeInNs(&fit->second.ftime) < 0) {
        ++fit;
      } else {
        fit = it->second.erase(fit);
      }
    }

    if (!it->second.size()) {
      it = flushmap.erase(it);
    } else {
      ++it;
    }
  }
}

//------------------------------------------------------------------------------
//
//------------------------------------------------------------------------------
void
FuseServer::Flush::Print(std::string& out)
{
  XrdSysMutexHelper lock(this);

  for (auto it = flushmap.begin(); it != flushmap.end(); ++it) {
    for (auto fit = it->second.begin(); fit != it->second.end(); ++fit) {
      long long valid = eos::common::Timing::GetAgeInNs(&fit->second.ftime);
      char formatline[4096];
      snprintf(formatline, sizeof(formatline),
               "flush : ino : %016lx client : %-8s valid=%.02f sec\n",
               it->first,
               fit->first.c_str(),
               1.0 * valid / 1000000000.0);
      out += formatline;
    }
  }
}

//------------------------------------------------------------------------------
//
//------------------------------------------------------------------------------
bool
FuseServer::FillContainerMD(uint64_t id, eos::fusex::md& dir)
{
  std::shared_ptr<eos::IContainerMD> cmd;
  eos::IContainerMD::ctime_t ctime;
  eos::IContainerMD::ctime_t mtime;
  uint64_t clock = 0;
  eos_static_debug("container-id=%llx", id);

  try {
    cmd = gOFS->eosDirectoryService->getContainerMD(id, &clock);
    cmd->getCTime(ctime);
    cmd->getMTime(mtime);
    std::string fullpath = gOFS->eosView->getUri(cmd.get());
    dir.set_md_ino(id);
    dir.set_md_pino(cmd->getParentId());
    dir.set_ctime(ctime.tv_sec);
    dir.set_ctime_ns(ctime.tv_nsec);
    dir.set_mtime(mtime.tv_sec);
    dir.set_mtime_ns(mtime.tv_nsec);
    dir.set_atime(mtime.tv_sec);
    dir.set_atime_ns(mtime.tv_nsec);
    dir.set_size(cmd->getTreeSize());
    dir.set_uid(cmd->getCUid());
    dir.set_gid(cmd->getCGid());
    dir.set_mode(cmd->getMode());
    // @todo (apeters): no hardlinks
    dir.set_nlink(1);
    dir.set_name(cmd->getName());
    dir.set_fullpath(fullpath);
    eos::IFileMD::XAttrMap xattrs = cmd->getAttributes();

    for (const auto& elem : xattrs) {
      (*dir.mutable_attr())[elem.first] = elem.second;

      if ((elem.first) == "eos.btime") {
        std::string key, val;
        eos::common::StringConversion::SplitKeyValue(elem.second, key, val, ".");
        dir.set_btime(strtoul(key.c_str(), 0, 10));
        dir.set_btime_ns(strtoul(val.c_str(), 0, 10));
      }
    }

    dir.set_nchildren(cmd->getNumContainers() + cmd->getNumFiles());

    if (dir.operation() == dir.LS) {
      for (auto it = cmd->filesBegin(), end = cmd->filesEnd();
           it != end; ++it) {
        (*dir.mutable_children())[it->first] =
          eos::common::FileId::FidToInode(it->second);
      }

      for (auto it = cmd->subcontainersBegin(), end = cmd->subcontainersEnd();
           it != end; ++it) {
        (*dir.mutable_children())[it->first] = it->second;
      }

      // indicate that this MD record contains children information
      dir.set_type(dir.MDLS);
    } else {
      // indicate that this MD record contains only MD but no children information
      eos_static_debug("setting md type");
      dir.set_type(dir.MD);
    }

    dir.set_clock(clock);
    dir.clear_err();
    return true;
  } catch (eos::MDException& e) {
    errno = e.getErrno();
    eos_static_err("caught exception %d %s\n", e.getErrno(),
                   e.getMessage().str().c_str());
    dir.set_err(errno);
    return false;
  }
}

//------------------------------------------------------------------------------
//
//------------------------------------------------------------------------------
bool
FuseServer::FillFileMD(uint64_t inode, eos::fusex::md& file)
{
  // fills file meta data by inode number
  std::shared_ptr<eos::IFileMD> fmd;
  eos::IFileMD::ctime_t ctime;
  eos::IFileMD::ctime_t mtime;
  uint64_t clock = 0;
  eos_static_debug("file-inode=%llx file-id=%llx", inode,
                   eos::common::FileId::InodeToFid(inode));

  try {
    fmd = gOFS->eosFileService->getFileMD(eos::common::FileId::InodeToFid(inode),
                                          &clock);
    eos_static_info("clock=%llx", clock);
    fmd->getCTime(ctime);
    fmd->getMTime(mtime);
    file.set_md_ino(inode);
    file.set_md_pino(fmd->getContainerId());
    file.set_ctime(ctime.tv_sec);
    file.set_ctime_ns(ctime.tv_nsec);
    file.set_mtime(mtime.tv_sec);
    file.set_mtime_ns(mtime.tv_nsec);
    file.set_btime(ctime.tv_sec);
    file.set_btime_ns(ctime.tv_nsec);
    file.set_atime(mtime.tv_sec);
    file.set_atime_ns(mtime.tv_nsec);
    file.set_size(fmd->getSize());
    file.set_uid(fmd->getCUid());
    file.set_gid(fmd->getCGid());

    if (fmd->isLink()) {
      file.set_mode(fmd->getFlags() | S_IFLNK);
      file.set_target(fmd->getLink());
    } else {
      file.set_mode(fmd->getFlags() | S_IFREG);
    }

    // TODO: no hardlinks
    file.set_nlink(1);
    file.set_name(fmd->getName());
    file.set_clock(clock);
    eos::IFileMD::XAttrMap xattrs = fmd->getAttributes();

    for (const auto& elem : xattrs) {
      (*file.mutable_attr())[elem.first] = elem.second;

      if ((elem.first) == "sys.eos.btime") {
        std::string key, val;
        eos::common::StringConversion::SplitKeyValue(elem.second, key, val, ".");
        file.set_btime(strtoul(key.c_str(), 0, 10));
        file.set_btime_ns(strtoul(val.c_str(), 0, 10));
      }
    }

    file.clear_err();
    return true;
  } catch (eos::MDException& e) {
    errno = e.getErrno();
    eos_static_err("caught exception %d %s\n", e.getErrno(),
                   e.getMessage().str().c_str());
    file.set_err(errno);
    return false;
  }
}

//------------------------------------------------------------------------------
//
//------------------------------------------------------------------------------
bool
FuseServer::FillContainerCAP(uint64_t id,
                             eos::fusex::md& dir,
                             eos::common::Mapping::VirtualIdentity* vid,
                             std::string reuse_uuid,
                             bool issue_only_one)
{
  if (issue_only_one) {
    eos_static_info("checking for id=%s", dir.clientid().c_str());
    // check if the client has already a cap, in case yes, we don't return a new
    // one
    XrdSysMutexHelper lock(Cap());

    if (Cap().ClientInoCaps().count(dir.clientid())) {
      if (Cap().ClientInoCaps()[dir.clientid()].count(id)) {
        return true;
      }
    }
  }

  dir.mutable_capability()->set_id(id);
  eos_static_debug("container-id=%llx", id);
  struct timespec ts;
  eos::common::Timing::GetTimeSpec(ts, true);
  dir.mutable_capability()->set_vtime(ts.tv_sec + 300);
  dir.mutable_capability()->set_vtime_ns(ts.tv_nsec);
  mode_t mode = S_IFDIR;

  // define the permissions
  if (vid->uid == 0) {
    // grant all permissions
    dir.mutable_capability()->set_mode(0xff | S_IFDIR);
  } else {
    if (vid->sudoer) {
      mode |= C_OK | M_OK | U_OK | W_OK | D_OK | SA_OK
              ; // chown + chmod permission + all the rest
    }

    if (vid->uid == (uid_t) dir.uid()) {
      if (dir.mode() & S_IRUSR) {
        mode |= R_OK;
      }

      if (dir.mode() & S_IWUSR) {
        mode |= U_OK | W_OK | D_OK | SA_OK | M_OK;
      }

      if (dir.mode() & S_IXUSR) {
        mode |= X_OK;
      }
    }

    if (vid->gid == (gid_t) dir.gid()) {
      if (dir.mode() & S_IRGRP) {
        mode |= R_OK;
      }

      if (dir.mode() & S_IWGRP) {
        mode |= U_OK | W_OK | D_OK | SA_OK | M_OK;
      }

      if (dir.mode() & S_IXGRP) {
        mode |= X_OK;
      }
    }

    if (dir.mode() & S_IROTH) {
      mode |= R_OK;
    }

    if (dir.mode() & S_IWOTH) {
      mode |= U_OK | W_OK | D_OK | SA_OK | M_OK;
    }

    if (dir.mode() & S_IXOTH) {
      mode |= X_OK;
    }

    // look at ACLs
    std::string sysacl = (*(dir.mutable_attr()))["sys.acl"];
    std::string useracl = (*(dir.mutable_attr()))["user.acl"];

    if (sysacl.length() || useracl.length()) {
      bool evaluseracl = dir.attr().count("sys.eval.useracl") ? true : false;
      Acl acl;
      acl.Set(sysacl,
              useracl,
              *vid,
              evaluseracl);

      if (acl.IsMutable()) {
        if (acl.CanRead()) {
          mode |= R_OK;
        }

        if (acl.CanWrite() || acl.CanWriteOnce()) {
          mode |= W_OK;
        }

        if (acl.CanBrowse()) {
          mode |= X_OK;
        }

        if (acl.CanChmod()) {
          mode |= M_OK;
        }

        if (acl.CanNotChmod()) {
          mode &= ~M_OK;
        }

        if (acl.CanChown()) {
          mode |= C_OK;
        }

        if (acl.CanUpdate()) {
          mode |= U_OK;
        }

        if (acl.CanNotDelete()) {
          mode &= ~D_OK;
        }
      }
    }

    dir.mutable_capability()->set_mode(mode);
  }

  std::string ownerauth = (*(dir.mutable_attr()))["sys.owner.auth"];

  // define new target owner
  if (ownerauth.length()) {
    if (ownerauth == "*") {
      // sticky ownership for everybody
      dir.mutable_capability()->set_uid(dir.uid());
      dir.mutable_capability()->set_gid(dir.gid());
    } else {
      ownerauth += ",";
      std::string ownerkey = vid->prot.c_str();
      ownerkey += ":";

      if (vid->prot == "gsi") {
        ownerkey += vid->dn.c_str();
      } else {
        ownerkey += vid->uid_string.c_str();
      }

      if ((ownerauth.find(ownerkey)) != std::string::npos) {
        // sticky ownership for this authentication
        dir.mutable_capability()->set_uid(dir.uid());
        dir.mutable_capability()->set_gid(dir.gid());
      } else {
        // no sticky ownership for this authentication
        dir.mutable_capability()->set_uid(vid->uid);
        dir.mutable_capability()->set_gid(vid->gid);
      }
    }
  } else {
    // no sticky ownership
    dir.mutable_capability()->set_uid(vid->uid);
    dir.mutable_capability()->set_gid(vid->gid);
  }

  dir.mutable_capability()->set_authid(reuse_uuid.length() ?
                                       reuse_uuid : eos::common::StringConversion::random_uuidstring());
  dir.mutable_capability()->set_clientid(dir.clientid());
  dir.mutable_capability()->set_clientuuid(dir.clientuuid());

  // max-filesize settings
  if (dir.attr().count("sys.forced.maxsize")) {
    // dynamic upper file size limit per file
    dir.mutable_capability()->set_max_file_size(strtoull((*
        (dir.mutable_attr()))["sys.forced.maxsize"].c_str(), 0, 10));
  } else {
    // hard-coded upper file size limit per file
    dir.mutable_capability()->set_max_file_size(512ll * 1024ll * 1024ll *
        1024ll); // 512 GB
  }

  std::string space = "default";
  {
    // add quota information
    if (dir.attr().count("sys.forced.space")) {
      space = (*(dir.mutable_attr()))["sys.forced.space"];
    } else {
      if (dir.attr().count("user.forced.space")) {
        space = (*(dir.mutable_attr()))["user.forced.space"];
      }
    }

    // Check if quota is enabled for the current space
    bool has_quota = false;
    long long avail_bytes = 0;
    long long avail_files = 0;
    eos::IContainerMD::id_t quota_inode;

    if (eos::mgm::FsView::gFsView.IsQuotaEnabled(space)) {
      if (!Quota::QuotaByPath(dir.fullpath().c_str(), dir.capability().uid(),
                              dir.capability().gid(), avail_files, avail_bytes,
                              quota_inode)) {
        has_quota = true;
      }
    } else {
      avail_files = std::numeric_limits<long>::max() / 2;
      avail_bytes = std::numeric_limits<long>::max() / 2;
      has_quota = true;
    }

    dir.mutable_capability()->mutable__quota()->set_inode_quota(avail_files);
    dir.mutable_capability()->mutable__quota()->set_volume_quota(avail_bytes);
    dir.mutable_capability()->mutable__quota()->set_quota_inode(quota_inode);

    if (!has_quota) {
      dir.mutable_capability()->mutable__quota()->clear_inode_quota();
      dir.mutable_capability()->mutable__quota()->clear_volume_quota();
      dir.mutable_capability()->mutable__quota()->clear_quota_inode();
    }
  }
  Cap().Store(dir.capability(), vid);
  return true;
}

//------------------------------------------------------------------------------
//
//------------------------------------------------------------------------------
FuseServer::Caps::shared_cap
FuseServer::ValidateCAP(const eos::fusex::md& md, mode_t mode)
{
  errno = 0 ;

  FuseServer::Caps::shared_cap cap = Cap().Get(md.authid());

  // no cap - go away
  if (!cap->id()) {
    eos_static_err("no cap for authid=%s", md.authid().c_str());
    errno = ENOENT;
    return 0;
  }

  // wrong cap - go away
  if ((cap->id() != md.md_ino()) && (cap->id() != md.md_pino())) {
    eos_static_err("wrong cap for authid=%s cap-id=%lx md-ino=%lx md-pino=%lx",
                   md.authid().c_str(), md.md_ino(), md.md_pino());
    errno = EINVAL;
    return 0;
  }

  eos_static_debug("cap-mode=%x mode=%x", cap->mode(), mode);

  if ((cap->mode() & mode) == mode) {
    uint64_t now = (uint64_t) time(NULL);

    // leave some margin for revoking
    if (cap->vtime() <= (now + 60))
    {
      // cap expired !
      errno = ETIMEDOUT;
      return 0;
    }

    return cap;
  }

  errno = EPERM;
  return 0;
}

//------------------------------------------------------------------------------
//
//------------------------------------------------------------------------------
uint64_t
FuseServer::InodeFromCAP(const eos::fusex::md& md)
{
  FuseServer::Caps::shared_cap cap = Cap().Get(md.authid());

  // no cap - go away
  if (!cap) {
    eos_static_debug("no cap for authid=%s", md.authid().c_str());
    return 0;
  } else {
    eos_static_debug("authid=%s cap-ino=%lx", md.authid().c_str(), cap->id());
  }

  return cap->id();
}

//------------------------------------------------------------------------------
//
//------------------------------------------------------------------------------
std::string
FuseServer::Header(const std::string& response)
{
  char hex[9];
  sprintf(hex, "%08x", (int) response.length());
  return std::string("[") + hex + std::string("]");
}

/*----------------------------------------------------------------------------*/
bool
FuseServer::ValidatePERM(const eos::fusex::md& md, const std::string& mode,
                         eos::common::Mapping::VirtualIdentity* vid)
{
  // -------------------------------------------------------------------------------------------------------------
  // - when an MGM was restarted it does not know anymore any client CAPs, but we can fallback to validate
  //   permissions on the fly again
  // -------------------------------------------------------------------------------------------------------------
  eos_static_info("vid=%x mode=%s", vid, mode.c_str());
  if (!vid)
    return false;

  std::string path;

  shared_ptr<eos::IContainerMD> cmd;
  uint64_t clock=0;

  bool r_ok = false;
  bool w_ok = false;
  bool x_ok = false;
  bool d_ok = false;

  eos::common::RWMutexReadLock rd_ns_lock(gOFS->eosViewRWMutex);

  try
  {
    if (S_ISDIR(md.mode()))
      cmd = gOFS->eosDirectoryService->getContainerMD(md.md_pino(), &clock);
    else
      cmd = gOFS->eosDirectoryService->getContainerMD(md.md_pino(), &clock);

    path = gOFS->eosView->getUri(cmd.get());

    // for performance reasons we implement a seperate access control check here, because
    // we want to avoid another id=path translation and unlock lock of the namespace

    eos::IContainerMD::XAttrMap attrmap = cmd->getAttributes();

    if (cmd->access(vid->uid, vid->gid, R_OK))
      r_ok = true;

    if (cmd->access(vid->uid, vid->gid, W_OK))
    {
      w_ok = true;
      d_ok = true;
    }

    if (cmd->access(vid->uid, vid->gid, X_OK))
      x_ok = true;

    // ACL and permission check                                                                       
    Acl acl(attrmap, *vid);
    eos_static_info("acl=%d r=%d w=%d wo=%d x=%d egroup=%d mutable=%d",
		    acl.HasAcl(), acl.CanRead(), acl.CanWrite(), acl.CanWriteOnce(),
		    acl.HasAcl(), acl.CanRead(), acl.CanWrite(), acl.CanWriteOnce(),
		    acl.CanBrowse(), acl.HasEgroup(), acl.IsMutable());
    
    // browse permission by ACL                                                                        
    if (acl.HasAcl())
    {
      if (acl.CanWrite())
      {
	w_ok = true;
	d_ok = true;
      }
      
      // write-once excludes updates
      if (!(acl.CanWrite() || acl.CanWriteOnce()))
	w_ok = false;

      // deletion might be overwritten/forbidden                                                      
      if (acl.CanNotDelete())
	d_ok = false;
      
      // the r/x are added to the posix permissions already set                                        
      if (acl.CanRead())
	r_ok |= true;
      if (acl.CanBrowse())
	x_ok |= true;
      if (!acl.IsMutable())
      {
	w_ok = d_ok = false;
      }
    }
  }
  catch (eos::MDException &e)
  {
    eos_static_err("failed to get directory inode ino=%16x",md.md_pino());
    return false;
  }
  
  std::string accperm;
  accperm == "R";
  if (r_ok)
    accperm += "R";
  if (w_ok)
  {
    accperm += "WCKNV";
  }
  if (d_ok)
  {
    accperm += "D";
  }
  
  if (accperm.find(mode) != std::string::npos)
  {
    eos_static_info("allow access to ino=%16x request-mode=%s granted-mode=%s", 
		   md.md_pino(), 
		   mode.c_str(),
		   accperm.c_str()
		   );
    return true;
  }
  else
  {
    eos_static_err("reject access to ino=%16x request-mode=%s granted-mode=%s", 
		   md.md_pino(), 
		   mode.c_str(),
		   accperm.c_str()
		   );
    return false;
  }
}


/*----------------------------------------------------------------------------*/
int
FuseServer::HandleMD(const std::string& id,
                     const eos::fusex::md& md,
                     std::string* response,
                     uint64_t* clock,
                     eos::common::Mapping::VirtualIdentity* vid)
{
  std::string ops;
  int op_type = md.operation();

  if (op_type == md.GET) {
    ops = "GET";
  } else if (op_type == md.SET) {
    ops = "SET";
  } else if (op_type == md.DELETE) {
    ops = "DELETE";
  } else if (op_type == md.GETCAP) {
    ops = "GETCAP";
  } else if (op_type == md.LS) {
    ops = "LS";
  } else if (op_type == md.GETLK) {
    ops = "GETLK";
  } else if (op_type == md.SETLK) {
    ops = "SETLK";
  } else if (op_type == md.SETLKW) {
    ops = "SETLKW";
  } else if (op_type == md.BEGINFLUSH) {
    ops = "BEGINFLUSH";
  } else if (op_type == md.ENDFLUSH) {
    ops = "ENDFLUSH";
  } else {
    ops = "UNKOWN";
  }

  eos_static_info("ino=%016lx operation=%s cid=%s cuuid=%s", (long) md.md_ino(),
                  ops.c_str(),
                  md.clientid().c_str(), md.clientuuid().c_str());

  if (EOS_LOGS_DEBUG) {
    std::string mdout = dump_message(md);
    eos_static_debug("\n%s\n", mdout.c_str());
  }

  if (md.operation() == md.BEGINFLUSH) {
    // this is a flush begin/end indicator
    Flushs().beginFlush(md.md_ino(), md.clientuuid());
    eos::fusex::response resp;
    resp.set_type(resp.NONE);
    resp.SerializeToString(response);
    return 0;
  }

  if (md.operation() == md.ENDFLUSH) {
    Flushs().endFlush(md.md_ino(), md.clientuuid());
    eos::fusex::response resp;
    resp.set_type(resp.NONE);
    resp.SerializeToString(response);
    return 0;
  }

  if ((md.operation() == md.GET) || (md.operation() == md.LS)) {
    if (clock) {
      *clock = 0 ;
    }

    eos::fusex::container cont;
    eos::common::RWMutexReadLock rd_fs_lock(eos::mgm::FsView::gFsView.ViewMutex);
    eos::common::RWMutexReadLock rd_ns_lock(gOFS->eosViewRWMutex);

    if (!eos::common::FileId::IsFileInode(md.md_ino())) {
      eos_static_info("ino=%lx get-dir", (long) md.md_ino());
      cont.set_type(cont.MDMAP);
      cont.set_ref_inode_(md.md_ino());
      eos::fusex::md_map* mdmap = cont.mutable_md_map_();
      // create the parent entry;
      auto parent = mdmap->mutable_md_map_();
      (*parent)[md.md_ino()].set_md_ino(md.md_ino());
      (*parent)[md.md_ino()].set_clientuuid(md.clientuuid());
      (*parent)[md.md_ino()].set_clientid(md.clientid());

      if (md.operation() == md.LS) {
        (*parent)[md.md_ino()].set_operation(md.LS);
      }

      size_t n_attached = 1;

      // retrieve directory meta data
      if (FillContainerMD(md.md_ino(), (*parent)[md.md_ino()])) {
        // refresh the cap with the same authid
        FillContainerCAP(md.md_ino(), (*parent)[md.md_ino()], vid,
                         md.authid());

        // store clock
        if (clock) {
          *clock = (*parent)[md.md_ino()].clock();
        }

        if (md.operation() == md.LS) {
          // attach children
          auto map = (*parent)[md.md_ino()].children();
          auto it = map.begin();

          for (; it != map.end(); ++it) {
            // this is a map by inode
            (*parent)[it->second].set_md_ino(it->second);
            auto child_md = &((*parent)[it->second]);

            if (eos::common::FileId::IsFileInode(it->second)) {
              // this is a file
              FillFileMD(it->second, *child_md);
            } else {
              // we don't fill the LS information for the children, just the MD
              child_md->set_operation(md.GET);
              child_md->set_clientuuid(md.clientuuid());
              child_md->set_clientid(md.clientid());
              // this is a directory
              FillContainerMD(it->second, *child_md);
              // get the capability
              FillContainerCAP(it->second, *child_md, vid, "", true);
              child_md->clear_operation();
            }
          }

          n_attached ++;

          if (n_attached >= 128) {
            std::string rspstream;
            cont.SerializeToString(&rspstream);

            if (!response) {
              // send parent + first 128 children
              gOFS->zMQ->task->reply(id, rspstream);
            } else {
              *response += Header(rspstream);
              response->append(rspstream.c_str(), rspstream.size());
            }

            n_attached = 0;
            cont.Clear();
          }
        }

        if (EOS_LOGS_DEBUG) {
          std::string mdout = dump_message(*mdmap);
          eos_static_debug("\n%s\n", mdout.c_str());
        }
      }

      (*parent)[md.md_ino()].clear_operation();

      if (n_attached) {
        // send left-over children
        std::string rspstream;
        cont.SerializeToString(&rspstream);

        if (!response) {
          gOFS->zMQ->task->reply(id, rspstream);
        } else {
          *response += Header(rspstream);
          response->append(rspstream.c_str(), rspstream.size());
        }
      }
    } else {
      eos_static_info("ino=%lx get-file/link", (long) md.md_ino());
      cont.set_type(cont.MD);
      cont.set_ref_inode_(md.md_ino());
      FillFileMD(md.md_ino(), (*cont.mutable_md_()));
      std::string rspstream;
      cont.SerializeToString(&rspstream);

      // store clock
      if (clock) {
        *clock = cont.md_().clock();
      }

      if (!response) {
        // send file meta data
        gOFS->zMQ->task->reply(id, rspstream);
      } else {
        *response += Header(rspstream);
        *response += rspstream;
      }
    }

    return 0;
  }

  if (md.operation() == md.SET) {
    uint64_t md_pino = md.md_pino();

    if (!md_pino) {
      // -----------------------------------------------------------------------
      // this can be a creation with an implied capability and the remote inode
      // of the parent directory
      // was not yet send back to the creating client
      // -----------------------------------------------------------------------
      md_pino = InodeFromCAP(md);
    }

    if (!ValidateCAP(md, W_OK | SA_OK)) {
      std::string perm = "W";

      // a CAP might have gone or timedout, let's check again the permissions
      if (((errno == ENOENT) ||
           (errno == ETIMEDOUT)) &&
          ValidatePERM(md, perm, vid)) {
        // this can pass on ... permissions are fine
      } else {
        return EPERM;
      }
    }

    enum set_type {
      CREATE, UPDATE, RENAME, MOVE
    } ;
    set_type op;
    uint64_t md_ino = 0;
    bool exclusive = false;

    if (md.type() == md.EXCL) {
      exclusive = true;
    }

    if (S_ISDIR(md.mode())) {
      eos_static_info("ino=%lx pin=%lx authid=%s set-dir", (long) md.md_ino(),
                      (long) md.md_pino(),
                      md.authid().c_str());
      eos::common::RWMutexWriteLock lock(gOFS->eosViewRWMutex);
      std::shared_ptr<eos::IContainerMD> cmd;
      std::shared_ptr<eos::IContainerMD> pcmd;
      std::shared_ptr<eos::IContainerMD> cpcmd;
      mode_t sgid_mode = 0;

      try {
        if (md.md_ino() && exclusive) {
          return EEXIST;
        }

        if (md.md_ino()) {
          if (md.implied_authid().length()) {
            // this is a create on top of an existing inode
            return EEXIST;
          }

          op = UPDATE;
          // dir update
          cmd = gOFS->eosDirectoryService->getContainerMD(md.md_ino());
          pcmd = gOFS->eosDirectoryService->getContainerMD(md.md_pino());

          if (cmd->getParentId() != md.md_pino()) {
            // this indicates a directory move
            op = MOVE;
            eos_static_info("moving %lx => %lx", cmd->getParentId(), md.md_pino());
            cpcmd = gOFS->eosDirectoryService->getContainerMD(cmd->getParentId());
            cpcmd->removeContainer(cmd->getName());
            gOFS->eosView->updateContainerStore(cpcmd.get());
            cmd->setName(md.name());
            pcmd->addContainer(cmd.get());
            gOFS->eosView->updateContainerStore(pcmd.get());
          }

          if (cmd->getName() != md.name()) {
            // this indicates a directory rename
            op = RENAME;
            eos_static_info("rename %s=>%s", cmd->getName().c_str(),
                            md.name().c_str());
            gOFS->eosView->renameContainer(cmd.get(), md.name());
          }

          if (pcmd->getMode() & S_ISGID) {
            sgid_mode = S_ISGID;
          }

          md_ino = md.md_ino();
          eos_static_info("ino=%lx pino=%lx cpino=%lx update-dir",
                          (long) md.md_ino(),
                          (long) md.md_pino(), (long) cmd->getParentId());
        } else {
          // dir creation
          op = CREATE;
          pcmd = gOFS->eosDirectoryService->getContainerMD(md.md_pino());

          if (exclusive && pcmd->findContainer(md.name())) {
            // O_EXCL set on creation -
            return EEXIST;
          }

          cmd = gOFS->eosDirectoryService->createContainer();
          cmd->setName(md.name());
          md_ino = cmd->getId();
          pcmd->addContainer(cmd.get());
          eos_static_info("ino=%lx pino=%lx md-ino=%lx create-dir",
                          (long) md.md_ino(),
                          (long) md.md_pino(),
                          md_ino);

          if (!Cap().Imply(md_ino, md.authid(), md.implied_authid())) {
            eos_static_err("imply failed for new inode %lx", md_ino);
          }

          if (pcmd->getMode() & S_ISGID) {
            // parent attribute inheritance
            eos::IContainerMD::XAttrMap xattrs = pcmd->getAttributes();

            for (const auto& elem : xattrs) {
              cmd->setAttribute(elem.first, elem.second);
            }

            sgid_mode = S_ISGID;
          }
        }

        cmd->setName(md.name());
        cmd->setCUid(md.uid());
        cmd->setCGid(md.gid());
        // @todo (apeters): is sgid_mode still needed?
        cmd->setMode(md.mode() | sgid_mode);
        eos::IContainerMD::ctime_t ctime;
        eos::IContainerMD::ctime_t mtime;
        ctime.tv_sec = md.ctime();
        ctime.tv_nsec = md.ctime_ns();
        mtime.tv_sec = md.mtime();
        mtime.tv_nsec = md.mtime_ns();
        cmd->setCTime(ctime);
        cmd->setMTime(mtime);

        for (auto it = md.attr().begin(); it != md.attr().end(); ++it) {
          if ((it->first.substr(0, 3) != "sys") ||
              (it->first == "sys.eos.btime")) {
            cmd->setAttribute(it->first, it->second);
          }
        }

        if (op == CREATE) {
          // store the birth time as an extended attribute
          char btime[256];
          snprintf(btime, sizeof(btime), "%lu.%lu", md.btime(), md.btime_ns());
          cmd->setAttribute("sys.eos.btime", btime);
        }

        if (op != UPDATE && md.pmtime()) {
          // store the new modification time for the parent
          eos::IContainerMD::ctime_t pmtime;
          pmtime.tv_sec = md.pmtime();
          pmtime.tv_nsec = md.pmtime_ns();
          pcmd->setMTime(pmtime);
          gOFS->eosDirectoryService->updateStore(pcmd.get());
          pcmd->notifyMTimeChange(gOFS->eosDirectoryService);
        }

        gOFS->eosDirectoryService->updateStore(cmd.get());
        eos::fusex::response resp;
        resp.set_type(resp.ACK);
        resp.mutable_ack_()->set_code(resp.ack_().OK);
        resp.mutable_ack_()->set_transactionid(md.reqid());
        resp.mutable_ack_()->set_md_ino(md_ino);
        resp.SerializeToString(response);

        // broadcast this update around

        switch (op) {
        case UPDATE:
        case CREATE:
        case RENAME:
        case MOVE:
          Cap().BroadcastRelease(md);
          break;
        }
      } catch (eos::MDException& e) {
        eos_static_err("ino=%lx err-no=%d err-msg=%s", (long) md.md_ino(),
                       e.getErrno(), e.getMessage().str().c_str());
        eos::fusex::response resp;
        resp.set_type(resp.ACK);
        resp.mutable_ack_()->set_code(resp.ack_().PERMANENT_FAILURE);
        resp.mutable_ack_()->set_err_no(e.getErrno());
        resp.mutable_ack_()->set_err_msg(e.getMessage().str().c_str());
        resp.mutable_ack_()->set_transactionid(md.reqid());
        resp.SerializeToString(response);
      }

      return 0;
    }

    if (S_ISREG(md.mode())) {
      eos_static_info("ino=%lx pin=%lx authid=%s file", (long) md.md_ino(),
                      (long) md.md_pino(),
                      md.authid().c_str());
      eos::common::RWMutexWriteLock lock(gOFS->eosViewRWMutex);
      std::shared_ptr<eos::IFileMD> fmd;
      std::shared_ptr<eos::IContainerMD> pcmd;
      std::shared_ptr<eos::IContainerMD> cpcmd;
      uint64_t fid = eos::common::FileId::InodeToFid(md.md_ino());
      md_ino = md.md_ino();
      uint64_t md_pino = md.md_pino();

      try {
        if (md.md_ino() && exclusive) {
          return EEXIST;
        }

        if (md_ino) {
          // file update
          op = UPDATE;
          // dir update
          fmd = gOFS->eosFileService->getFileMD(fid);
          pcmd = gOFS->eosDirectoryService->getContainerMD(md.md_pino());

          if (fmd->getContainerId() != md.md_pino()) {
            // this indicates a file move
            op = MOVE;
            eos_static_info("moving %lx => %lx", fmd->getContainerId(), md.md_pino());
            cpcmd = gOFS->eosDirectoryService->getContainerMD(fmd->getContainerId());
            cpcmd->removeFile(fmd->getName());
            gOFS->eosView->updateContainerStore(cpcmd.get());
            fmd->setName(md.name());
            pcmd->addFile(fmd.get());
            gOFS->eosView->updateContainerStore(pcmd.get());
          }

          if (fmd->getName() != md.name()) {
            // this indicates a file rename
            op = RENAME;
            eos_static_info("rename %s=>%s", fmd->getName().c_str(), md.name().c_str());
            // the target might exist, so we remove it
            pcmd->removeFile(md.name());
            gOFS->eosView->renameFile(fmd.get(), md.name());
          }

          eos_static_info("fid=%lx ino=%lx pino=%lx cpino=%lx update-file",
                          (long) fid,
                          (long) md.md_ino(),
                          (long) md.md_pino(), (long) fmd->getContainerId());
        } else {
          // file creation
          op = CREATE;
          pcmd = gOFS->eosDirectoryService->getContainerMD(md.md_pino());

          if (exclusive && pcmd->findContainer(md.name())) {
            // O_EXCL set on creation -
            return EEXIST;
          }

          unsigned long layoutId = 0;
          unsigned long forcedFsId = 0;
          long forcedGroup = 0;
          XrdOucString space;
          eos::IContainerMD::XAttrMap attrmap = pcmd->getAttributes();
          XrdOucEnv env;
          // retrieve the layout
          Policy::GetLayoutAndSpace("fusex", attrmap, *vid, layoutId, space, env,
                                    forcedFsId, forcedGroup);
          fmd = gOFS->eosFileService->createFile();
          fmd->setName(md.name());
          fmd->setLayoutId(layoutId);
          md_ino = eos::common::FileId::FidToInode(fmd->getId());
          pcmd->addFile(fmd.get());
          eos_static_info("ino=%lx pino=%lx md-ino=%lx create-file", (long) md.md_ino(),
                          (long) md.md_pino(), md_ino);
        }

        fmd->setName(md.name());
        fmd->setCUid(md.uid());
        fmd->setCGid(md.gid());
        {
          try {
            eos::IQuotaNode* quotanode = gOFS->eosView->getQuotaNode(pcmd.get());

            // free previous quota
            if (quotanode) {
              if (op != CREATE) {
                quotanode->removeFile(fmd.get());
              }

              fmd->setSize(md.size());
              quotanode->addFile(fmd.get());
            } else {
              fmd->setSize(md.size());
            }
          } catch (eos::MDException& e) {
            fmd->setSize(md.size());
          }
        }
        // for the moment we store 9 bits here
        fmd->setFlags(md.mode() & (S_IRWXU | S_IRWXG | S_IRWXO));
        eos::IFileMD::ctime_t ctime;
        eos::IFileMD::ctime_t mtime;
        ctime.tv_sec = md.ctime();
        ctime.tv_nsec = md.ctime_ns();
        mtime.tv_sec = md.mtime();
        mtime.tv_nsec = md.mtime_ns();
        fmd->setCTime(ctime);
        fmd->setMTime(mtime);
        fmd->clearAttributes();
        struct timespec pt_mtime;

        if (op != UPDATE) {
          // update the mtime
          pcmd->setMTime(mtime);
          pt_mtime.tv_sec = mtime.tv_sec;
          pt_mtime.tv_nsec = mtime.tv_nsec;
        } else {
          pt_mtime.tv_sec = pt_mtime.tv_nsec = 0 ;
        }

        for (auto map = md.attr().begin(); map != md.attr().end(); ++map) {
          fmd->setAttribute(map->first, map->second);
        }

        // store the birth time as an extended attribute
        char btime[256];
        snprintf(btime, sizeof(btime), "%lu.%lu", md.btime(), md.btime_ns());
        fmd->setAttribute("sys.eos.btime", btime);
        gOFS->eosFileService->updateStore(fmd.get());

        if (op != UPDATE) {
          // update the mtime
          gOFS->eosDirectoryService->updateStore(pcmd.get());
        }

        eos::fusex::response resp;
        resp.set_type(resp.ACK);
        resp.mutable_ack_()->set_code(resp.ack_().OK);
        resp.mutable_ack_()->set_transactionid(md.reqid());
        resp.mutable_ack_()->set_md_ino(md_ino);
        resp.SerializeToString(response);

        // broadcast this update around
        switch (op) {
        case UPDATE:
        case CREATE:
        case RENAME:
        case MOVE:
          Cap().BroadcastMD(md, md_ino, md_pino, pt_mtime);
          break;
        }
      } catch (eos::MDException& e) {
        eos_static_err("ino=%lx err-no=%d err-msg=%s", (long) md.md_ino(),
                       e.getErrno(),
                       e.getMessage().str().c_str());
        eos::fusex::response resp;
        resp.set_type(resp.ACK);
        resp.mutable_ack_()->set_code(resp.ack_().PERMANENT_FAILURE);
        resp.mutable_ack_()->set_err_no(e.getErrno());
        resp.mutable_ack_()->set_err_msg(e.getMessage().str().c_str());
        resp.mutable_ack_()->set_transactionid(md.reqid());
        resp.SerializeToString(response);
      }

      return 0;
    }

    if (S_ISLNK(md.mode())) {
      eos_static_info("ino=%lx set-link", (long) md.md_ino());
      eos::common::RWMutexWriteLock lock(gOFS->eosViewRWMutex);
      std::shared_ptr<eos::IFileMD> fmd;
      std::shared_ptr<eos::IContainerMD> pcmd;
      uint64_t md_pino = md.md_pino();

      try {
        // link creation
        op = CREATE;
        pcmd = gOFS->eosDirectoryService->getContainerMD(md.md_pino());

        if (pcmd->findContainer(md.name())) {
          // O_EXCL set on creation -
          return EEXIST;
        }

        fmd = gOFS->eosFileService->createFile();
        fmd->setName(md.name());
        fmd->setLink(md.target());
        fmd->setLayoutId(0);
        md_ino = eos::common::FileId::FidToInode(fmd->getId());
        pcmd->addFile(fmd.get());
        eos_static_info("ino=%lx pino=%lx md-ino=%lx create-link", (long) md.md_ino(),
                        (long) md.md_pino(), md_ino);
        fmd->setCUid(md.uid());
        fmd->setCGid(md.gid());
        fmd->setSize(1);
        fmd->setFlags(md.mode() & (S_IRWXU | S_IRWXG | S_IRWXO));
        eos::IFileMD::ctime_t ctime;
        eos::IFileMD::ctime_t mtime;
        ctime.tv_sec = md.ctime();
        ctime.tv_nsec = md.ctime_ns();
        mtime.tv_sec = md.mtime();
        mtime.tv_nsec = md.mtime_ns();
        fmd->setCTime(ctime);
        fmd->setMTime(mtime);
        fmd->clearAttributes();
        // store the birth time as an extended attribute
        char btime[256];
        snprintf(btime, sizeof(btime), "%lu.%lu", md.btime(), md.btime_ns());
        fmd->setAttribute("sys.eos.btime", btime);
        struct timespec pt_mtime;
        // update the mtime
        pcmd->setMTime(mtime);
        pt_mtime.tv_sec = mtime.tv_sec;
        pt_mtime.tv_nsec = mtime.tv_nsec;
        gOFS->eosFileService->updateStore(fmd.get());
        gOFS->eosDirectoryService->updateStore(pcmd.get());
        eos::fusex::response resp;
        resp.set_type(resp.ACK);
        resp.mutable_ack_()->set_code(resp.ack_().OK);
        resp.mutable_ack_()->set_transactionid(md.reqid());
        resp.mutable_ack_()->set_md_ino(md_ino);
        resp.SerializeToString(response);
        Cap().BroadcastMD(md, md_ino, md_pino, pt_mtime);
        //Cap().BroadcastRelease(md);
      } catch (eos::MDException& e) {
        eos_static_err("ino=%lx err-no=%d err-msg=%s", (long) md.md_ino(),
                       e.getErrno(),
                       e.getMessage().str().c_str());
        eos::fusex::response resp;
        resp.set_type(resp.ACK);
        resp.mutable_ack_()->set_code(resp.ack_().PERMANENT_FAILURE);
        resp.mutable_ack_()->set_err_no(e.getErrno());
        resp.mutable_ack_()->set_err_msg(e.getMessage().str().c_str());
        resp.mutable_ack_()->set_transactionid(md.reqid());
        resp.SerializeToString(response);
      }

      return 0;
    }
  }

  if (md.operation() == md.DELETE) {
    if (!ValidateCAP(md, D_OK)) {
      std::string perm = "D";

      // a CAP might have gone or timedout, let's check again the permissions
      if ( ((errno == ENOENT) ||
	    (errno == ETIMEDOUT)) &&
	   ValidatePERM(md, perm, vid))
      {
	// this can pass on ... permissions are fine
      }
      else
      {
	eos_static_err("ino=%lx delete has wrong cap");
	return EPERM;
      }
    }

    eos::fusex::response resp;
    resp.set_type(resp.ACK);
    eos::common::RWMutexWriteLock lock(gOFS->eosViewRWMutex);
    std::shared_ptr<eos::IContainerMD> cmd;
    std::shared_ptr<eos::IContainerMD> pcmd;
    std::shared_ptr<eos::IFileMD> fmd;
    eos::IFileMD::ctime_t mtime;
    mtime.tv_sec = md.mtime();
    mtime.tv_nsec = md.mtime_ns();

    try {
      pcmd = gOFS->eosDirectoryService->getContainerMD(md.md_pino());

      if (S_ISDIR(md.mode())) {
        cmd = gOFS->eosDirectoryService->getContainerMD(md.md_ino());
      } else {
        fmd = gOFS->eosFileService->getFileMD(eos::common::FileId::InodeToFid(
                                                md.md_ino()));
      }

      pcmd->setMTime(mtime);

      if (S_ISDIR(md.mode())) {
        // check if this directory is empty
        if (cmd->getNumContainers() || cmd->getNumFiles()) {
          eos::fusex::response resp;
          resp.set_type(resp.ACK);
          resp.mutable_ack_()->set_code(resp.ack_().PERMANENT_FAILURE);
          resp.mutable_ack_()->set_err_no(ENOTEMPTY);
          resp.mutable_ack_()->set_err_msg("directory not empty");
          resp.mutable_ack_()->set_transactionid(md.reqid());
          resp.SerializeToString(response);
          return 0;
        }

        eos_static_info("ino=%lx delete-dir", (long) md.md_ino());
        pcmd->removeContainer(cmd->getName());
        gOFS->eosDirectoryService->removeContainer(cmd.get());
        gOFS->eosDirectoryService->updateStore(pcmd.get());
        pcmd->notifyMTimeChange(gOFS->eosDirectoryService);
        resp.mutable_ack_()->set_code(resp.ack_().OK);
        resp.mutable_ack_()->set_transactionid(md.reqid());
        resp.SerializeToString(response);
        Cap().BroadcastRelease(md);
        Cap().Delete(md.md_ino());
        return 0;
      }

      if (S_ISREG(md.mode())) {
        eos_static_info("ino=%lx delete-file", (long) md.md_ino());

        try {
          // handle quota
          eos::IQuotaNode* quotanode = gOFS->eosView->getQuotaNode(pcmd.get());

          if (quotanode) {
            quotanode->removeFile(fmd.get());
          }
        } catch (eos::MDException& e) {
        }

        pcmd->removeFile(fmd->getName());
        fmd->setContainerId(0);
        fmd->unlinkAllLocations();
        gOFS->eosFileService->updateStore(fmd.get());
        gOFS->eosDirectoryService->updateStore(pcmd.get());
        pcmd->notifyMTimeChange(gOFS->eosDirectoryService);
        resp.mutable_ack_()->set_code(resp.ack_().OK);
        resp.mutable_ack_()->set_transactionid(md.reqid());
        resp.SerializeToString(response);
        Cap().BroadcastRelease(md);
        Cap().Delete(md.md_ino());
        return 0;
      }

      if (S_ISLNK(md.mode())) {
        eos_static_info("ino=%lx delete-link", (long) md.md_ino());
        pcmd->removeFile(fmd->getName());
        fmd->setContainerId(0);
        fmd->unlinkAllLocations();
        gOFS->eosFileService->updateStore(fmd.get());
        gOFS->eosDirectoryService->updateStore(pcmd.get());
        pcmd->notifyMTimeChange(gOFS->eosDirectoryService);
        resp.mutable_ack_()->set_code(resp.ack_().OK);
        resp.mutable_ack_()->set_transactionid(md.reqid());
        resp.SerializeToString(response);
        Cap().BroadcastRelease(md);
        Cap().Delete(md.md_ino());
        return 0;
      }
    } catch (eos::MDException& e) {
      resp.mutable_ack_()->set_code(resp.ack_().PERMANENT_FAILURE);
      resp.mutable_ack_()->set_err_no(e.getErrno());
      resp.mutable_ack_()->set_err_msg(e.getMessage().str().c_str());
      resp.mutable_ack_()->set_transactionid(md.reqid());
      resp.SerializeToString(response);
      eos_static_err("ino=%lx err-no=%d err-msg=%s", (long) md.md_ino(),
                     e.getErrno(),
                     e.getMessage().str().c_str());
      return 0;
    }
  }

  if (md.operation() == md.GETCAP) {
    eos::fusex::container cont;
    cont.set_type(cont.CAP);
    eos::fusex::md lmd;
    {
      eos::common::RWMutexReadLock rd_fs_lock(eos::mgm::FsView::gFsView.ViewMutex);
      eos::common::RWMutexReadLock rd_ns_lock(gOFS->eosViewRWMutex);
      // get the meta data
      FillContainerMD((uint64_t) md.md_ino(), lmd);
      lmd.set_clientuuid(md.clientuuid());
      lmd.set_clientid(md.clientid());
      // get the capability
      FillContainerCAP(md.md_ino(), lmd, vid);
    }
    // this cap only provides the permissions, but it is not a cap which
    // synchronized the meta data atomically, the client marks a cap locally
    // if he synchronized the contents with it
    *(cont.mutable_cap_()) = lmd.capability();
    std::string rspstream;
    cont.SerializeToString(&rspstream);
    *response += Header(rspstream);
    response->append(rspstream.c_str(), rspstream.size());
    eos_static_info("cap-issued: id=%lx mode=%x vtime=%lu.%lu uid=%u gid=%u "
                    "client-id=%s auth-id=%s errc=%d",
                    cont.cap_().id(), cont.cap_().mode(), cont.cap_().vtime(),
                    cont.cap_().vtime_ns(), cont.cap_().uid(), cont.cap_().gid(),
                    cont.cap_().clientid().c_str(), cont.cap_().authid().c_str(),
                    cont.cap_().errc());
    return 0;
  }

  if (md.operation() == md.GETLK) {
    eos::fusex::response resp;
    resp.set_type(resp.LOCK);
    struct flock lock;
    Locks().getLocks(md.md_ino())->getlk((pid_t) md.flock().pid(), &lock);
    resp.mutable_lock_()->set_len(lock.l_len);
    resp.mutable_lock_()->set_start(lock.l_start);
    resp.mutable_lock_()->set_pid(lock.l_pid);
    eos_static_info("getlk: ino=%016lx start=%lu len=%ld pid=%u type=%d",
                    md.md_ino(),
                    lock.l_start,
                    lock.l_len,
                    lock.l_pid,
                    lock.l_type);

    switch (lock.l_type) {
    case F_RDLCK:
      resp.mutable_lock_()->set_type(md.flock().RDLCK);
      break;

    case F_WRLCK:
      resp.mutable_lock_()->set_type(md.flock().WRLCK);
      break;

    case F_UNLCK:
      resp.mutable_lock_()->set_type(md.flock().UNLCK);
      break;
    }
  }

  if ((md.operation() == md.SETLK) ||
      (md.operation() == md.SETLKW)) {
    eos::fusex::response resp;
    resp.set_type(resp.LOCK);
    int sleep = 0;

    if (md.operation() == md.SETLKW) {
      sleep = 1;
    }

    struct flock lock;

    lock.l_len = md.flock().len();

    lock.l_start = md.flock().start();

    lock.l_pid = md.flock().pid();

    switch (md.flock().type()) {
    case eos::fusex::lock::RDLCK:
      lock.l_type = F_RDLCK;
      break;

    case eos::fusex::lock::WRLCK:
      lock.l_type = F_WRLCK;
      break;

    case eos::fusex::lock::UNLCK:
      lock.l_type = F_UNLCK;
      break;

    default:
      resp.mutable_lock_()->set_err_no(EAGAIN);
      resp.SerializeToString(response);
      return 0;
      break;
    }

    if (lock.l_len == 0) {
      // the infinite lock is represented by -1 in the locking class implementation
      lock.l_len = -1;
    }

    eos_static_info("setlk: ino=%016lx start=%lu len=%ld pid=%u type=%d",
                    md.md_ino(),
                    lock.l_start,
                    lock.l_len,
                    lock.l_pid,
                    lock.l_type);

    if (Locks().getLocks(md.md_ino())->setlk(md.flock().pid(), &lock, sleep,
        md.clientuuid())) {
      // lock ok!
      resp.mutable_lock_()->set_err_no(0);
    } else {
      // lock is busy
      resp.mutable_lock_()->set_err_no(EAGAIN);
    }

    resp.SerializeToString(response);
    return 0;
  }

  return 0;
}

//------------------------------------------------------------------------------
//
//------------------------------------------------------------------------------
void
FuseServer::HandleDir(const std::string& identity, const eos::fusex::dir& dir)
{
  eos_static_debug("");
}

EOSMGMNAMESPACE_END<|MERGE_RESOLUTION|>--- conflicted
+++ resolved
@@ -762,11 +762,7 @@
       }
 
       // skip identical client mounts!
-<<<<<<< HEAD
-      if (cap->clientid() == refcap->clientid()) {
-=======
       if (cap->clientuuid() == refcap->clientuuid())
->>>>>>> ac94b324
         continue;
       }
 
@@ -815,29 +811,15 @@
       }
 
       // skip our own cap!
-<<<<<<< HEAD
       if (cap->authid() == refcap->authid()) {
-=======
-      if (cap->authid() == refcap->authid())
-      {
->>>>>>> ac94b324
         continue;
       }
 
       // skip identical client mounts, the have it anyway!
-<<<<<<< HEAD
-      if (cap->clientid() == refcap->clientid()) {
-        continue;
-      }
-
-      if (cap->id() && !clients_sent.count(cap->clientuuid())) {
-=======
       if (cap->clientuuid() == refcap->clientuuid())
         continue;
       
-      if (cap->id() && !clients_sent.count(cap->clientuuid()))
-      {
->>>>>>> ac94b324
+      if (cap->id() && !clients_sent.count(cap->clientuuid())) {
         gOFS->zMQ->gFuseServer.Client().SendMD(md,
                                                cap->clientuuid(),
                                                cap->clientid(),
