//------------------------------------------------------------------------------
// File: FuseServer.cc
// Author: Andreas-Joachim Peters - CERN
//------------------------------------------------------------------------------

/************************************************************************
 * EOS - the CERN Disk Storage System                                   *
 * Copyright (C) 2017 CERN/Switzerland                                  *
 *                                                                      *
 * This program is free software: you can redistribute it and/or modify *
 * it under the terms of the GNU General Public License as published by *
 * the Free Software Foundation, either version 3 of the License, or    *
 * (at your option) any later version.                                  *
 *                                                                      *
 * This program is distributed in the hope that it will be useful,      *
 * but WITHOUT ANY WARRANTY; without even the implied warranty of       *
 * MERCHANTABILITY or FITNESS FOR A PARTICULAR PURPOSE.  See the        *
 * GNU General Public License for more details.                         *
 *                                                                      *
 * You should have received a copy of the GNU General Public License    *
 * along with this program.  If not, see <http://www.gnu.org/licenses/>.*
 ************************************************************************/

#include "mgm/FuseServer.hh"
#include "mgm/Acl.hh"
#include "mgm/Policy.hh"
#include "mgm/Quota.hh"
#include <thread>
#include <regex.h>
#include "common/Logging.hh"
#include "XrdMgmOfs.hh"

EOSMGMNAMESPACE_BEGIN

#define D_OK 8     // delete
#define M_OK 16    // chmod
#define C_OK 32    // chown
#define SA_OK 64   // set xattr
#define U_OK 128   // can update
#define SU_OK 256  // set utime

//------------------------------------------------------------------------------
// Constructor
//------------------------------------------------------------------------------
FuseServer::FuseServer()
{
  eos_static_info("msg=\"starting fuse server\"");
  std::thread monitorthread(&FuseServer::Clients::MonitorHeartBeat,
                            &(this->mClients));
  monitorthread.detach();
  std::thread capthread(&FuseServer::MonitorCaps, this);
  capthread.detach();
}

//------------------------------------------------------------------------------
// Destructor
//------------------------------------------------------------------------------
FuseServer::~FuseServer()
{
  shutdown();
}

//------------------------------------------------------------------------------
// Shutdown method
//------------------------------------------------------------------------------
void
FuseServer::shutdown()
{
  Clients().terminate();
  terminate();
}

//------------------------------------------------------------------------------
// Dump message contents as json string
//------------------------------------------------------------------------------
std::string
FuseServer::dump_message(const google::protobuf::Message& message)
{
  google::protobuf::util::JsonPrintOptions options;
  options.add_whitespace = true;
  options.always_print_primitive_fields = true;
  std::string jsonstring;
  google::protobuf::util::MessageToJsonString(message, &jsonstring, options);
  return jsonstring;
}

//------------------------------------------------------------------------------
// Monitor heart beat
//------------------------------------------------------------------------------
void
FuseServer::Clients::MonitorHeartBeat()
{
  XrdSysTimer sleeper;
  eos_static_info("msg=\"starting fusex heart beat thread\"");

  while (1) {
    client_uuid_t evictmap;
    client_uuid_t evictversionmap;
    {
      XrdSysMutexHelper lLock(this);
      struct timespec tsnow;
      eos::common::Timing::GetTimeSpec(tsnow);
      for (auto it = map().begin(); it != map().end(); ++it)
      {
        double last_heartbeat = tsnow.tv_sec - it->second.heartbeat().clock() + (((int64_t) tsnow.tv_nsec - (int64_t) it->second.heartbeat().clock_ns())*1.0 / 1000000000.0);
        if (last_heartbeat > mHeartBeatWindow) {
          if (last_heartbeat > mHeartBeatOfflineWindow) {
	    if (last_heartbeat > mHeartBeatRemoveWindow) {
	      evictmap[it->second.heartbeat().uuid()] = it->first;
	      it->second.set_state(Client::EVICTED);
	    } else {
	      // drop locks once
	      if (it->second.state() != Client::OFFLINE)
		gOFS->zMQ->gFuseServer.Locks().dropLocks(it->second.heartbeat().uuid());
	      it->second.set_state(Client::OFFLINE);
	    }
	  } else {
            it->second.set_state(Client::VOLATILE);
          }
        } else {
          it->second.set_state(Client::ONLINE);
        }

        if (it->second.heartbeat().protversion() != it->second.heartbeat().PROTOCOLV2) {
          // protocol version mismatch, evict this client
          evictversionmap[it->second.heartbeat().uuid()] = it->first;
          it->second.set_state(Client::EVICTED);
        }
      }

      // delete clients to be evicted
      for (auto it = evictmap.begin(); it != evictmap.end(); ++it) {
        mMap.erase(it->second);
        mUUIDView.erase(it->first);
      }
    }

    // delete client ot be evicted because of a version mismatch
    for (auto it = evictversionmap.begin(); it != evictversionmap.end(); ++it) {
      std::string versionerror = "Server supports only PROTOCOLV2";
      std::string uuid = it->first;
      Evict(uuid, versionerror);
      mMap.erase(it->second);
      mUUIDView.erase(it->first);
    }

    gOFS->zMQ->gFuseServer.Flushs().expireFlush();
    sleeper.Snooze(1);

    if (should_terminate()) {
      break;
    }
  }

  return ;
}

//------------------------------------------------------------------------------
//
//------------------------------------------------------------------------------
bool
FuseServer::Clients::Dispatch(const std::string identity,
                              eos::fusex::heartbeat& hb)
{
  bool rc = true;
  XrdSysMutexHelper lLock(this);

  if (this->map().count(identity)) {
    rc = false;
  }

  (this->map())[identity].heartbeat() = hb;
  (this->uuidview())[hb.uuid()] = identity;
  {
    // apply lifetime extensions requested by the client
    auto map = hb.mutable_authextension();

    for (auto it = map->begin(); it != map->end(); ++it) {
      Caps::shared_cap cap = gOFS->zMQ->gFuseServer.Cap().Get(it->first);

      if (cap && cap->vtime()) {
        eos_static_info("cap-extension: authid=%s vtime:= %u => %u",
                        it->first.c_str(),
                        cap->vtime(), cap->vtime() + it->second);
        cap->set_vtime(cap->vtime() + it->second);
      }
    }
  }

  if (rc) {
    // ask a client to drop all caps when we see him the first time because we might have lost our caps due to a restart/failover
    BroadcastDropAllCaps(identity, hb);
    // communicate our current heart-beat interval
    eos::fusex::config cfg;
    cfg.set_hbrate(mHeartBeatInterval);
    BroadcastConfig(identity, cfg);
  }

  return rc;
}

//------------------------------------------------------------------------------
//
//------------------------------------------------------------------------------
void
FuseServer::MonitorCaps()
{
  XrdSysTimer sleeper;
  eos_static_info("msg=\"starting fusex monitor caps thread\"");

  while (1) {
    do {
      if (Cap().expire()) {
        Cap().pop();
      } else {
        break;
      }
    } while (1);

    sleeper.Snooze(1);

    if (should_terminate()) {
      break;
    }
  }

  return ;
}

//------------------------------------------------------------------------------
//
//------------------------------------------------------------------------------
void
FuseServer::Print(std::string& out, std::string options, bool monitoring)
{
  if ((options.find("l") != std::string::npos) ||
      !options.length()) {
    Client().Print(out, options, monitoring);
  }

  if (options.find("f") != std::string::npos) {
    std::string flushout;
    gOFS->zMQ->gFuseServer.Flushs().Print(flushout);
    out += flushout;
  }
}

//------------------------------------------------------------------------------
//
//------------------------------------------------------------------------------
void
FuseServer::Clients::Print(std::string& out, std::string options,
                           bool monitoring)
{
  XrdSysMutexHelper lLock(this);
  struct timespec tsnow;
  eos::common::Timing::GetTimeSpec(tsnow);
  std::map<std::string, size_t> clientcaps;
  {
    XrdSysMutexHelper lock(gOFS->zMQ->gFuseServer.Cap());

    // count caps per client uuid
    for (auto it = gOFS->zMQ->gFuseServer.Cap().InodeCaps().begin();
         it != gOFS->zMQ->gFuseServer.Cap().InodeCaps().end(); ++it) {
      for (auto sit = it->second.begin(); sit != it->second.end(); ++sit) {
        if (gOFS->zMQ->gFuseServer.Cap().GetCaps().count(*sit)) {
          FuseServer::Caps::shared_cap cap = gOFS->zMQ->gFuseServer.Cap().GetCaps()[*sit];
          clientcaps[cap->clientuuid()]++;
        }
      }
    }
  }

  for (auto it = this->map().begin(); it != this->map().end(); ++it) {
    char formatline[4096];

    if (!monitoring) {
      if (!options.length() || (options.find("l") != std::string::npos))
        snprintf(formatline, sizeof(formatline),
                 "client : %-8s %32s %-8s %-8s %s %.02f %.02f %36s caps=%lu\n",
                 it->second.heartbeat().name().c_str(),
                 it->second.heartbeat().host().c_str(),
                 it->second.heartbeat().version().c_str(),
                 it->second.status[it->second.state()],
                 eos::common::Timing::utctime(it->second.heartbeat().starttime()).c_str(),
                 tsnow.tv_sec - it->second.heartbeat().clock() +
                 (((int64_t) tsnow.tv_nsec -
                   (int64_t) it->second.heartbeat().clock_ns()) * 1.0 / 1000000000.0),
                 it->second.heartbeat().delta() * 1000,
                 it->second.heartbeat().uuid().c_str(),
                 clientcaps[it->second.heartbeat().uuid()]
                );

      out += formatline;

      if (options.find("l") != std::string::npos) {
        snprintf(formatline, sizeof(formatline),
                 "......   ino          : %ld\n"
                 "......   ino-to-del   : %ld\n"
                 "......   ino-backlog  : %ld\n"
                 "......   ino-ever     : %ld\n"
                 "......   ino-ever-del : %ld\n"
                 "......   threads      : %d\n"
                 "......   vsize        : %.03f GB\n"
                 "......   rsize        : %.03f GB\n",
                 it->second.statistics().inodes(),
                 it->second.statistics().inodes_todelete(),
                 it->second.statistics().inodes_backlog(),
                 it->second.statistics().inodes_ever(),
                 it->second.statistics().inodes_ever_deleted(),
                 it->second.statistics().threads(),
                 it->second.statistics().vsize_mb() / 1024.0,
                 it->second.statistics().rss_mb() / 1024.0);
        out += formatline;
      }

      std::map<uint64_t, std::set < pid_t>> rlocks;
      std::map<uint64_t, std::set < pid_t>> wlocks;
      gOFS->zMQ->gFuseServer.Locks().lsLocks(it->second.heartbeat().uuid(), rlocks,
                                             wlocks);

      for (auto rit = rlocks.begin(); rit != rlocks.end(); ++rit) {
        if (rit->second.size()) {
          snprintf(formatline, sizeof(formatline), "      t:rlock i:%016lx p:",
                   rit->first);
          out += formatline;
          std::string pidlocks;

          for (auto pit = rit->second.begin(); pit != rit->second.end(); ++pit) {
            if (pidlocks.length()) {
              pidlocks += ",";
            }

            char spid[16];
            snprintf(spid, sizeof(spid), "%u", *pit);
            pidlocks += spid;
          }

          out += pidlocks;
          out += "\n";
        }
      }

      for (auto wit = wlocks.begin(); wit != wlocks.end(); ++wit) {
        if (wit->second.size()) {
          snprintf(formatline, sizeof(formatline), "      t:wlock i:%016lx p:",
                   wit->first);
          out += formatline;
          std::string pidlocks;

          for (auto pit = wit->second.begin(); pit != wit->second.end(); ++pit) {
            if (pidlocks.length()) {
              pidlocks += ",";
            }

            char spid[16];
            snprintf(spid, sizeof(spid), "%u", *pit);
            pidlocks += spid;
          }

          out += pidlocks;
          out += "\n";
        }
      }
    } else {
      snprintf(formatline, sizeof(formatline) - 1, "_");
    }
  }
}

//------------------------------------------------------------------------------
//
//------------------------------------------------------------------------------
int
FuseServer::Clients::Evict(std::string& uuid, std::string reason)
{
  // prepare eviction message
  eos::fusex::response rsp;
  rsp.set_type(rsp.EVICT);
  rsp.mutable_evict_()->set_reason(reason);
  std::string rspstream;
  rsp.SerializeToString(&rspstream);
  XrdSysMutexHelper lLock(this);

  if (!mUUIDView.count(uuid)) {
    return ENOENT;
  }

  std::string id = mUUIDView[uuid];
  eos_static_info("msg=\"evicting client\" uuid=%s name=%s",
                  uuid.c_str(), id.c_str());
  gOFS->zMQ->task->reply(id, rspstream);
  return 0;
}

//------------------------------------------------------------------------------
//
//------------------------------------------------------------------------------
int
FuseServer::Clients::Dropcaps(const std::string& uuid, std::string& out)
{
  XrdSysMutexHelper lock(gOFS->zMQ->gFuseServer.Cap());
  out += " dropping caps of '";
  out += uuid;
  out += "' : ";

  if (!mUUIDView.count(uuid)) {
    return ENOENT;
  }

  std::string id = mUUIDView[uuid];

  for (auto it = gOFS->zMQ->gFuseServer.Cap().InodeCaps().begin();
       it != gOFS->zMQ->gFuseServer.Cap().InodeCaps().end(); ++it) {
    std::set<FuseServer::Caps::shared_cap> cap2delete;

    for (auto sit = it->second.begin(); sit != it->second.end(); ++sit) {
      if (gOFS->zMQ->gFuseServer.Cap().GetCaps().count(*sit)) {
        FuseServer::Caps::shared_cap cap = gOFS->zMQ->gFuseServer.Cap().GetCaps()[*sit];

        if (cap->clientuuid() == uuid) {
          cap2delete.insert(cap);
          out += "\n ";
          char ahex[20];
          snprintf(ahex, sizeof(ahex), "%016lx", (unsigned long) cap->id());
          std::string match = "";
          match += "# i:";
          match += ahex;
          match += " a:";
          match += cap->authid();
          out += match;
        }
      }
    }

    for (auto scap = cap2delete.begin(); scap != cap2delete.end(); ++scap) {
      gOFS->zMQ->gFuseServer.Client().ReleaseCAP((uint64_t)(*scap)->id(),
          (*scap)->clientuuid(),
          (*scap)->clientid());
      eos_static_info("erasing %llx %s %s", (*scap)->id(),
                      (*scap)->clientid().c_str(), (*scap)->authid().c_str());
      // erase cap by auth id
      gOFS->zMQ->gFuseServer.Cap().GetCaps().erase((*scap)->authid());
      // erase cap by inode
      gOFS->zMQ->gFuseServer.Cap().InodeCaps()[(*scap)->id()].erase((
            *scap)->authid());

      if (!gOFS->zMQ->gFuseServer.Cap().InodeCaps()[(*scap)->id()].size()) {
        gOFS->zMQ->gFuseServer.Cap().InodeCaps().erase((*scap)->id());
      }

      gOFS->zMQ->gFuseServer.Cap().ClientCaps()[(*scap)->clientid()].erase((
            *scap)->authid());

      if (!gOFS->zMQ->gFuseServer.Cap().ClientCaps()[(*scap)->clientid()].size()) {
        gOFS->zMQ->gFuseServer.Cap().ClientCaps().erase((*scap)->clientid());
      }

      gOFS->zMQ->gFuseServer.Cap().ClientCaps()[(*scap)->clientid()].insert((
            *scap)->authid());
    }

    if (!cap2delete.size()) {
      out += " <no caps held>\n";
    }
  }

  return 0;
}

//------------------------------------------------------------------------------
//
//------------------------------------------------------------------------------
int
FuseServer::Clients::ReleaseCAP(uint64_t md_ino,
                                const std::string& uuid,
                                const std::string& clientid
                               )
{
  // prepare release cap message
  eos::fusex::response rsp;
  rsp.set_type(rsp.LEASE);
  rsp.mutable_lease_()->set_type(eos::fusex::lease::RELEASECAP);
  rsp.mutable_lease_()->set_md_ino(md_ino);
  rsp.mutable_lease_()->set_clientid(clientid);
  std::string rspstream;
  rsp.SerializeToString(&rspstream);
  XrdSysMutexHelper lLock(this);

  if (!mUUIDView.count(uuid)) {
    return ENOENT;
  }

  std::string id = mUUIDView[uuid];
  eos_static_info("msg=\"asking cap release\" uuid=%s clientid=%s id=%lx",
                  uuid.c_str(), clientid.c_str(), md_ino);
  gOFS->zMQ->task->reply(id, rspstream);
  return 0;
}

//------------------------------------------------------------------------------
//
//------------------------------------------------------------------------------
int
FuseServer::Clients::SendMD(const eos::fusex::md& md,
                            const std::string& uuid,
                            const std::string& clientid,
                            uint64_t md_ino,
                            uint64_t md_pino,
                            struct timespec& p_mtime
                           )
{
  // prepare update message
  eos::fusex::response rsp;
  rsp.set_type(rsp.MD);
  *(rsp.mutable_md_()) = md;
  rsp.mutable_md_()->set_type(eos::fusex::md::MD);
  // the client needs this to sort out the quota accounting using the cap map
  rsp.mutable_md_()->set_clientid(clientid);
  // when a file is created the inode is not yet written in the const md object
  rsp.mutable_md_()->set_md_ino(md_ino);
  rsp.mutable_md_()->set_md_pino(md_pino);

  if (p_mtime.tv_sec) {
    rsp.mutable_md_()->set_pt_mtime(p_mtime.tv_sec);
    rsp.mutable_md_()->set_pt_mtime_ns(p_mtime.tv_nsec);
  }

  std::string rspstream;
  rsp.SerializeToString(&rspstream);
  XrdSysMutexHelper lLock(this);

  if (!mUUIDView.count(uuid)) {
    return ENOENT;
  }

  std::string id = mUUIDView[uuid];
  eos_static_info("msg=\"sending md update\" uuid=%s clientid=%s id=%lx",
                  uuid.c_str(), clientid.c_str(), md.md_ino());
  gOFS->zMQ->task->reply(id, rspstream);
  return 0;
}

//------------------------------------------------------------------------------
//
//------------------------------------------------------------------------------
void
FuseServer::Clients::HandleStatistics(const std::string identity,
                                      const eos::fusex::statistics& stats)
{
  (this->map())[identity].statistics() = stats;
  eos_static_debug("");
}

//------------------------------------------------------------------------------
//
//------------------------------------------------------------------------------
void
FuseServer::Caps::Store(const eos::fusex::cap& ecap,
                        eos::common::Mapping::VirtualIdentity* vid)
{
  XrdSysMutexHelper lock(this);
  eos_static_info("id=%lx clientid=%s authid=%s",
                  ecap.id(),
                  ecap.clientid().c_str(),
                  ecap.authid().c_str());
  // fill the three views on caps
  mTimeOrderedCap.push_back(ecap.authid());
  mClientCaps[ecap.clientid()].insert(ecap.authid());
  mClientInoCaps[ecap.clientid()].insert(ecap.id());
  shared_cap cap = std::make_shared<capx>();
  *cap = ecap;
  cap->set_vid(vid);
  mCaps[ecap.authid()] = cap;
  mInodeCaps[ecap.id()].insert(ecap.authid());
}

//------------------------------------------------------------------------------
//
//------------------------------------------------------------------------------
bool
FuseServer::Caps::Imply(uint64_t md_ino,
                        FuseServer::Caps::authid_t authid,
                        FuseServer::Caps::authid_t implied_authid)
{
  eos_static_info("id=%lx authid=%s implied-authid=%s",
                  md_ino,
                  authid.c_str(),
                  implied_authid.c_str());
  shared_cap implied_cap = std::make_shared<capx>();
  shared_cap cap = Get(authid);

  if (!cap->id() || !implied_authid.length()) {
    return false;
  }

  *implied_cap = *cap;
  implied_cap->set_authid(implied_authid);
  implied_cap->set_id(md_ino);
  implied_cap->set_vid(cap->vid());
  struct timespec ts;
  eos::common::Timing::GetTimeSpec(ts, true);
  implied_cap->set_vtime(ts.tv_sec + 300);
  implied_cap->set_vtime_ns(ts.tv_nsec);
  // fill the three views on caps
  mTimeOrderedCap.push_back(implied_authid);
  mClientCaps[cap->clientid()].insert(implied_authid);
  mClientInoCaps[cap->clientid()].insert(md_ino);
  mCaps[implied_authid] = implied_cap;
  mInodeCaps[md_ino].insert(implied_authid);
  return true;
}

//------------------------------------------------------------------------------
//
//------------------------------------------------------------------------------
FuseServer::Caps::shared_cap
FuseServer::Caps::Get(FuseServer::Caps::authid_t id)
{
  XrdSysMutexHelper lock(this);

  if (mCaps.count(id)) {
    return mCaps[id];
  } else {
    return std::make_shared<capx>();
  }
}


/*----------------------------------------------------------------------------*/
int
FuseServer::Clients::SetHeartbeatInterval(int interval)
{
  mHeartBeatInterval = interval;
  // broadcast to all clients
  XrdSysMutexHelper lLock(this);

  for (auto it = this->map().begin(); it != this->map().end(); ++it) {
    std::string uuid = it->second.heartbeat().uuid();
    std::string id = mUUIDView[uuid];

    if (id.length()) {
      eos::fusex::config cfg;
      cfg.set_hbrate(interval);
      BroadcastConfig(id, cfg);
    }
  }

  return 0;
}

/*----------------------------------------------------------------------------*/


/*----------------------------------------------------------------------------*/
int
FuseServer::Clients::BroadcastConfig(const std::string& identity,
                                     eos::fusex::config& cfg)
/*----------------------------------------------------------------------------*/
{
  // prepare new heartbeat interval message
  eos::fusex::response rsp;
  rsp.set_type(rsp.CONFIG);
  *(rsp.mutable_config_()) = cfg;
  std::string rspstream;
  rsp.SerializeToString(&rspstream);
  eos_static_info("msg=\"broadcast config to client\" name=%s heartbeat-rate=%d",
                  identity.c_str(), cfg.hbrate());
  gOFS->zMQ->task->reply(identity, rspstream);
  return 0;
}

/*----------------------------------------------------------------------------*/
int
FuseServer::Clients::BroadcastDropAllCaps(const std::string& identity,
    eos::fusex::heartbeat& hb)
/*----------------------------------------------------------------------------*/
{
  // prepare drop all caps message
  eos::fusex::response rsp;
  rsp.set_type(rsp.DROPCAPS);
  std::string rspstream;
  rsp.SerializeToString(&rspstream);
  eos_static_info("msg=\"broadcast drop-all-caps to  client\" uuid=%s name=%s",
                  hb.uuid().c_str(), identity.c_str());
  gOFS->zMQ->task->reply(identity, rspstream);
  return 0;
}


/*----------------------------------------------------------------------------*/
int
FuseServer::Caps::BroadcastReleaseFromExternal(uint64_t id)
/*----------------------------------------------------------------------------*/
{
  // broad-cast release for a given inode
  XrdSysMutexHelper lock(this);
  eos_static_info("id=%lx ",
                  id);

  if (mInodeCaps.count(id)) {
    std::set<std::string> deletioncaps;

    for (auto it = mInodeCaps[id].begin();
         it != mInodeCaps[id].end(); ++it) {
      shared_cap cap;

      // loop over all caps for that inode
      if (mCaps.count(*it)) {
        cap = mCaps[*it];
      } else {
        continue;
      }

      if (cap->id()) {
        deletioncaps.insert(*it);
        gOFS->zMQ->gFuseServer.Client().ReleaseCAP((uint64_t) cap->id(),
            cap->clientuuid(),
            cap->clientid());
        errno = 0 ; // seems that ZMQ function might set errno
      }
    }

    for (auto it = deletioncaps.begin(); it != deletioncaps.end(); ++it) {
      eos_static_info("auto-remove-cap authid=%s", it->c_str());
      mInodeCaps[id].erase(*it);
    }
  }

  return 0;
}

int
FuseServer::Caps::BroadcastRelease(const eos::fusex::md& md)
{
  FuseServer::Caps::shared_cap refcap = Get(md.authid());
  XrdSysMutexHelper lock(this);
  eos_static_info("id=%lx clientid=%s clientuuid=%s authid=%s",
                  refcap->id(),
                  refcap->clientid().c_str(),
                  refcap->clientuuid().c_str(),
                  refcap->authid().c_str());

  if (mInodeCaps.count(refcap->id())) {
    std::set<std::string> deletioncaps;

    for (auto it = mInodeCaps[refcap->id()].begin();
         it != mInodeCaps[refcap->id()].end(); ++it) {
      shared_cap cap;

      // loop over all caps for that inode
      if (mCaps.count(*it)) {
        cap = mCaps[*it];
      } else {
        continue;
      }

      // skip our own cap!
      if (cap->authid() == refcap->authid()) {
        continue;
      }

      // skip identical client mounts!
      if (cap->clientuuid() == refcap->clientuuid()) {
        continue;
      }

      if (cap->id()) {
        deletioncaps.insert(*it);
        gOFS->zMQ->gFuseServer.Client().ReleaseCAP((uint64_t) cap->id(),
            cap->clientuuid(),
            cap->clientid());
      }
    }

    for (auto it = deletioncaps.begin(); it != deletioncaps.end(); ++it) {
      eos_static_info("auto-remove-cap authid=%s", it->c_str());
      mInodeCaps[refcap->id()].erase(*it);
    }
  }

  return 0;
}

int
FuseServer::Caps::BroadcastMD(const eos::fusex::md& md,
                              uint64_t md_ino,
                              uint64_t md_pino,
                              struct timespec& p_mtime)
{
  FuseServer::Caps::shared_cap refcap = Get(md.authid());
  XrdSysMutexHelper lock(this);
  eos_static_info("id=%lx clientid=%s clientuuid=%s authid=%s",
                  refcap->id(),
                  refcap->clientid().c_str(),
                  refcap->clientuuid().c_str(),
                  refcap->authid().c_str());
  std::set<std::string> clients_sent;

  if (mInodeCaps.count(refcap->id())) {
    for (auto it = mInodeCaps[refcap->id()].begin();
         it != mInodeCaps[refcap->id()].end(); ++it) {
      shared_cap cap;

      // loop over all caps for that inode
      if (mCaps.count(*it)) {
        cap = mCaps[*it];
      } else {
        continue;
      }

      // skip our own cap!
      if (cap->authid() == refcap->authid()) {
        continue;
      }

      // skip identical client mounts, the have it anyway!
      if (cap->clientuuid() == refcap->clientuuid())
        continue;
      
      if (cap->id() && !clients_sent.count(cap->clientuuid())) {
        gOFS->zMQ->gFuseServer.Client().SendMD(md,
                                               cap->clientuuid(),
                                               cap->clientid(),
                                               md_ino,
                                               md_pino,
                                               p_mtime);
        // make sure we sent the update only once to each client, eveh if this
        // one has many caps
        clients_sent.insert(cap->clientuuid());
      }
    }
  }

  return 0;
}

//------------------------------------------------------------------------------
//
//------------------------------------------------------------------------------
std::string
FuseServer::Caps::Print(std::string option, std::string filter)
{
  std::string out;
  std::string astring;
  uint64_t now = (uint64_t) time(NULL);
  XrdSysMutexHelper lock(this);
  eos_static_info("option=%s string=%s", option.c_str(), filter.c_str());
  regex_t regex;

  if (filter.size() &&
      regcomp(&regex, filter.c_str(), REG_ICASE | REG_EXTENDED | REG_NOSUB)) {
    out = "error: illegal regular expression ;";
    out += filter.c_str();
    out += "'\n";
    return out;
  }

  if (option == "t") {
    // print by time order
    for (auto it = mTimeOrderedCap.begin(); it != mTimeOrderedCap.end(); ++it) {
      if (!mCaps.count(*it)) {
        continue;
      }

      char ahex[256];
      shared_cap cap = mCaps[*it];
      snprintf(ahex, sizeof(ahex), "%016lx", (unsigned long) cap->id());
      std::string match = "";
      match += "# i:";
      match += ahex;
      match += " a:";
      match += cap->authid();
      match += " c:";
      match += cap->clientid();
      match += " u:";
      match += cap->clientuuid();
      match += " m:";
      snprintf(ahex, sizeof(ahex), "%08lx", (unsigned long) cap->mode());
      match += ahex;
      match += " v:";
      if ( (cap->vtime() - now) >  0)
	match += eos::common::StringConversion::GetSizeString(astring, (unsigned long long) cap->vtime() - now);
      else
	match += eos::common::StringConversion::GetSizeString(astring, (unsigned long long) 0);
      match += "\n";

      if (filter.size() &&
          (regexec(&regex, match.c_str(), 0, NULL, 0) == REG_NOMATCH)) {
        continue;
      }

      out += match.c_str();
    }
  }

  if (option == "i") {
    // print by inode
    for (auto it = mInodeCaps.begin(); it != mInodeCaps.end(); ++it) {
      char ahex[256];
      snprintf(ahex, sizeof(ahex), "%016lx", (unsigned long) it->first);

      if (filter.size() && (regexec(&regex, ahex, 0, NULL, 0) == REG_NOMATCH)) {
        continue;
      }

      out += "# i:";
      out += ahex;
      out += "\n";

      for (auto sit = it->second.begin(); sit != it->second.end(); ++sit) {
        out += "___ a:";
        out += *sit;

        if (!mCaps.count(*sit)) {
          out += " c:<unfound> u:<unfound> m:<unfound> v:<unfound>\n";
        } else {
          shared_cap cap = mCaps[*sit];
          out += " c:";
          out += cap->clientid();
          out += " u:";
          out += cap->clientuuid();
          out += " m:";
          snprintf(ahex, sizeof(ahex), "%016lx", (unsigned long) cap->mode());
          out += ahex;
          out += " v:";
          out += eos::common::StringConversion::GetSizeString(astring,
                 (unsigned long long) cap->vtime() - now);
          out += "\n";
        }
      }
    }
  }

  if (option == "p") {
    // print by inode
    for (auto it = mInodeCaps.begin(); it != mInodeCaps.end(); ++it) {
      std::string spath;
      eos::common::RWMutexReadLock lock(gOFS->eosViewRWMutex);

      try {
        if (eos::common::FileId::IsFileInode(it->first)) {
          std::shared_ptr<eos::IFileMD> fmd =
            gOFS->eosFileService->getFileMD(eos::common::FileId::InodeToFid(it->first));
          spath = "f:";
          spath += gOFS->eosView->getUri(fmd.get());
        } else {
          std::shared_ptr<eos::IContainerMD> cmd =
            gOFS->eosDirectoryService->getContainerMD(it->first);
          spath = "d:";
          spath += gOFS->eosView->getUri(cmd.get());
        }
      } catch (eos::MDException& e) {
        spath = "<unknown>";
      }

      if (filter.size() &&
          (regexec(&regex, spath.c_str(), 0, NULL, 0) == REG_NOMATCH)) {
        continue;
      }

      char apath[1024];
      out += "# ";
      snprintf(apath, sizeof(apath), "%-80s", spath.c_str());
      out += apath;
      out += "\n";

      for (auto sit = it->second.begin(); sit != it->second.end(); ++sit) {
        out += "___ a:";
        out += *sit;

        if (!mCaps.count(*sit)) {
          out += " c:<unfound> u:<unfound> m:<unfound> v:<unfound>\n";
        } else {
          shared_cap cap = mCaps[*sit];
          out += " c:";
          out += cap->clientid();
          out += " u:";
          out += cap->clientuuid();
          out += " m:";
          char ahex[20];
          snprintf(ahex, sizeof(ahex), "%016lx", (unsigned long) cap->mode());
          out += ahex;
          out += " v:";
          out += eos::common::StringConversion::GetSizeString(astring,
                 (unsigned long long) cap->vtime() - now);
          out += "\n";
        }
      }
    }
  }

  return out;
}

//------------------------------------------------------------------------------
//
//------------------------------------------------------------------------------
int
FuseServer::Caps::Delete(uint64_t md_ino)
{
  XrdSysMutexHelper lock(this);

  if (!mInodeCaps.count(md_ino)) {
    return ENOENT;
  }

  for (auto sit = mInodeCaps[md_ino].begin() ;
       sit != mInodeCaps[md_ino].end();
       ++sit) {
    for (auto it = mClientCaps.begin(); it != mClientCaps.end(); it++) {
      // erase authid from the client set
      it->second.erase(*sit);
      // erase authid from the time ordered list
      mTimeOrderedCap.erase(std::remove(mTimeOrderedCap.begin(),
                                        mTimeOrderedCap.end(),
                                        *sit), mTimeOrderedCap.end());
    }

    if (mCaps.count(*sit)) {
      shared_cap cap = mCaps[*sit];

      if (mClientInoCaps.count(cap->clientid())) {
        mClientInoCaps[cap->clientid()].erase(md_ino);
      }

      mCaps.erase(*sit);
    }
  }

  // erase inode from the inode caps
  mInodeCaps.erase(md_ino);
  return 0;
}

//------------------------------------------------------------------------------
//
//------------------------------------------------------------------------------
FuseServer::Lock::shared_locktracker
FuseServer::Lock::getLocks(uint64_t id)
{
  XrdSysMutexHelper lock(this);

  // make sure you have this object locked
  if (!lockmap.count(id)) {
    lockmap[id] = std::make_shared<LockTracker>();
  }

  return lockmap[id];
}

//------------------------------------------------------------------------------
//
//------------------------------------------------------------------------------
void
FuseServer::Lock::purgeLocks()
{
  XrdSysMutexHelper lock(this);
  std::set<uint64_t>purgeset;

  for (auto it = lockmap.begin(); it != lockmap.end(); ++it) {
    if (!it->second->inuse()) {
      purgeset.insert(it->first);
    }
  }

  for (auto it = purgeset.begin(); it != purgeset.end(); ++it) {
    lockmap.erase(*it);
  }
}

//------------------------------------------------------------------------------
//
//------------------------------------------------------------------------------
int
FuseServer::Lock::dropLocks(uint64_t id, pid_t pid)
{
  eos_static_info("id=%llu pid=%u", id, pid);
  // drop locks for a given inode/pid pair
  int retc = 0;
  {
    XrdSysMutexHelper lock(this);

    if (lockmap.count(id)) {
      lockmap[id]->removelk(pid);
      retc = 0;
    } else {
      retc = ENOENT;
    }
  }
  purgeLocks();
  return retc;
}

//------------------------------------------------------------------------------
//
//------------------------------------------------------------------------------
int
FuseServer::Lock::dropLocks(const std::string& owner)
{
  eos_static_debug("owner=%s", owner.c_str());
  // drop locks for a given owner
  int retc = 0;
  {
    XrdSysMutexHelper lock(this);

    for (auto it = lockmap.begin(); it != lockmap.end(); ++it) {
      it->second->removelk(owner);
    }
  }
  purgeLocks();
  return retc;
}

//------------------------------------------------------------------------------
//
//------------------------------------------------------------------------------
int
FuseServer::Lock::lsLocks(const std::string& owner,
                          std::map<uint64_t, std::set < pid_t >>& rlocks,
                          std::map<uint64_t, std::set < pid_t >>& wlocks)
{
  int retc = 0;
  {
    XrdSysMutexHelper lock(this);

    for (auto it = lockmap.begin(); it != lockmap.end(); ++it) {
      std::set<pid_t> rlk = it->second->getrlks(owner);
      std::set<pid_t> wlk = it->second->getwlks(owner);
      rlocks[it->first].insert(rlk.begin(), rlk.end());
      wlocks[it->first].insert(wlk.begin(), wlk.end());
    }
  }
  return retc;
}

//------------------------------------------------------------------------------
//
//------------------------------------------------------------------------------
void
FuseServer::Flush::beginFlush(uint64_t id, std::string client)
{
  eos_static_info("ino=%016x client=%s", id, client.c_str());
  XrdSysMutexHelper lock(this);
  flush_info_t finfo(client);
  flushmap[id][client].Add(finfo);
}

//------------------------------------------------------------------------------
//
//------------------------------------------------------------------------------
void
FuseServer::Flush::endFlush(uint64_t id, std::string client)
{
  eos_static_info("ino=%016x client=%s", id, client.c_str());
  XrdSysMutexHelper lock(this);
  flush_info_t finfo(client);

  if (flushmap[id][client].Remove(finfo)) {
    flushmap[id].erase(client);

    if (!flushmap[id].size()) {
      flushmap.erase(id);
    }
  }
}

//------------------------------------------------------------------------------
//
//------------------------------------------------------------------------------
bool
FuseServer::Flush::hasFlush(uint64_t id)
{
  // this function takes maximum 255ms and waits for a flush to be removed
  // this function might block a client connection/thread for the given time
  bool has = false;
  size_t delay = 1;

  for (size_t i = 0 ; i < 8; ++i) {
    {
      XrdSysMutexHelper lock(this);
      has = validateFlush(id);
    }

    if (!has) {
      return false;
    }

    XrdSysTimer sleeper;
    sleeper.Wait(delay);
    delay *= 2;
    ;
  }

  return true;
}

//------------------------------------------------------------------------------
//
//------------------------------------------------------------------------------
bool
FuseServer::Flush::validateFlush(uint64_t id)
{
  bool has = false;

  if (flushmap.count(id)) {
    for (auto it = flushmap[id].begin(); it != flushmap[id].end();) {
      if (eos::common::Timing::GetAgeInNs(&it->second.ftime) < 0) {
        has = true;
        ++it;
      } else {
        it = flushmap[id].erase(it);
      }
    }

    if (!flushmap[id].size()) {
      flushmap.erase(id);
    }
  }

  return has;
}

//------------------------------------------------------------------------------
//
//------------------------------------------------------------------------------
void
FuseServer::Flush::expireFlush()
{
  XrdSysMutexHelper lock(this);

  for (auto it = flushmap.begin(); it != flushmap.end();) {
    for (auto fit = it->second.begin(); fit != it->second.end();) {
      if (eos::common::Timing::GetAgeInNs(&fit->second.ftime) < 0) {
        ++fit;
      } else {
        fit = it->second.erase(fit);
      }
    }

    if (!it->second.size()) {
      it = flushmap.erase(it);
    } else {
      ++it;
    }
  }
}

//------------------------------------------------------------------------------
//
//------------------------------------------------------------------------------
void
FuseServer::Flush::Print(std::string& out)
{
  XrdSysMutexHelper lock(this);

  for (auto it = flushmap.begin(); it != flushmap.end(); ++it) {
    for (auto fit = it->second.begin(); fit != it->second.end(); ++fit) {
      long long valid = eos::common::Timing::GetAgeInNs(&fit->second.ftime);
      char formatline[4096];
      snprintf(formatline, sizeof(formatline),
               "flush : ino : %016lx client : %-8s valid=%.02f sec\n",
               it->first,
               fit->first.c_str(),
               1.0 * valid / 1000000000.0);
      out += formatline;
    }
  }
}

//------------------------------------------------------------------------------
//
//------------------------------------------------------------------------------
bool
FuseServer::FillContainerMD(uint64_t id, eos::fusex::md& dir)
{
  std::shared_ptr<eos::IContainerMD> cmd;
  eos::IContainerMD::ctime_t ctime;
  eos::IContainerMD::ctime_t mtime;
  uint64_t clock = 0;
  eos_static_debug("container-id=%llx", id);

  try {
    cmd = gOFS->eosDirectoryService->getContainerMD(id, &clock);
    cmd->getCTime(ctime);
    cmd->getMTime(mtime);
    std::string fullpath = gOFS->eosView->getUri(cmd.get());
    dir.set_md_ino(id);
    dir.set_md_pino(cmd->getParentId());
    dir.set_ctime(ctime.tv_sec);
    dir.set_ctime_ns(ctime.tv_nsec);
    dir.set_mtime(mtime.tv_sec);
    dir.set_mtime_ns(mtime.tv_nsec);
    dir.set_atime(mtime.tv_sec);
    dir.set_atime_ns(mtime.tv_nsec);
    dir.set_size(cmd->getTreeSize());
    dir.set_uid(cmd->getCUid());
    dir.set_gid(cmd->getCGid());
    dir.set_mode(cmd->getMode());
    // @todo (apeters): no hardlinks
    dir.set_nlink(1);
    dir.set_name(cmd->getName());
    dir.set_fullpath(fullpath);
    eos::IFileMD::XAttrMap xattrs = cmd->getAttributes();

    for (const auto& elem : xattrs) {
      (*dir.mutable_attr())[elem.first] = elem.second;

      if ((elem.first) == "eos.btime") {
        std::string key, val;
        eos::common::StringConversion::SplitKeyValue(elem.second, key, val, ".");
        dir.set_btime(strtoul(key.c_str(), 0, 10));
        dir.set_btime_ns(strtoul(val.c_str(), 0, 10));
      }
    }

    dir.set_nchildren(cmd->getNumContainers() + cmd->getNumFiles());

    if (dir.operation() == dir.LS) {
      for (auto it = cmd->filesBegin(), end = cmd->filesEnd();
           it != end; ++it) {
        (*dir.mutable_children())[it->first] =
          eos::common::FileId::FidToInode(it->second);
      }

      for (auto it = cmd->subcontainersBegin(), end = cmd->subcontainersEnd();
           it != end; ++it) {
        (*dir.mutable_children())[it->first] = it->second;
      }

      // indicate that this MD record contains children information
      dir.set_type(dir.MDLS);
    } else {
      // indicate that this MD record contains only MD but no children information
      eos_static_debug("setting md type");
      dir.set_type(dir.MD);
    }

    dir.set_clock(clock);
    dir.clear_err();
    return true;
  } catch (eos::MDException& e) {
    errno = e.getErrno();
    eos_static_err("caught exception %d %s\n", e.getErrno(),
                   e.getMessage().str().c_str());
    dir.set_err(errno);
    return false;
  }
}

//------------------------------------------------------------------------------
//
//------------------------------------------------------------------------------
bool
FuseServer::FillFileMD(uint64_t inode, eos::fusex::md& file)
{
  // fills file meta data by inode number
  std::shared_ptr<eos::IFileMD> fmd;
  eos::IFileMD::ctime_t ctime;
  eos::IFileMD::ctime_t mtime;
  uint64_t clock = 0;
  eos_static_debug("file-inode=%llx file-id=%llx", inode,
                   eos::common::FileId::InodeToFid(inode));

  try {
    fmd = gOFS->eosFileService->getFileMD(eos::common::FileId::InodeToFid(inode),
                                          &clock);
    eos_static_info("clock=%llx", clock);
    fmd->getCTime(ctime);
    fmd->getMTime(mtime);
    file.set_md_ino(inode);
    file.set_md_pino(fmd->getContainerId());
    file.set_ctime(ctime.tv_sec);
    file.set_ctime_ns(ctime.tv_nsec);
    file.set_mtime(mtime.tv_sec);
    file.set_mtime_ns(mtime.tv_nsec);
    file.set_btime(ctime.tv_sec);
    file.set_btime_ns(ctime.tv_nsec);
    file.set_atime(mtime.tv_sec);
    file.set_atime_ns(mtime.tv_nsec);
    file.set_size(fmd->getSize());
    file.set_uid(fmd->getCUid());
    file.set_gid(fmd->getCGid());

    if (fmd->isLink()) {
      file.set_mode(fmd->getFlags() | S_IFLNK);
      file.set_target(fmd->getLink());
    } else {
      file.set_mode(fmd->getFlags() | S_IFREG);
    }

    // TODO: no hardlinks
    file.set_nlink(1);
    file.set_name(fmd->getName());
    file.set_clock(clock);
    eos::IFileMD::XAttrMap xattrs = fmd->getAttributes();

    for (const auto& elem : xattrs) {
      (*file.mutable_attr())[elem.first] = elem.second;

      if ((elem.first) == "sys.eos.btime") {
        std::string key, val;
        eos::common::StringConversion::SplitKeyValue(elem.second, key, val, ".");
        file.set_btime(strtoul(key.c_str(), 0, 10));
        file.set_btime_ns(strtoul(val.c_str(), 0, 10));
      }
    }

    file.clear_err();
    return true;
  } catch (eos::MDException& e) {
    errno = e.getErrno();
    eos_static_err("caught exception %d %s\n", e.getErrno(),
                   e.getMessage().str().c_str());
    file.set_err(errno);
    return false;
  }
}

//------------------------------------------------------------------------------
//
//------------------------------------------------------------------------------
bool
FuseServer::FillContainerCAP(uint64_t id,
                             eos::fusex::md& dir,
                             eos::common::Mapping::VirtualIdentity* vid,
                             std::string reuse_uuid,
                             bool issue_only_one)
{
  if (issue_only_one) {
    eos_static_info("checking for id=%s", dir.clientid().c_str());
    // check if the client has already a cap, in case yes, we don't return a new
    // one
    XrdSysMutexHelper lock(Cap());

    if (Cap().ClientInoCaps().count(dir.clientid())) {
      if (Cap().ClientInoCaps()[dir.clientid()].count(id)) {
        return true;
      }
    }
  }

  dir.mutable_capability()->set_id(id);
  eos_static_debug("container-id=%llx", id);
  struct timespec ts;
  eos::common::Timing::GetTimeSpec(ts, true);
  dir.mutable_capability()->set_vtime(ts.tv_sec + 300);
  dir.mutable_capability()->set_vtime_ns(ts.tv_nsec);
  mode_t mode = S_IFDIR;

  // define the permissions
  if (vid->uid == 0) {
    // grant all permissions
    dir.mutable_capability()->set_mode(0xff | S_IFDIR);
  } else  {
    if (vid->sudoer) {
      mode |= C_OK | M_OK | U_OK | W_OK | D_OK | SA_OK | SU_OK ; // chown + chmod permission + all the rest
    }

    if (vid->uid == (uid_t) dir.uid()) {
      if (dir.mode() & S_IRUSR)
        mode |= R_OK | M_OK | SU_OK;

      if (dir.mode() & S_IWUSR)
        mode |= U_OK | W_OK | D_OK | SA_OK | M_OK | SU_OK;

      if (dir.mode() & S_IXUSR) {
        mode |= X_OK;
      }
    }

    if (vid->gid == (gid_t) dir.gid()) {
      if (dir.mode() & S_IRGRP) {
        mode |= R_OK;
      }

      if (dir.mode() & S_IWGRP) {
        mode |= U_OK | W_OK | D_OK | SA_OK | M_OK | SU_OK;
      }

      if (dir.mode() & S_IXGRP) {
        mode |= X_OK;
      }
    }

    if (dir.mode() & S_IROTH) {
      mode |= R_OK;
    }

    if (dir.mode() & S_IWOTH) {
      mode |= U_OK | W_OK | D_OK | SA_OK | M_OK | SU_OK;
    }

    if (dir.mode() & S_IXOTH) {
      mode |= X_OK;
    }

    // look at ACLs
    std::string sysacl = (*(dir.mutable_attr()))["sys.acl"];
    std::string useracl = (*(dir.mutable_attr()))["user.acl"];

    if (sysacl.length() || useracl.length()) {
      bool evaluseracl = dir.attr().count("sys.eval.useracl") ? true : false;
      Acl acl;
      acl.Set(sysacl,
              useracl,
              *vid,
              evaluseracl);

      if (acl.IsMutable()) {
        if (acl.CanRead()) {
          mode |= R_OK;
        }

        if (acl.CanWrite() || acl.CanWriteOnce()) {
          mode |= W_OK;
        }

        if (acl.CanBrowse()) {
          mode |= X_OK;
        }

        if (acl.CanChmod()) {
          mode |= M_OK;
        }

        if (acl.CanNotChmod()) {
          mode &= ~M_OK;
        }

        if (acl.CanChown()) {
          mode |= C_OK;
        }

        if (acl.CanUpdate()) {
          mode |= U_OK;
        }

        if (acl.CanNotDelete()) {
          mode &= ~D_OK;
        }
      }
    }

    dir.mutable_capability()->set_mode(mode);
  }

  std::string ownerauth = (*(dir.mutable_attr()))["sys.owner.auth"];

  // define new target owner
  if (ownerauth.length()) {
    if (ownerauth == "*") {
      // sticky ownership for everybody
      dir.mutable_capability()->set_uid(dir.uid());
      dir.mutable_capability()->set_gid(dir.gid());
    } else {
      ownerauth += ",";
      std::string ownerkey = vid->prot.c_str();
      ownerkey += ":";

      if (vid->prot == "gsi") {
        ownerkey += vid->dn.c_str();
      } else {
        ownerkey += vid->uid_string.c_str();
      }

      if ((ownerauth.find(ownerkey)) != std::string::npos) {
        // sticky ownership for this authentication
        dir.mutable_capability()->set_uid(dir.uid());
        dir.mutable_capability()->set_gid(dir.gid());
      } else {
        // no sticky ownership for this authentication
        dir.mutable_capability()->set_uid(vid->uid);
        dir.mutable_capability()->set_gid(vid->gid);
      }
    }
  } else {
    // no sticky ownership
    dir.mutable_capability()->set_uid(vid->uid);
    dir.mutable_capability()->set_gid(vid->gid);
  }

  dir.mutable_capability()->set_authid(reuse_uuid.length() ?
                                       reuse_uuid : eos::common::StringConversion::random_uuidstring());
  dir.mutable_capability()->set_clientid(dir.clientid());
  dir.mutable_capability()->set_clientuuid(dir.clientuuid());

  // max-filesize settings
  if (dir.attr().count("sys.forced.maxsize")) {
    // dynamic upper file size limit per file
    dir.mutable_capability()->set_max_file_size(strtoull((*
        (dir.mutable_attr()))["sys.forced.maxsize"].c_str(), 0, 10));
  } else {
    // hard-coded upper file size limit per file
    dir.mutable_capability()->set_max_file_size(512ll * 1024ll * 1024ll *
        1024ll); // 512 GB
  }

  std::string space = "default";
  {
    // add quota information
    if (dir.attr().count("sys.forced.space")) {
      space = (*(dir.mutable_attr()))["sys.forced.space"];
    } else {
      if (dir.attr().count("user.forced.space")) {
        space = (*(dir.mutable_attr()))["user.forced.space"];
      }
    }

    // Check if quota is enabled for the current space
    bool has_quota = false;
    long long avail_bytes = 0;
    long long avail_files = 0;
    eos::IContainerMD::id_t quota_inode;

    if (eos::mgm::FsView::gFsView.IsQuotaEnabled(space)) {
      if (!Quota::QuotaByPath(dir.fullpath().c_str(), dir.capability().uid(),
                              dir.capability().gid(), avail_files, avail_bytes,
                              quota_inode)) {
        has_quota = true;
      }
    } else {
      avail_files = std::numeric_limits<long>::max() / 2;
      avail_bytes = std::numeric_limits<long>::max() / 2;
      has_quota = true;
    }

    dir.mutable_capability()->mutable__quota()->set_inode_quota(avail_files);
    dir.mutable_capability()->mutable__quota()->set_volume_quota(avail_bytes);
    dir.mutable_capability()->mutable__quota()->set_quota_inode(quota_inode);

    if (!has_quota) {
      dir.mutable_capability()->mutable__quota()->clear_inode_quota();
      dir.mutable_capability()->mutable__quota()->clear_volume_quota();
      dir.mutable_capability()->mutable__quota()->clear_quota_inode();
    }
  }
  Cap().Store(dir.capability(), vid);
  return true;
}

//------------------------------------------------------------------------------
//
//------------------------------------------------------------------------------
FuseServer::Caps::shared_cap
FuseServer::ValidateCAP(const eos::fusex::md& md, mode_t mode)
{
  errno = 0 ;

  FuseServer::Caps::shared_cap cap = Cap().Get(md.authid());

  // no cap - go away
  if (!cap->id()) {
    eos_static_err("no cap for authid=%s", md.authid().c_str());
    errno = ENOENT;
    return 0;
  }

  // wrong cap - go away
  if ((cap->id() != md.md_ino()) && (cap->id() != md.md_pino())) {
    eos_static_err("wrong cap for authid=%s cap-id=%lx md-ino=%lx md-pino=%lx",
                   md.authid().c_str(), md.md_ino(), md.md_pino());
    errno = EINVAL;
    return 0;
  }

  eos_static_debug("cap-mode=%x mode=%x", cap->mode(), mode);

  if ((cap->mode() & mode) == mode) {
    uint64_t now = (uint64_t) time(NULL);

    // leave some margin for revoking
    if (cap->vtime() <= (now + 60))
    {
      // cap expired !
      errno = ETIMEDOUT;
      return 0;
    }

    return cap;
  }

  errno = EPERM;
  return 0;
}

//------------------------------------------------------------------------------
//
//------------------------------------------------------------------------------
uint64_t
FuseServer::InodeFromCAP(const eos::fusex::md& md)
{
  FuseServer::Caps::shared_cap cap = Cap().Get(md.authid());

  // no cap - go away
  if (!cap) {
    eos_static_debug("no cap for authid=%s", md.authid().c_str());
    return 0;
  } else {
    eos_static_debug("authid=%s cap-ino=%lx", md.authid().c_str(), cap->id());
  }

  return cap->id();
}

//------------------------------------------------------------------------------
//
//------------------------------------------------------------------------------
std::string
FuseServer::Header(const std::string& response)
{
  char hex[9];
  sprintf(hex, "%08x", (int) response.length());
  return std::string("[") + hex + std::string("]");
}

/*----------------------------------------------------------------------------*/
bool
FuseServer::ValidatePERM(const eos::fusex::md& md, const std::string& mode,
                         eos::common::Mapping::VirtualIdentity* vid)
{
  // -------------------------------------------------------------------------------------------------------------
  // - when an MGM was restarted it does not know anymore any client CAPs, but we can fallback to validate
  //   permissions on the fly again
  // -------------------------------------------------------------------------------------------------------------
  eos_static_info("vid=%x mode=%s", vid, mode.c_str());
  if (!vid)
    return false;

  std::string path;

  shared_ptr<eos::IContainerMD> cmd;
  uint64_t clock=0;

  bool r_ok = false;
  bool w_ok = false;
  bool x_ok = false;
  bool d_ok = false;

  eos::common::RWMutexReadLock rd_ns_lock(gOFS->eosViewRWMutex);

  try
  {
    if (S_ISDIR(md.mode()))
      cmd = gOFS->eosDirectoryService->getContainerMD(md.md_pino(), &clock);
    else
      cmd = gOFS->eosDirectoryService->getContainerMD(md.md_pino(), &clock);

    path = gOFS->eosView->getUri(cmd.get());

    // for performance reasons we implement a seperate access control check here, because
    // we want to avoid another id=path translation and unlock lock of the namespace

    eos::IContainerMD::XAttrMap attrmap = cmd->getAttributes();

    if (cmd->access(vid->uid, vid->gid, R_OK))
      r_ok = true;

    if (cmd->access(vid->uid, vid->gid, W_OK))
    {
      w_ok = true;
      d_ok = true;
    }

    if (cmd->access(vid->uid, vid->gid, X_OK))
      x_ok = true;

    // ACL and permission check                                                                       
    Acl acl(attrmap, *vid);
    eos_static_info("acl=%d r=%d w=%d wo=%d x=%d egroup=%d mutable=%d",
		    acl.HasAcl(), acl.CanRead(), acl.CanWrite(), acl.CanWriteOnce(),
		    acl.HasAcl(), acl.CanRead(), acl.CanWrite(), acl.CanWriteOnce(),
		    acl.CanBrowse(), acl.HasEgroup(), acl.IsMutable());
    
    // browse permission by ACL                                                                        
    if (acl.HasAcl())
    {
      if (acl.CanWrite())
      {
	w_ok = true;
	d_ok = true;
      }
      
      // write-once excludes updates
      if (!(acl.CanWrite() || acl.CanWriteOnce()))
	w_ok = false;

      // deletion might be overwritten/forbidden                                                      
      if (acl.CanNotDelete())
	d_ok = false;
      
      // the r/x are added to the posix permissions already set                                        
      if (acl.CanRead())
	r_ok |= true;
      if (acl.CanBrowse())
	x_ok |= true;
      if (!acl.IsMutable())
      {
	w_ok = d_ok = false;
      }
    }
  }
  catch (eos::MDException &e)
  {
    eos_static_err("failed to get directory inode ino=%16x",md.md_pino());
    return false;
  }
  
  std::string accperm;
  accperm == "R";
  if (r_ok)
    accperm += "R";
  if (w_ok)
  {
    accperm += "WCKNV";
  }
  if (d_ok)
  {
    accperm += "D";
  }
  
  if (accperm.find(mode) != std::string::npos)
  {
    eos_static_info("allow access to ino=%16x request-mode=%s granted-mode=%s", 
		   md.md_pino(), 
		   mode.c_str(),
		   accperm.c_str()
		   );
    return true;
  }
  else
  {
    eos_static_err("reject access to ino=%16x request-mode=%s granted-mode=%s", 
		   md.md_pino(), 
		   mode.c_str(),
		   accperm.c_str()
		   );
    return false;
  }
}


/*----------------------------------------------------------------------------*/
int
FuseServer::HandleMD(const std::string& id,
                     const eos::fusex::md& md,
                     std::string* response,
                     uint64_t* clock,
                     eos::common::Mapping::VirtualIdentity* vid)
{
  std::string ops;
  int op_type = md.operation();

  if (op_type == md.GET) {
    ops = "GET";
  } else if (op_type == md.SET) {
    ops = "SET";
  } else if (op_type == md.DELETE) {
    ops = "DELETE";
  } else if (op_type == md.GETCAP) {
    ops = "GETCAP";
  } else if (op_type == md.LS) {
    ops = "LS";
  } else if (op_type == md.GETLK) {
    ops = "GETLK";
  } else if (op_type == md.SETLK) {
    ops = "SETLK";
  } else if (op_type == md.SETLKW) {
    ops = "SETLKW";
  } else if (op_type == md.BEGINFLUSH) {
    ops = "BEGINFLUSH";
  } else if (op_type == md.ENDFLUSH) {
    ops = "ENDFLUSH";
  } else {
    ops = "UNKOWN";
  }

  eos_static_info("ino=%016lx operation=%s cid=%s cuuid=%s", (long) md.md_ino(),
                  ops.c_str(),
                  md.clientid().c_str(), md.clientuuid().c_str());

  if (EOS_LOGS_DEBUG) {
    std::string mdout = dump_message(md);
    eos_static_debug("\n%s\n", mdout.c_str());
  }

  if (md.operation() == md.BEGINFLUSH) {
    // this is a flush begin/end indicator
    Flushs().beginFlush(md.md_ino(), md.clientuuid());
    eos::fusex::response resp;
    resp.set_type(resp.NONE);
    resp.SerializeToString(response);
    return 0;
  }

  if (md.operation() == md.ENDFLUSH) {
    Flushs().endFlush(md.md_ino(), md.clientuuid());
    eos::fusex::response resp;
    resp.set_type(resp.NONE);
    resp.SerializeToString(response);
    return 0;
  }

  if ((md.operation() == md.GET) || (md.operation() == md.LS)) {
    if (clock) {
      *clock = 0 ;
    }

    eos::fusex::container cont;
    eos::common::RWMutexReadLock rd_fs_lock(eos::mgm::FsView::gFsView.ViewMutex);
    eos::common::RWMutexReadLock rd_ns_lock(gOFS->eosViewRWMutex);

    if (!eos::common::FileId::IsFileInode(md.md_ino())) {
      eos_static_info("ino=%lx get-dir", (long) md.md_ino());
      cont.set_type(cont.MDMAP);
      cont.set_ref_inode_(md.md_ino());
      eos::fusex::md_map* mdmap = cont.mutable_md_map_();
      // create the parent entry;
      auto parent = mdmap->mutable_md_map_();
      (*parent)[md.md_ino()].set_md_ino(md.md_ino());
      (*parent)[md.md_ino()].set_clientuuid(md.clientuuid());
      (*parent)[md.md_ino()].set_clientid(md.clientid());

      if (md.operation() == md.LS) {
        (*parent)[md.md_ino()].set_operation(md.LS);
      }

      size_t n_attached = 1;

      // retrieve directory meta data
      if (FillContainerMD(md.md_ino(), (*parent)[md.md_ino()])) {
        // refresh the cap with the same authid
        FillContainerCAP(md.md_ino(), (*parent)[md.md_ino()], vid,
                         md.authid());

        // store clock
        if (clock) {
          *clock = (*parent)[md.md_ino()].clock();
        }

        if (md.operation() == md.LS) {
          // attach children
          auto map = (*parent)[md.md_ino()].children();
          auto it = map.begin();

          for (; it != map.end(); ++it) {
            // this is a map by inode
            (*parent)[it->second].set_md_ino(it->second);
            auto child_md = &((*parent)[it->second]);

            if (eos::common::FileId::IsFileInode(it->second)) {
              // this is a file
              FillFileMD(it->second, *child_md);
            } else {
              // we don't fill the LS information for the children, just the MD
              child_md->set_operation(md.GET);
              child_md->set_clientuuid(md.clientuuid());
              child_md->set_clientid(md.clientid());
              // this is a directory
              FillContainerMD(it->second, *child_md);
              // get the capability
              FillContainerCAP(it->second, *child_md, vid, "", true);
              child_md->clear_operation();
            }
          }

          n_attached ++;

          if (n_attached >= 128) {
            std::string rspstream;
            cont.SerializeToString(&rspstream);

            if (!response) {
              // send parent + first 128 children
              gOFS->zMQ->task->reply(id, rspstream);
            } else {
              *response += Header(rspstream);
              response->append(rspstream.c_str(), rspstream.size());
            }

            n_attached = 0;
            cont.Clear();
          }
        }

        if (EOS_LOGS_DEBUG) {
          std::string mdout = dump_message(*mdmap);
          eos_static_debug("\n%s\n", mdout.c_str());
        }
      }

      (*parent)[md.md_ino()].clear_operation();

      if (n_attached) {
        // send left-over children
        std::string rspstream;
        cont.SerializeToString(&rspstream);

        if (!response) {
          gOFS->zMQ->task->reply(id, rspstream);
        } else {
          *response += Header(rspstream);
          response->append(rspstream.c_str(), rspstream.size());
        }
      }
    } else {
      eos_static_info("ino=%lx get-file/link", (long) md.md_ino());
      cont.set_type(cont.MD);
      cont.set_ref_inode_(md.md_ino());
      FillFileMD(md.md_ino(), (*cont.mutable_md_()));
      std::string rspstream;
      cont.SerializeToString(&rspstream);

      // store clock
      if (clock) {
        *clock = cont.md_().clock();
      }

      if (!response) {
        // send file meta data
        gOFS->zMQ->task->reply(id, rspstream);
      } else {
        *response += Header(rspstream);
        *response += rspstream;
      }
    }

    return 0;
  }

  if (md.operation() == md.SET) {
    uint64_t md_pino = md.md_pino();

    if (!md_pino) {
      // -----------------------------------------------------------------------
      // this can be a creation with an implied capability and the remote inode
      // of the parent directory
      // was not yet send back to the creating client
      // -----------------------------------------------------------------------
      md_pino = InodeFromCAP(md);
    }

    if (!ValidateCAP(md, W_OK | SA_OK)) {
      std::string perm = "W";

      // a CAP might have gone or timedout, let's check again the permissions
      if ( ((errno == ENOENT) ||
	    (errno == EINVAL) ||
	    (errno == ETIMEDOUT)) &&
	   ValidatePERM(md, perm, vid)) {
	// this can pass on ... permissions are fine
      }
      else
      {
	return EPERM;
      }
    }

    enum set_type {
      CREATE, UPDATE, RENAME, MOVE
    } ;
    set_type op;
    uint64_t md_ino = 0;
    bool exclusive = false;

    if (md.type() == md.EXCL) {
      exclusive = true;
    }

    if (S_ISDIR(md.mode())) {
      eos_static_info("ino=%lx pin=%lx authid=%s set-dir", (long) md.md_ino(),
                      (long) md.md_pino(),
                      md.authid().c_str());
      eos::common::RWMutexWriteLock lock(gOFS->eosViewRWMutex);
      std::shared_ptr<eos::IContainerMD> cmd;
      std::shared_ptr<eos::IContainerMD> pcmd;
      std::shared_ptr<eos::IContainerMD> cpcmd;
      mode_t sgid_mode = 0;

      try {
        if (md.md_ino() && exclusive) {
	  eos_static_err("ino=%lx exists", (long) md.md_ino());
          return EEXIST;
        }

        if (md.md_ino()) {
          if (md.implied_authid().length()) {
            // this is a create on top of an existing inode
	    eos_static_err("ino=%lx exists implied=%s", (long) md.md_ino(), md.implied_authid().c_str());
            return EEXIST;
          }

          op = UPDATE;
          // dir update
          cmd = gOFS->eosDirectoryService->getContainerMD(md.md_ino());
          pcmd = gOFS->eosDirectoryService->getContainerMD(md.md_pino());

          if (cmd->getParentId() != md.md_pino()) {
            // this indicates a directory move
            op = MOVE;
            eos_static_info("moving %lx => %lx", cmd->getParentId(), md.md_pino());
            cpcmd = gOFS->eosDirectoryService->getContainerMD(cmd->getParentId());
            cpcmd->removeContainer(cmd->getName());
            gOFS->eosView->updateContainerStore(cpcmd.get());
            cmd->setName(md.name());
<<<<<<< HEAD
            pcmd->addContainer(cmd.get());
            gOFS->eosView->updateContainerStore(pcmd.get());
=======

	    eos::ContainerMD* exist_target_cmd = 0;
	    try {
	      // if the target exists, we have to remove it
	      exist_target_cmd = pcmd->findContainer(md.name());
	      if (exist_target_cmd->getNumFiles() + exist_target_cmd->getNumContainers())
	      {
		// that is a fatal error we have to fail that rename
		eos_static_err("ino=%lx target exists and is not empty", (long) md.md_ino());
		return ENOTEMPTY;
	      }
	      // remove it via the directory service
	      gOFS->eosDirectoryService->removeContainer(exist_target_cmd);
	      pcmd->removeContainer(md.name());
	    } catch ( eos::MDException &e ) {
	      // it might not exist, that is fine
	    }
            pcmd->addContainer(cmd);
            gOFS->eosView->updateContainerStore(pcmd);
>>>>>>> b68018ba
          }

          if (cmd->getName() != md.name()) {
            // this indicates a directory rename
            op = RENAME;
            eos_static_info("rename %s=>%s", cmd->getName().c_str(),
                            md.name().c_str());
            gOFS->eosView->renameContainer(cmd.get(), md.name());
          }

          if (pcmd->getMode() & S_ISGID) {
            sgid_mode = S_ISGID;
          }

          md_ino = md.md_ino();
          eos_static_info("ino=%lx pino=%lx cpino=%lx update-dir",
                          (long) md.md_ino(),
                          (long) md.md_pino(), (long) cmd->getParentId());
        } else {
          // dir creation
          op = CREATE;
          pcmd = gOFS->eosDirectoryService->getContainerMD(md.md_pino());

          if (exclusive && pcmd->findContainer(md.name())) {
            // O_EXCL set on creation - 
	    eos_static_err("ino=%lx name=%s exists", md.md_pino(), md.name().c_str());
            return EEXIST;
          }

          cmd = gOFS->eosDirectoryService->createContainer();
          cmd->setName(md.name());
          md_ino = cmd->getId();
          pcmd->addContainer(cmd.get());
          eos_static_info("ino=%lx pino=%lx md-ino=%lx create-dir",
                          (long) md.md_ino(),
                          (long) md.md_pino(),
                          md_ino);

          if (!Cap().Imply(md_ino, md.authid(), md.implied_authid())) {
            eos_static_err("imply failed for new inode %lx", md_ino);
          }

          if (pcmd->getMode() & S_ISGID) {
            // parent attribute inheritance
            eos::IContainerMD::XAttrMap xattrs = pcmd->getAttributes();

            for (const auto& elem : xattrs) {
              cmd->setAttribute(elem.first, elem.second);
            }

            sgid_mode = S_ISGID;
          }
        }

        cmd->setName(md.name());
        cmd->setCUid(md.uid());
        cmd->setCGid(md.gid());
        // @todo (apeters): is sgid_mode still needed?
        cmd->setMode(md.mode() | sgid_mode);
        eos::IContainerMD::ctime_t ctime;
        eos::IContainerMD::ctime_t mtime;
        ctime.tv_sec = md.ctime();
        ctime.tv_nsec = md.ctime_ns();
        mtime.tv_sec = md.mtime();
        mtime.tv_nsec = md.mtime_ns();
        cmd->setCTime(ctime);
        cmd->setMTime(mtime);

        for (auto it = md.attr().begin(); it != md.attr().end(); ++it) {
          if ((it->first.substr(0, 3) != "sys") ||
              (it->first == "sys.eos.btime")) {
            cmd->setAttribute(it->first, it->second);
          }
        }

        if (op == CREATE) {
          // store the birth time as an extended attribute
          char btime[256];
          snprintf(btime, sizeof(btime), "%lu.%lu", md.btime(), md.btime_ns());
          cmd->setAttribute("sys.eos.btime", btime);
        }

        if (op != UPDATE && md.pmtime()) {
          // store the new modification time for the parent
          eos::IContainerMD::ctime_t pmtime;
          pmtime.tv_sec = md.pmtime();
          pmtime.tv_nsec = md.pmtime_ns();
          pcmd->setMTime(pmtime);
          gOFS->eosDirectoryService->updateStore(pcmd.get());
          pcmd->notifyMTimeChange(gOFS->eosDirectoryService);
        }

        gOFS->eosDirectoryService->updateStore(cmd.get());
        eos::fusex::response resp;
        resp.set_type(resp.ACK);
        resp.mutable_ack_()->set_code(resp.ack_().OK);
        resp.mutable_ack_()->set_transactionid(md.reqid());
        resp.mutable_ack_()->set_md_ino(md_ino);
        resp.SerializeToString(response);

        // broadcast this update around

        switch (op) {
        case UPDATE:
        case CREATE:
        case RENAME:
        case MOVE:
          Cap().BroadcastRelease(md);
          break;
        }
      } catch (eos::MDException& e) {
        eos_static_err("ino=%lx err-no=%d err-msg=%s", (long) md.md_ino(),
                       e.getErrno(), e.getMessage().str().c_str());
        eos::fusex::response resp;
        resp.set_type(resp.ACK);
        resp.mutable_ack_()->set_code(resp.ack_().PERMANENT_FAILURE);
        resp.mutable_ack_()->set_err_no(e.getErrno());
        resp.mutable_ack_()->set_err_msg(e.getMessage().str().c_str());
        resp.mutable_ack_()->set_transactionid(md.reqid());
        resp.SerializeToString(response);
      }

      return 0;
    }

    if (S_ISREG(md.mode())) {
      eos_static_info("ino=%lx pin=%lx authid=%s file", (long) md.md_ino(),
                      (long) md.md_pino(),
                      md.authid().c_str());
      eos::common::RWMutexWriteLock lock(gOFS->eosViewRWMutex);
      std::shared_ptr<eos::IFileMD> fmd;
      std::shared_ptr<eos::IContainerMD> pcmd;
      std::shared_ptr<eos::IContainerMD> cpcmd;
      uint64_t fid = eos::common::FileId::InodeToFid(md.md_ino());
      md_ino = md.md_ino();
      uint64_t md_pino = md.md_pino();

      try {
        if (md.md_ino() && exclusive) {
          return EEXIST;
        }

        if (md_ino) {
          // file update
          op = UPDATE;
          // dir update
          fmd = gOFS->eosFileService->getFileMD(fid);
          pcmd = gOFS->eosDirectoryService->getContainerMD(md.md_pino());

          if (fmd->getContainerId() != md.md_pino()) {
            // this indicates a file move
            op = MOVE;
            eos_static_info("moving %lx => %lx", fmd->getContainerId(), md.md_pino());
            cpcmd = gOFS->eosDirectoryService->getContainerMD(fmd->getContainerId());
            cpcmd->removeFile(fmd->getName());
            gOFS->eosView->updateContainerStore(cpcmd.get());
            fmd->setName(md.name());
            pcmd->addFile(fmd.get());
            gOFS->eosView->updateContainerStore(pcmd.get());
          }

          if (fmd->getName() != md.name()) {
            // this indicates a file rename
            op = RENAME;
            eos_static_info("rename %s=>%s", fmd->getName().c_str(), md.name().c_str());
            // the target might exist, so we remove it
            pcmd->removeFile(md.name());
            gOFS->eosView->renameFile(fmd.get(), md.name());
          }

          eos_static_info("fid=%lx ino=%lx pino=%lx cpino=%lx update-file",
                          (long) fid,
                          (long) md.md_ino(),
                          (long) md.md_pino(), (long) fmd->getContainerId());
        } else {
          // file creation
          op = CREATE;
          pcmd = gOFS->eosDirectoryService->getContainerMD(md.md_pino());

          if (exclusive && pcmd->findContainer(md.name())) {
            // O_EXCL set on creation -
            return EEXIST;
          }

          unsigned long layoutId = 0;
          unsigned long forcedFsId = 0;
          long forcedGroup = 0;
          XrdOucString space;
          eos::IContainerMD::XAttrMap attrmap = pcmd->getAttributes();
          XrdOucEnv env;
          // retrieve the layout
          Policy::GetLayoutAndSpace("fusex", attrmap, *vid, layoutId, space, env,
                                    forcedFsId, forcedGroup);
          fmd = gOFS->eosFileService->createFile();
          fmd->setName(md.name());
          fmd->setLayoutId(layoutId);
          md_ino = eos::common::FileId::FidToInode(fmd->getId());
          pcmd->addFile(fmd.get());
          eos_static_info("ino=%lx pino=%lx md-ino=%lx create-file", (long) md.md_ino(),
                          (long) md.md_pino(), md_ino);
        }

        fmd->setName(md.name());
        fmd->setCUid(md.uid());
        fmd->setCGid(md.gid());
        {
          try {
            eos::IQuotaNode* quotanode = gOFS->eosView->getQuotaNode(pcmd.get());

            // free previous quota
            if (quotanode) {
              if (op != CREATE) {
                quotanode->removeFile(fmd.get());
              }

              fmd->setSize(md.size());
              quotanode->addFile(fmd.get());
            } else {
              fmd->setSize(md.size());
            }
          } catch (eos::MDException& e) {
            fmd->setSize(md.size());
          }
        }
        // for the moment we store 9 bits here
        fmd->setFlags(md.mode() & (S_IRWXU | S_IRWXG | S_IRWXO));
        eos::IFileMD::ctime_t ctime;
        eos::IFileMD::ctime_t mtime;
        ctime.tv_sec = md.ctime();
        ctime.tv_nsec = md.ctime_ns();
        mtime.tv_sec = md.mtime();
        mtime.tv_nsec = md.mtime_ns();
        fmd->setCTime(ctime);
        fmd->setMTime(mtime);
        fmd->clearAttributes();
        struct timespec pt_mtime;

        if (op != UPDATE) {
          // update the mtime
          pcmd->setMTime(mtime);
          pt_mtime.tv_sec = mtime.tv_sec;
          pt_mtime.tv_nsec = mtime.tv_nsec;
        } else {
          pt_mtime.tv_sec = pt_mtime.tv_nsec = 0 ;
        }

        for (auto map = md.attr().begin(); map != md.attr().end(); ++map) {
          fmd->setAttribute(map->first, map->second);
        }

        // store the birth time as an extended attribute
        char btime[256];
        snprintf(btime, sizeof(btime), "%lu.%lu", md.btime(), md.btime_ns());
        fmd->setAttribute("sys.eos.btime", btime);
        gOFS->eosFileService->updateStore(fmd.get());

        if (op != UPDATE) {
          // update the mtime
          gOFS->eosDirectoryService->updateStore(pcmd.get());
        }

        eos::fusex::response resp;
        resp.set_type(resp.ACK);
        resp.mutable_ack_()->set_code(resp.ack_().OK);
        resp.mutable_ack_()->set_transactionid(md.reqid());
        resp.mutable_ack_()->set_md_ino(md_ino);
        resp.SerializeToString(response);

        // broadcast this update around
        switch (op) {
        case UPDATE:
        case CREATE:
        case RENAME:
        case MOVE:
          Cap().BroadcastMD(md, md_ino, md_pino, pt_mtime);
          break;
        }
      } catch (eos::MDException& e) {
        eos_static_err("ino=%lx err-no=%d err-msg=%s", (long) md.md_ino(),
                       e.getErrno(),
                       e.getMessage().str().c_str());
        eos::fusex::response resp;
        resp.set_type(resp.ACK);
        resp.mutable_ack_()->set_code(resp.ack_().PERMANENT_FAILURE);
        resp.mutable_ack_()->set_err_no(e.getErrno());
        resp.mutable_ack_()->set_err_msg(e.getMessage().str().c_str());
        resp.mutable_ack_()->set_transactionid(md.reqid());
        resp.SerializeToString(response);
      }

      return 0;
    }

    if (S_ISLNK(md.mode())) {
      eos_static_info("ino=%lx set-link", (long) md.md_ino());
      eos::common::RWMutexWriteLock lock(gOFS->eosViewRWMutex);
      std::shared_ptr<eos::IFileMD> fmd;
      std::shared_ptr<eos::IContainerMD> pcmd;
      uint64_t md_pino = md.md_pino();

      try {
        // link creation
        op = CREATE;
        pcmd = gOFS->eosDirectoryService->getContainerMD(md.md_pino());

        if (pcmd->findContainer(md.name())) {
          // O_EXCL set on creation -
          return EEXIST;
        }

        fmd = gOFS->eosFileService->createFile();
        fmd->setName(md.name());
        fmd->setLink(md.target());
        fmd->setLayoutId(0);
        md_ino = eos::common::FileId::FidToInode(fmd->getId());
        pcmd->addFile(fmd.get());
        eos_static_info("ino=%lx pino=%lx md-ino=%lx create-link", (long) md.md_ino(),
                        (long) md.md_pino(), md_ino);
        fmd->setCUid(md.uid());
        fmd->setCGid(md.gid());
        fmd->setSize(1);
        fmd->setFlags(md.mode() & (S_IRWXU | S_IRWXG | S_IRWXO));
        eos::IFileMD::ctime_t ctime;
        eos::IFileMD::ctime_t mtime;
        ctime.tv_sec = md.ctime();
        ctime.tv_nsec = md.ctime_ns();
        mtime.tv_sec = md.mtime();
        mtime.tv_nsec = md.mtime_ns();
        fmd->setCTime(ctime);
        fmd->setMTime(mtime);
        fmd->clearAttributes();
        // store the birth time as an extended attribute
        char btime[256];
        snprintf(btime, sizeof(btime), "%lu.%lu", md.btime(), md.btime_ns());
        fmd->setAttribute("sys.eos.btime", btime);
        struct timespec pt_mtime;
        // update the mtime
        pcmd->setMTime(mtime);
        pt_mtime.tv_sec = mtime.tv_sec;
        pt_mtime.tv_nsec = mtime.tv_nsec;
        gOFS->eosFileService->updateStore(fmd.get());
        gOFS->eosDirectoryService->updateStore(pcmd.get());
        eos::fusex::response resp;
        resp.set_type(resp.ACK);
        resp.mutable_ack_()->set_code(resp.ack_().OK);
        resp.mutable_ack_()->set_transactionid(md.reqid());
        resp.mutable_ack_()->set_md_ino(md_ino);
        resp.SerializeToString(response);
        Cap().BroadcastMD(md, md_ino, md_pino, pt_mtime);
        //Cap().BroadcastRelease(md);
      } catch (eos::MDException& e) {
        eos_static_err("ino=%lx err-no=%d err-msg=%s", (long) md.md_ino(),
                       e.getErrno(),
                       e.getMessage().str().c_str());
        eos::fusex::response resp;
        resp.set_type(resp.ACK);
        resp.mutable_ack_()->set_code(resp.ack_().PERMANENT_FAILURE);
        resp.mutable_ack_()->set_err_no(e.getErrno());
        resp.mutable_ack_()->set_err_msg(e.getMessage().str().c_str());
        resp.mutable_ack_()->set_transactionid(md.reqid());
        resp.SerializeToString(response);
      }

      return 0;
    }
  }

  if (md.operation() == md.DELETE) {
    if (!ValidateCAP(md, D_OK)) {
      std::string perm = "D";

      // a CAP might have gone or timedout, let's check again the permissions
      if ( ((errno == ENOENT) ||
	    (errno == EINVAL) ||
	    (errno == ETIMEDOUT)) &&
	   ValidatePERM(md, perm, vid))
      {
	// this can pass on ... permissions are fine
      }
      else
      {
	eos_static_err("ino=%lx delete has wrong cap");
	return EPERM;
      }
    }

    eos::fusex::response resp;
    resp.set_type(resp.ACK);
    eos::common::RWMutexWriteLock lock(gOFS->eosViewRWMutex);
    std::shared_ptr<eos::IContainerMD> cmd;
    std::shared_ptr<eos::IContainerMD> pcmd;
    std::shared_ptr<eos::IFileMD> fmd;
    eos::IFileMD::ctime_t mtime;
    mtime.tv_sec = md.mtime();
    mtime.tv_nsec = md.mtime_ns();

    try {
      pcmd = gOFS->eosDirectoryService->getContainerMD(md.md_pino());

      if (S_ISDIR(md.mode())) {
        cmd = gOFS->eosDirectoryService->getContainerMD(md.md_ino());
      } else {
        fmd = gOFS->eosFileService->getFileMD(eos::common::FileId::InodeToFid(
                                                md.md_ino()));
      }

      pcmd->setMTime(mtime);

      if (S_ISDIR(md.mode())) {
        // check if this directory is empty
        if (cmd->getNumContainers() || cmd->getNumFiles()) {
          eos::fusex::response resp;
          resp.set_type(resp.ACK);
          resp.mutable_ack_()->set_code(resp.ack_().PERMANENT_FAILURE);
          resp.mutable_ack_()->set_err_no(ENOTEMPTY);
          resp.mutable_ack_()->set_err_msg("directory not empty");
          resp.mutable_ack_()->set_transactionid(md.reqid());
          resp.SerializeToString(response);
          return 0;
        }

        eos_static_info("ino=%lx delete-dir", (long) md.md_ino());
        pcmd->removeContainer(cmd->getName());
        gOFS->eosDirectoryService->removeContainer(cmd.get());
        gOFS->eosDirectoryService->updateStore(pcmd.get());
        pcmd->notifyMTimeChange(gOFS->eosDirectoryService);
        resp.mutable_ack_()->set_code(resp.ack_().OK);
        resp.mutable_ack_()->set_transactionid(md.reqid());
        resp.SerializeToString(response);
        Cap().BroadcastRelease(md);
        Cap().Delete(md.md_ino());
        return 0;
      }

      if (S_ISREG(md.mode())) {
        eos_static_info("ino=%lx delete-file", (long) md.md_ino());

        try {
          // handle quota
          eos::IQuotaNode* quotanode = gOFS->eosView->getQuotaNode(pcmd.get());

          if (quotanode) {
            quotanode->removeFile(fmd.get());
          }
        } catch (eos::MDException& e) {
        }

        pcmd->removeFile(fmd->getName());
        fmd->setContainerId(0);
        fmd->unlinkAllLocations();
        gOFS->eosFileService->updateStore(fmd.get());
        gOFS->eosDirectoryService->updateStore(pcmd.get());
        pcmd->notifyMTimeChange(gOFS->eosDirectoryService);
        resp.mutable_ack_()->set_code(resp.ack_().OK);
        resp.mutable_ack_()->set_transactionid(md.reqid());
        resp.SerializeToString(response);
        Cap().BroadcastRelease(md);
        Cap().Delete(md.md_ino());
        return 0;
      }

      if (S_ISLNK(md.mode())) {
        eos_static_info("ino=%lx delete-link", (long) md.md_ino());
        pcmd->removeFile(fmd->getName());
        fmd->setContainerId(0);
        fmd->unlinkAllLocations();
        gOFS->eosFileService->updateStore(fmd.get());
        gOFS->eosDirectoryService->updateStore(pcmd.get());
        pcmd->notifyMTimeChange(gOFS->eosDirectoryService);
        resp.mutable_ack_()->set_code(resp.ack_().OK);
        resp.mutable_ack_()->set_transactionid(md.reqid());
        resp.SerializeToString(response);
        Cap().BroadcastRelease(md);
        Cap().Delete(md.md_ino());
        return 0;
      }
    } catch (eos::MDException& e) {
      resp.mutable_ack_()->set_code(resp.ack_().PERMANENT_FAILURE);
      resp.mutable_ack_()->set_err_no(e.getErrno());
      resp.mutable_ack_()->set_err_msg(e.getMessage().str().c_str());
      resp.mutable_ack_()->set_transactionid(md.reqid());
      resp.SerializeToString(response);
      eos_static_err("ino=%lx err-no=%d err-msg=%s", (long) md.md_ino(),
                     e.getErrno(),
                     e.getMessage().str().c_str());
      return 0;
    }
  }

  if (md.operation() == md.GETCAP) {
    eos::fusex::container cont;
    cont.set_type(cont.CAP);
    eos::fusex::md lmd;
    {
      eos::common::RWMutexReadLock rd_fs_lock(eos::mgm::FsView::gFsView.ViewMutex);
      eos::common::RWMutexReadLock rd_ns_lock(gOFS->eosViewRWMutex);
      // get the meta data
      FillContainerMD((uint64_t) md.md_ino(), lmd);
      lmd.set_clientuuid(md.clientuuid());
      lmd.set_clientid(md.clientid());
      // get the capability
      FillContainerCAP(md.md_ino(), lmd, vid);
    }
    // this cap only provides the permissions, but it is not a cap which
    // synchronized the meta data atomically, the client marks a cap locally
    // if he synchronized the contents with it
    *(cont.mutable_cap_()) = lmd.capability();
    std::string rspstream;
    cont.SerializeToString(&rspstream);
    *response += Header(rspstream);
    response->append(rspstream.c_str(), rspstream.size());
    eos_static_info("cap-issued: id=%lx mode=%x vtime=%lu.%lu uid=%u gid=%u "
                    "client-id=%s auth-id=%s errc=%d",
                    cont.cap_().id(), cont.cap_().mode(), cont.cap_().vtime(),
                    cont.cap_().vtime_ns(), cont.cap_().uid(), cont.cap_().gid(),
                    cont.cap_().clientid().c_str(), cont.cap_().authid().c_str(),
                    cont.cap_().errc());
    return 0;
  }

  if (md.operation() == md.GETLK) {
    eos::fusex::response resp;
    resp.set_type(resp.LOCK);
    struct flock lock;
    Locks().getLocks(md.md_ino())->getlk((pid_t) md.flock().pid(), &lock);
    resp.mutable_lock_()->set_len(lock.l_len);
    resp.mutable_lock_()->set_start(lock.l_start);
    resp.mutable_lock_()->set_pid(lock.l_pid);
    eos_static_info("getlk: ino=%016lx start=%lu len=%ld pid=%u type=%d",
                    md.md_ino(),
                    lock.l_start,
                    lock.l_len,
                    lock.l_pid,
                    lock.l_type);

    switch (lock.l_type) {
    case F_RDLCK:
      resp.mutable_lock_()->set_type(md.flock().RDLCK);
      break;

    case F_WRLCK:
      resp.mutable_lock_()->set_type(md.flock().WRLCK);
      break;

    case F_UNLCK:
      resp.mutable_lock_()->set_type(md.flock().UNLCK);
      break;
    }
  }

  if ((md.operation() == md.SETLK) ||
      (md.operation() == md.SETLKW)) {
    eos::fusex::response resp;
    resp.set_type(resp.LOCK);
    int sleep = 0;

    if (md.operation() == md.SETLKW) {
      sleep = 1;
    }

    struct flock lock;

    lock.l_len = md.flock().len();

    lock.l_start = md.flock().start();

    lock.l_pid = md.flock().pid();

    switch (md.flock().type()) {
    case eos::fusex::lock::RDLCK:
      lock.l_type = F_RDLCK;
      break;

    case eos::fusex::lock::WRLCK:
      lock.l_type = F_WRLCK;
      break;

    case eos::fusex::lock::UNLCK:
      lock.l_type = F_UNLCK;
      break;

    default:
      resp.mutable_lock_()->set_err_no(EAGAIN);
      resp.SerializeToString(response);
      return 0;
      break;
    }

    if (lock.l_len == 0) {
      // the infinite lock is represented by -1 in the locking class implementation
      lock.l_len = -1;
    }

    eos_static_info("setlk: ino=%016lx start=%lu len=%ld pid=%u type=%d",
                    md.md_ino(),
                    lock.l_start,
                    lock.l_len,
                    lock.l_pid,
                    lock.l_type);

    if (Locks().getLocks(md.md_ino())->setlk(md.flock().pid(), &lock, sleep,
        md.clientuuid())) {
      // lock ok!
      resp.mutable_lock_()->set_err_no(0);
    } else {
      // lock is busy
      resp.mutable_lock_()->set_err_no(EAGAIN);
    }

    resp.SerializeToString(response);
    return 0;
  }

  return 0;
}

//------------------------------------------------------------------------------
//
//------------------------------------------------------------------------------
void
FuseServer::HandleDir(const std::string& identity, const eos::fusex::dir& dir)
{
  eos_static_debug("");
}

EOSMGMNAMESPACE_END<|MERGE_RESOLUTION|>--- conflicted
+++ resolved
@@ -2103,10 +2103,6 @@
             cpcmd->removeContainer(cmd->getName());
             gOFS->eosView->updateContainerStore(cpcmd.get());
             cmd->setName(md.name());
-<<<<<<< HEAD
-            pcmd->addContainer(cmd.get());
-            gOFS->eosView->updateContainerStore(pcmd.get());
-=======
 
 	    eos::ContainerMD* exist_target_cmd = 0;
 	    try {
@@ -2126,7 +2122,6 @@
 	    }
             pcmd->addContainer(cmd);
             gOFS->eosView->updateContainerStore(pcmd);
->>>>>>> b68018ba
           }
 
           if (cmd->getName() != md.name()) {
