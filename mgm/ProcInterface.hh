--- conflicted
+++ resolved
@@ -313,12 +313,7 @@
   XrdOucString mComment; ///< comment issued by the user for the proc comamnd
   time_t mExecTime; ///< execution time measured for the proc command
 
-<<<<<<< HEAD
-  size_t mLen; ///< len of the result stream
-  off_t mOffset; ///< offset from where to read in the result stream
-=======
   ssize_t mLen; //< len of the result stream
->>>>>>> 29491691
   bool mAdminCmd; // < indicates an admin command
   bool mUserCmd; ///< indicates a user command
 
