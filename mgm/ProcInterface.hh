// ----------------------------------------------------------------------
// File: ProcInterface.hh
// Author: Andreas-Joachim Peters - CERN
// ----------------------------------------------------------------------

/************************************************************************
 * EOS - the CERN Disk Storage System                                   *
 * Copyright (C) 2011 CERN/Switzerland                                  *
 *                                                                      *
 * This program is free software: you can redistribute it and/or modify *
 * it under the terms of the GNU General Public License as published by *
 * the Free Software Foundation, either version 3 of the License, or    *
 * (at your option) any later version.                                  *
 *                                                                      *
 * This program is distributed in the hope that it will be useful,      *
 * but WITHOUT ANY WARRANTY; without even the implied warranty of       *
 * MERCHANTABILITY or FITNESS FOR A PARTICULAR PURPOSE.  See the        *
 * GNU General Public License for more details.                         *
 *                                                                      *
 * You should have received a copy of the GNU General Public License    *
 * along with this program.  If not, see <http://www.gnu.org/licenses/>.*
 ************************************************************************/

#ifndef __EOSMGM_PROCINTERFACE__HH__
#define __EOSMGM_PROCINTERFACE__HH__

#include "mgm/Namespace.hh"
#include "common/Logging.hh"
#include "common/Mapping.hh"
#include "proc/proc_fs.hh"
#include "XrdOuc/XrdOucString.hh"
#include "XrdSfs/XrdSfsInterface.hh"
#include "XrdSec/XrdSecEntity.hh"

EOSMGMNAMESPACE_BEGIN

/**
 * @file   ProcInterface.hh
 *
 * @brief  ProcCommand class handling proc commands
 *
 * A proc command is identified by a user requesting to read a path like
 * '/proc/user' or '/proc/admin'. These two options specify either user or
 * admin commands. Admin commands can only be executed if a VID indicates
 * membership in the admin group, root or in same cases 'sss' authenticated
 * clients. A proc command is usually referenced with the tag 'mgm.cmd'.
 * In some cases there a sub commands defined by 'mgm.subcmd'.
 * Proc commands are executed in the 'open' function and the results
 * are provided as stdOut,stdErr and a return code which is assembled in an
 * opaque output stream with 3 keys indicating the three return objects.
 * The resultstream is streamed by a client like a file read using 'xrdcp'
 * issuing several read requests. On close the resultstream is freed.
 *
 * The implementations of user commands are found under mgm/proc/user/X.cc
 * The implementations of admin commands are found under mgm/proc/admin/X.cc
 * A new command has to be added to the if-else construct in the open function.
 */

//------------------------------------------------------------------------------
//! Class handling proc command execution
//------------------------------------------------------------------------------
<<<<<<< HEAD
class ProcCommand : public eos::common::LogId {
=======
class ProcCommand: public eos::common::LogId
{
public:

  //----------------------------------------------------------------------------
  //! The open function calls the requested cmd/subcmd and builds the result
  //----------------------------------------------------------------------------
  int open (const char* path, const char* info,
            eos::common::Mapping::VirtualIdentity &vid, XrdOucErrInfo *error);

  //----------------------------------------------------------------------------
  //! Read a part of the result stream created during open
  //----------------------------------------------------------------------------
  int read (XrdSfsFileOffset offset, char *buff, XrdSfsXferSize blen);

  //----------------------------------------------------------------------------
  //! Get the size of the result stream
  //----------------------------------------------------------------------------
  int stat (struct stat* buf);

  //----------------------------------------------------------------------------
  //! Close a proc command
  //----------------------------------------------------------------------------
  int close ();

  //----------------------------------------------------------------------------
  //! Add stdout,stderr to an external stdout,stderr variable
  //----------------------------------------------------------------------------
  void
  AddOutput (XrdOucString &lStdOut, XrdOucString &lStdErr)
  {
    lStdOut += stdOut;
    lStdErr += stdErr;
  }

  //----------------------------------------------------------------------------
  //! open temporary outputfiles for find commands
  //----------------------------------------------------------------------------
  bool OpenTemporaryOutputFiles ();

  //----------------------------------------------------------------------------
  //! get the return code of a proc command
  //----------------------------------------------------------------------------
  int
  GetRetc ()
  {
    return retc;
  }

  //----------------------------------------------------------------------------
  //! Get result file name
  //----------------------------------------------------------------------------
  inline const char* GetResultFn() const
  {
    return fresultStreamfilename.c_str();
  }

  //----------------------------------------------------------------------------
  //! List of user proc commands
  //----------------------------------------------------------------------------
  int Attr ();
  int Archive();
  int Backup();
  int Cd ();
  int Chmod ();
  int DirInfo (const char* path);
  int Find ();
  int File ();
  int Fileinfo ();
  int FileInfo (const char* path);
  int Fuse ();
  int Ls ();
  int Map ();
  int Member ();
  int Mkdir ();
  int Motd ();
  int Quota ();
  int Recycle ();
  int Rm ();
  int Rmdir ();
  int Version ();
  int Who ();
  int Whoami ();

  //----------------------------------------------------------------------------
  //! List of admin proc commands
  //----------------------------------------------------------------------------
  int Access ();
  int Chown ();
  int Config ();
  int Debug ();
  int Fs ();
  int Fsck ();
  int Group ();
  int Io ();
  int Node ();
  int Ns ();
  int AdminQuota ();
  int Rtlog ();
  int Space ();
  int Transfer ();
  int Vid ();
  int Vst ();

  //----------------------------------------------------------------------------
  //! Constructor
  //----------------------------------------------------------------------------
  ProcCommand ();

  //----------------------------------------------------------------------------
  //! Destructor
  //----------------------------------------------------------------------------
  ~ProcCommand ();

>>>>>>> 2140b234
private:

  //----------------------------------------------------------------------------
  //! Response structre holding information about the status of an archived dir
  //----------------------------------------------------------------------------

  struct ArchDirStatus {
    time_t ctime;
    std::string path;
    std::string status;

    ArchDirStatus (time_t ct, std::string dpath, std::string st) :
    ctime (ct),
    path (dpath),
    status (st)
    {
    };

    ~ArchDirStatus ()
    {
    };
  };


  XrdOucString path; //< path argument for the proc command
  eos::common::Mapping::VirtualIdentity* pVid; //< pointer to virtual identity
  XrdOucString mCmd; //< proc command name
  XrdOucString mSubCmd; //< proc sub command name
  XrdOucString mArgs; //< full args from opaque input

  XrdOucString stdOut; //< stdOut returned by proc command
  XrdOucString stdErr; //< stdErr returned by proc command
  XrdOucString stdJson; //< JSON output returned by proc command
  int retc; //< return code from the proc command
  XrdOucString mResultStream; //< string containing the assembled stream
  XrdOucEnv* pOpaque; //< pointer to the opaque information object
  const char* ininfo; //< original opaque info string
  bool mDoSort; //< sort flag (true = sorting)
  const char* mSelection; //< selection argument from the opaque request
  XrdOucString mOutFormat; //< output format type e.g. fuse or json

  //----------------------------------------------------------------------------
  //! The 'find' command does not keep results in memory but writes to
  //! a temporary output file which is streamed to the client
  //----------------------------------------------------------------------------
  FILE* fstdout;
  FILE* fstderr;
  FILE* fresultStream;
  XrdOucString fstdoutfilename;
  XrdOucString fstderrfilename;
  XrdOucString fresultStreamfilename;
  XrdOucErrInfo* mError;

  XrdOucString mComment; //< comment issued by the user for the proc comamnd
  time_t mExecTime; //< execution time measured for the proc command

  size_t mLen; //< len of the result stream
  off_t mOffset; //< offset from where to read in the result stream
<<<<<<< HEAD

  // -------------------------------------------------------------------------
  //! Create a result stream from stdOut, stdErr & retc
  // -------------------------------------------------------------------------
  void MakeResult ();

  // helper function able to detect key value pair output and convert to http table format
  bool KeyValToHttpTable (XrdOucString &stdOut);
=======
>>>>>>> 2140b234
  bool mAdminCmd; // < indicates an admin command
  bool mUserCmd; //< indicates a user command

  bool mFuseFormat; //< indicates FUSE format
  bool mJsonFormat; //< indicates JSON format
  bool mHttpFormat; //< indicates HTTP format
  bool mClosed; //< indicates the proc command has been closed already
  bool mBase64Encoding; //< indicates base64 encoding of response
  XrdOucString mJsonCallback; //< sets the JSONP callback namein a response

  //----------------------------------------------------------------------------
  //! Create archive file. If successful then the archive file is copied to the
  //! arch_dir location. If not it sets the retc and stdErr string accordingly.
  //!
  //! @param arch_dir directory for which the archive file is created
  //! @param dst_url archive destination URL (i.e. CASTOR location)
  //! @param vect_files vector of special archive filenames
  //! @param fid inode number of the archive root directory used for fast find
  //!        functionality of archived directories through .../proc/archive/
  //!
  //! @return void, it sets the global retc in case of error
  //----------------------------------------------------------------------------
<<<<<<< HEAD
  void ArchiveCreate (const std::string& arch_dir,
                      const std::string& dst_url,
                      const std::vector<std::string>& vect_files,
                      int fid);

=======
  void ArchiveCreate(const std::string& arch_dir,
                     const std::string& dst_url,
                     const std::vector<std::string>& vect_files, int fid);
>>>>>>> 2140b234

  //----------------------------------------------------------------------------
  //! Send command to archive daemon and collect the response
  //!
  //! @param cmd archive command in JSON format
  //!
  //! @return 0 is successful, otherwise errno. The output of the command or
  //!         any possible error messages are saved in stdOut and stdErr.
  //----------------------------------------------------------------------------
  int ArchiveExecuteCmd (const::string& cmd);


  //----------------------------------------------------------------------------
  //! Get list of archived files from the proc/archive directory
  //!
  //! @param root root of subtree for which we collect archvied entries
  //!
  //! @return vector containing the full path of the directories currently
  //!         archived
  //----------------------------------------------------------------------------
  std::vector<ArchDirStatus> ArchiveGetDirs (const std::string& root) const;

  //----------------------------------------------------------------------------
  //! Update the status of the archived directories dependin on the infomation
  //! that we got from the archiver daemon. All ongoin transfers will be in
  //! status "transferring" while the rest will display the status of the
  //! archive.
  //!
  //! @param dirs vector of archvied directories
  //! @param tx_dirs set containing the paths of ongoing transfers
  //! @param max_len_path maximum path length used later for listing
  //----------------------------------------------------------------------------
  void ArchiveUpdateStatus (std::vector<ArchDirStatus>& dirs,
                            const std::set<std::string>& tx_dirs,
                            size_t& max_len_path);

  //----------------------------------------------------------------------------
  //! Get fileinfo for all files/dirs in the subtree and add it to the
  //! archive i.e.  do
  //! "find -d --fileinfo /dir/" for directories or
  //! "find -f --fileinfo /dir/ for files.
  //!
  //! @param arch_dir EOS directory beeing archived
  //! @param arch_ofs local archive file stream object
  //! @param num number of entries added
  //! @param is_file if true add file entries to the archive, otherwise
  //!                directories
  //!
  //! @return 0 if successful, otherwise errno
  //----------------------------------------------------------------------------
<<<<<<< HEAD
  int ArchiveAddEntries (const std::string& arch_dir,
                         std::ofstream& arch_ofs,
                         int& num,
                         bool is_file);

=======
  int ArchiveAddEntries(const std::string& arch_dir, std::ofstream& arch_ofs,
                        int& num, bool is_file);
>>>>>>> 2140b234

  //----------------------------------------------------------------------------
  //! Make EOS sub-tree immutable by adding the sys.acl=z:i rule to all of the
  //! directories in the sub-tree.
  //!
  //! @param arch_dir EOS directory
  //! @param vect_files vector of special archive filenames
  //!
  //! @return 0 is successful, otherwise errno. It sets the global retc in case
  //!         of error.
  //----------------------------------------------------------------------------
  int MakeSubTreeImmutable (const std::string& arch_dir,
                            const std::vector<std::string>& vect_files);

  //----------------------------------------------------------------------------
  //! Make EOS sub-tree mutable by removing the sys.acl=z:i rule from all of the
  //! directories in the sub-tree.
  //!
  //! @param arch_dir EOS directory
  //!
  //! @return 0 is successful, otherwise errno. It sets the global retc in case
  //!         of error.
  //----------------------------------------------------------------------------
  int MakeSubTreeMutable (const std::string& arch_dir);

  //----------------------------------------------------------------------------
  //! Check that the user has the necessary permissions to do an archiving
  //! operation.
  //!
  //! @param arch_dir archive directory
  //!
  //! @return true if user is allowed, otherwise False
  //----------------------------------------------------------------------------
  bool ArchiveCheckAcl (const std::string& arch_dir) const;

  //----------------------------------------------------------------------------
  //! Create backup file. If successful then the backup file is copied to the
  //! backup_dir location. If not it sets the retc and stdErr string accordingly.
  //!
  //! @param backup_dir directory for which the backup file is created
  //! @param dst_url backup destination URL ending with '/'
  //! @param twindow_type time window type which can refer either to the
  //!        mtime or the ctime
  //! @param twindow_val time window timestamp
  //! @param excl_xattr set of extended attributes which are not enforced and
  //         also not checked during the verification step
  //!
  //! @return 0 if successful, otherwise errno. It sets the global retc in case
  //!         of error
  //----------------------------------------------------------------------------
  int BackupCreate (const std::string& backup_dir,
                    const std::string& dst_url,
                    const std::string& twindow_type,
                    const std::string& twindow_val,
                    const std::set<std::string>& excl_xattr);

  //----------------------------------------------------------------------------
  //! Create a result stream from stdOut, stdErr & retc
  //----------------------------------------------------------------------------
<<<<<<< HEAD
  int open (const char* path,
            const char* info,
            eos::common::Mapping::VirtualIdentity &vid,
            XrdOucErrInfo *error);

  // -------------------------------------------------------------------------
  //! read a part of the result stream created during open
  // -------------------------------------------------------------------------
  int read (XrdSfsFileOffset offset, char *buff, XrdSfsXferSize blen);

  // -------------------------------------------------------------------------
  //! get the size of the result stream
  // -------------------------------------------------------------------------
  int stat (struct stat* buf);

  // -------------------------------------------------------------------------
  //! close a proc command
  // -------------------------------------------------------------------------
  int close ();

  // -------------------------------------------------------------------------
  //! add stdout,stderr to an external stdout,stderr variable
  // -------------------------------------------------------------------------

  void
  AddOutput (XrdOucString &lStdOut, XrdOucString &lStdErr)
  {
    lStdOut += stdOut;
    lStdErr += stdErr;
  }

  // -------------------------------------------------------------------------
  //! open temporary outputfiles for find commands
  // -------------------------------------------------------------------------
  bool OpenTemporaryOutputFiles ();

  // -------------------------------------------------------------------------
  //! get the return code of a proc command
  // -------------------------------------------------------------------------

  int
  GetRetc ()
  {
    return retc;
  }


  //----------------------------------------------------------------------------
  //! Get result file name
  //----------------------------------------------------------------------------

  inline const char* GetResultFn () const
  {
    return fresultStreamfilename.c_str();
  }

  // -------------------------------------------------------------------------
  //! list of user proc commands
  // -------------------------------------------------------------------------
  int Attr ();
  int Archive ();
  int Backup ();
  int Cd ();
  int Chmod ();
  int DirInfo (const char* path);
  int Find ();
  int File ();
  int Fileinfo ();
  int FileInfo (const char* path);
  int Fuse ();
  int Ls ();
  int Map ();
  int Member ();
  int Mkdir ();
  int Motd ();
  int Quota ();
  int Recycle ();
  int Rm ();
  int Rmdir ();
  int Version ();
  int Who ();
  int Whoami ();

  // -------------------------------------------------------------------------
  //! list of admin proc commands
  // -------------------------------------------------------------------------
  int Access ();
  int Chown ();
  int Config ();
  int Debug ();
  int Fs ();
  int Fsck ();
  int Group ();
  int Io ();
  int Node ();
  int Ns ();
  int AdminQuota ();
  int Rtlog ();
  int Space ();
  int Transfer ();
  int Vid ();
  int Vst ();

  ProcCommand ();
  ~ProcCommand ();
};

class ProcInterface {
private:

=======
  void MakeResult ();

  //----------------------------------------------------------------------------
  //! Helper function able to detect key value pair output and convert to http
  //! table format
  //----------------------------------------------------------------------------
  bool KeyValToHttpTable(XrdOucString &stdOut);
};


//------------------------------------------------------------------------------
//! Class ProcInterface
//------------------------------------------------------------------------------
class ProcInterface
{
>>>>>>> 2140b234
public:
  //----------------------------------------------------------------------------
  //! Check if a path is requesting a proc commmand
  //----------------------------------------------------------------------------
  static bool IsProcAccess (const char* path);

  //----------------------------------------------------------------------------
  //! Check if a proc command contains a 'write' action on the instance
  //----------------------------------------------------------------------------
  static bool IsWriteAccess (const char* path, const char* info);

  //----------------------------------------------------------------------------
  //! Authorize if the virtual ID can execute the requested command
  //----------------------------------------------------------------------------
  static bool Authorize (const char* path, const char* info,
                         eos::common::Mapping::VirtualIdentity &vid,
                         const XrdSecEntity* entity);

  //----------------------------------------------------------------------------
  //! Constructor
  //----------------------------------------------------------------------------
  ProcInterface ();

  //----------------------------------------------------------------------------
  //! Destructor
  //----------------------------------------------------------------------------
  ~ProcInterface ();
};

EOSMGMNAMESPACE_END

#endif // __EOSMGM_PROCINTERFACE__HH__<|MERGE_RESOLUTION|>--- conflicted
+++ resolved
@@ -24,13 +24,17 @@
 #ifndef __EOSMGM_PROCINTERFACE__HH__
 #define __EOSMGM_PROCINTERFACE__HH__
 
+/*----------------------------------------------------------------------------*/
 #include "mgm/Namespace.hh"
 #include "common/Logging.hh"
 #include "common/Mapping.hh"
 #include "proc/proc_fs.hh"
+/*----------------------------------------------------------------------------*/
 #include "XrdOuc/XrdOucString.hh"
 #include "XrdSfs/XrdSfsInterface.hh"
 #include "XrdSec/XrdSecEntity.hh"
+
+/*----------------------------------------------------------------------------*/
 
 EOSMGMNAMESPACE_BEGIN
 
@@ -59,145 +63,25 @@
 //------------------------------------------------------------------------------
 //! Class handling proc command execution
 //------------------------------------------------------------------------------
-<<<<<<< HEAD
 class ProcCommand : public eos::common::LogId {
-=======
-class ProcCommand: public eos::common::LogId
-{
-public:
-
-  //----------------------------------------------------------------------------
-  //! The open function calls the requested cmd/subcmd and builds the result
-  //----------------------------------------------------------------------------
-  int open (const char* path, const char* info,
-            eos::common::Mapping::VirtualIdentity &vid, XrdOucErrInfo *error);
-
-  //----------------------------------------------------------------------------
-  //! Read a part of the result stream created during open
-  //----------------------------------------------------------------------------
-  int read (XrdSfsFileOffset offset, char *buff, XrdSfsXferSize blen);
-
-  //----------------------------------------------------------------------------
-  //! Get the size of the result stream
-  //----------------------------------------------------------------------------
-  int stat (struct stat* buf);
-
-  //----------------------------------------------------------------------------
-  //! Close a proc command
-  //----------------------------------------------------------------------------
-  int close ();
-
-  //----------------------------------------------------------------------------
-  //! Add stdout,stderr to an external stdout,stderr variable
-  //----------------------------------------------------------------------------
-  void
-  AddOutput (XrdOucString &lStdOut, XrdOucString &lStdErr)
+private:
+
+  //----------------------------------------------------------------------------
+  //! Response structre holding information about the status of an archived dir
+  //----------------------------------------------------------------------------
+  struct ArchDirStatus
   {
-    lStdOut += stdOut;
-    lStdErr += stdErr;
-  }
-
-  //----------------------------------------------------------------------------
-  //! open temporary outputfiles for find commands
-  //----------------------------------------------------------------------------
-  bool OpenTemporaryOutputFiles ();
-
-  //----------------------------------------------------------------------------
-  //! get the return code of a proc command
-  //----------------------------------------------------------------------------
-  int
-  GetRetc ()
-  {
-    return retc;
-  }
-
-  //----------------------------------------------------------------------------
-  //! Get result file name
-  //----------------------------------------------------------------------------
-  inline const char* GetResultFn() const
-  {
-    return fresultStreamfilename.c_str();
-  }
-
-  //----------------------------------------------------------------------------
-  //! List of user proc commands
-  //----------------------------------------------------------------------------
-  int Attr ();
-  int Archive();
-  int Backup();
-  int Cd ();
-  int Chmod ();
-  int DirInfo (const char* path);
-  int Find ();
-  int File ();
-  int Fileinfo ();
-  int FileInfo (const char* path);
-  int Fuse ();
-  int Ls ();
-  int Map ();
-  int Member ();
-  int Mkdir ();
-  int Motd ();
-  int Quota ();
-  int Recycle ();
-  int Rm ();
-  int Rmdir ();
-  int Version ();
-  int Who ();
-  int Whoami ();
-
-  //----------------------------------------------------------------------------
-  //! List of admin proc commands
-  //----------------------------------------------------------------------------
-  int Access ();
-  int Chown ();
-  int Config ();
-  int Debug ();
-  int Fs ();
-  int Fsck ();
-  int Group ();
-  int Io ();
-  int Node ();
-  int Ns ();
-  int AdminQuota ();
-  int Rtlog ();
-  int Space ();
-  int Transfer ();
-  int Vid ();
-  int Vst ();
-
-  //----------------------------------------------------------------------------
-  //! Constructor
-  //----------------------------------------------------------------------------
-  ProcCommand ();
-
-  //----------------------------------------------------------------------------
-  //! Destructor
-  //----------------------------------------------------------------------------
-  ~ProcCommand ();
-
->>>>>>> 2140b234
-private:
-
-  //----------------------------------------------------------------------------
-  //! Response structre holding information about the status of an archived dir
-  //----------------------------------------------------------------------------
-
-  struct ArchDirStatus {
     time_t ctime;
     std::string path;
     std::string status;
 
-    ArchDirStatus (time_t ct, std::string dpath, std::string st) :
-    ctime (ct),
-    path (dpath),
-    status (st)
-    {
-    };
-
-    ~ArchDirStatus ()
-    {
-    };
+    ArchDirStatus(time_t ct, std::string dpath, std::string st):
+      ctime(ct),
+      path(dpath),
+      status(st)
+    {};
+
+    ~ArchDirStatus() {};
   };
 
 
@@ -235,7 +119,6 @@
 
   size_t mLen; //< len of the result stream
   off_t mOffset; //< offset from where to read in the result stream
-<<<<<<< HEAD
 
   // -------------------------------------------------------------------------
   //! Create a result stream from stdOut, stdErr & retc
@@ -244,8 +127,6 @@
 
   // helper function able to detect key value pair output and convert to http table format
   bool KeyValToHttpTable (XrdOucString &stdOut);
-=======
->>>>>>> 2140b234
   bool mAdminCmd; // < indicates an admin command
   bool mUserCmd; //< indicates a user command
 
@@ -268,17 +149,9 @@
   //!
   //! @return void, it sets the global retc in case of error
   //----------------------------------------------------------------------------
-<<<<<<< HEAD
-  void ArchiveCreate (const std::string& arch_dir,
-                      const std::string& dst_url,
-                      const std::vector<std::string>& vect_files,
-                      int fid);
-
-=======
   void ArchiveCreate(const std::string& arch_dir,
                      const std::string& dst_url,
                      const std::vector<std::string>& vect_files, int fid);
->>>>>>> 2140b234
 
   //----------------------------------------------------------------------------
   //! Send command to archive daemon and collect the response
@@ -288,7 +161,7 @@
   //! @return 0 is successful, otherwise errno. The output of the command or
   //!         any possible error messages are saved in stdOut and stdErr.
   //----------------------------------------------------------------------------
-  int ArchiveExecuteCmd (const::string& cmd);
+  int ArchiveExecuteCmd(const::string& cmd);
 
 
   //----------------------------------------------------------------------------
@@ -299,7 +172,7 @@
   //! @return vector containing the full path of the directories currently
   //!         archived
   //----------------------------------------------------------------------------
-  std::vector<ArchDirStatus> ArchiveGetDirs (const std::string& root) const;
+  std::vector<ArchDirStatus> ArchiveGetDirs(const std::string& root) const;
 
   //----------------------------------------------------------------------------
   //! Update the status of the archived directories dependin on the infomation
@@ -311,9 +184,9 @@
   //! @param tx_dirs set containing the paths of ongoing transfers
   //! @param max_len_path maximum path length used later for listing
   //----------------------------------------------------------------------------
-  void ArchiveUpdateStatus (std::vector<ArchDirStatus>& dirs,
-                            const std::set<std::string>& tx_dirs,
-                            size_t& max_len_path);
+  void ArchiveUpdateStatus(std::vector<ArchDirStatus>& dirs,
+                           const std::set<std::string>& tx_dirs,
+                           size_t& max_len_path);
 
   //----------------------------------------------------------------------------
   //! Get fileinfo for all files/dirs in the subtree and add it to the
@@ -329,16 +202,8 @@
   //!
   //! @return 0 if successful, otherwise errno
   //----------------------------------------------------------------------------
-<<<<<<< HEAD
-  int ArchiveAddEntries (const std::string& arch_dir,
-                         std::ofstream& arch_ofs,
-                         int& num,
-                         bool is_file);
-
-=======
   int ArchiveAddEntries(const std::string& arch_dir, std::ofstream& arch_ofs,
                         int& num, bool is_file);
->>>>>>> 2140b234
 
   //----------------------------------------------------------------------------
   //! Make EOS sub-tree immutable by adding the sys.acl=z:i rule to all of the
@@ -350,8 +215,8 @@
   //! @return 0 is successful, otherwise errno. It sets the global retc in case
   //!         of error.
   //----------------------------------------------------------------------------
-  int MakeSubTreeImmutable (const std::string& arch_dir,
-                            const std::vector<std::string>& vect_files);
+  int MakeSubTreeImmutable(const std::string& arch_dir,
+                           const std::vector<std::string>& vect_files);
 
   //----------------------------------------------------------------------------
   //! Make EOS sub-tree mutable by removing the sys.acl=z:i rule from all of the
@@ -362,7 +227,7 @@
   //! @return 0 is successful, otherwise errno. It sets the global retc in case
   //!         of error.
   //----------------------------------------------------------------------------
-  int MakeSubTreeMutable (const std::string& arch_dir);
+  int MakeSubTreeMutable(const std::string& arch_dir);
 
   //----------------------------------------------------------------------------
   //! Check that the user has the necessary permissions to do an archiving
@@ -372,7 +237,7 @@
   //!
   //! @return true if user is allowed, otherwise False
   //----------------------------------------------------------------------------
-  bool ArchiveCheckAcl (const std::string& arch_dir) const;
+  bool ArchiveCheckAcl(const std::string& arch_dir) const;
 
   //----------------------------------------------------------------------------
   //! Create backup file. If successful then the backup file is copied to the
@@ -389,16 +254,17 @@
   //! @return 0 if successful, otherwise errno. It sets the global retc in case
   //!         of error
   //----------------------------------------------------------------------------
-  int BackupCreate (const std::string& backup_dir,
-                    const std::string& dst_url,
-                    const std::string& twindow_type,
-                    const std::string& twindow_val,
-                    const std::set<std::string>& excl_xattr);
-
-  //----------------------------------------------------------------------------
-  //! Create a result stream from stdOut, stdErr & retc
-  //----------------------------------------------------------------------------
-<<<<<<< HEAD
+  int BackupCreate(const std::string& backup_dir,
+                   const std::string& dst_url,
+                   const std::string& twindow_type,
+                   const std::string& twindow_val,
+                   const std::set<std::string>& excl_xattr);
+
+public:
+
+  //----------------------------------------------------------------------------
+  //! The open function calls the requested cmd/subcmd and builds the result
+  //----------------------------------------------------------------------------
   int open (const char* path,
             const char* info,
             eos::common::Mapping::VirtualIdentity &vid,
@@ -506,26 +372,12 @@
   ~ProcCommand ();
 };
 
-class ProcInterface {
-private:
-
-=======
-  void MakeResult ();
-
-  //----------------------------------------------------------------------------
-  //! Helper function able to detect key value pair output and convert to http
-  //! table format
-  //----------------------------------------------------------------------------
-  bool KeyValToHttpTable(XrdOucString &stdOut);
-};
-
 
 //------------------------------------------------------------------------------
 //! Class ProcInterface
 //------------------------------------------------------------------------------
 class ProcInterface
 {
->>>>>>> 2140b234
 public:
   //----------------------------------------------------------------------------
   //! Check if a path is requesting a proc commmand
