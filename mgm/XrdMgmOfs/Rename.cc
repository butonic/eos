--- conflicted
+++ resolved
@@ -520,7 +520,6 @@
 		}
 	      }
 	    }
-<<<<<<< HEAD
 	  }
 
 	  if (nP == oP)
@@ -543,23 +542,6 @@
 		}
 		eosView->updateContainerStore(rdir);
 	      }
-=======
-	    if (nP == oP)
-	    {
-	      // -------------------------------------------------------------------
-	      // rename within a container
-	      // -------------------------------------------------------------------
-	      eosView->renameContainer(rdir, nPath.GetName());
-	      rdir->setMTimeNow();
-	      rdir->notifyMTimeChange( gOFS->eosDirectoryService );
-	      eosView->updateContainerStore(rdir);
-	    }
-	    else
-	    {
-	      // -------------------------------------------------------------------
-	      // move from one container to another one
-	      // -------------------------------------------------------------------
->>>>>>> ac84d3bd
 
 	      unsigned long long tree_size = rdir->getTreeSize();
 	      {
