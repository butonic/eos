--- conflicted
+++ resolved
@@ -412,6 +412,13 @@
 		continue;
 	      }
 	    }
+            else
+	    {
+               // point to the stripe which is accessible but should be drained
+               locationfs.clear();	       
+               locationfs.push_back(source_fsid);
+               fsindex=0;
+	     }
 
 	    if (size < freebytes)
             {
@@ -420,7 +427,6 @@
 
 	      if (!replica_source_fs)
               {
-<<<<<<< HEAD
 		fit++;
 		continue;
 	      }
@@ -521,38 +527,6 @@
                                                     symkey, mCapabilityValidity)) ||
 		  (caprc = gCapabilityEngine.Create(&intarget_capability, target_capabilityenv,
                                                     symkey, mCapabilityValidity)))
-=======
-                // exclude another scheduling for RAIN files - there is no alternitive location here
-		std::string tried_cgi;
-                if ((!space) || (retc = space->FileAccess(h_vid,
-                                                          (long unsigned int) 0,
-                                                          (const char*) 0,
-							  tried_cgi,
-                                                          lid,
-                                                          locationfs,
-                                                          fsindex,
-                                                          false,
-                                                          (long long unsigned) 0,
-                                                          unavailfs)))
-                {
-                  // inaccessible files we let retry after 60 seconds
-                  eos_thread_err("cmd=schedule2drain msg=\"no access to file %llx retc=%d\"", fid, retc);
-                  ScheduledToDrainFid[fid] = time(NULL) + 60;
-                  // try with next file
-                  fit++;
-                  continue;
-                }
-              }
-	      else
-	      {
-		// point to the stripe which is accessible but should be drained
-		locationfs.clear();	       
-		locationfs.push_back(source_fsid);
-		fsindex=0;
-	      }
-
-              if ((size < freebytes))
->>>>>>> 1818b959
               {
 		eos_thread_err("unable to create source/target capability - errno=%u", caprc);
 		gOFS->MgmStats.Add("SchedulingFailedDrain", 0, 0, 1);
