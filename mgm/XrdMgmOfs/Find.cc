--- conflicted
+++ resolved
@@ -102,25 +102,13 @@
                   e.getErrno(), e.getMessage().str().c_str());
       }
 
-<<<<<<< HEAD
       if (cmd) {
         if (!permok) {
           // check-out for ACLs
-          permok = _access(Path.c_str(), R_OK | X_OK, out_error, vid, "") ? false : true;
+          permok = _access(Path.c_str(), R_OK | X_OK, out_error, vid, "", false) ? false : true;
         }
 
         if (!permok) {
-=======
-      if (cmd)
-      {
-	if (!permok)
-	{
-	  // check-out for ACLs
-	  permok = _access(Path.c_str(), R_OK|X_OK, out_error, vid, "", false)?false:true;
-	}
-        if (!permok)
-        {
->>>>>>> b68018ba
           stdErr += "error: no permissions to read directory ";
           stdErr += Path.c_str();
           stdErr += "\n";
