// ----------------------------------------------------------------------
// File: Rem.cc
// Author: Andreas-Joachim Peters - CERN
// ----------------------------------------------------------------------

/************************************************************************
 * EOS - the CERN Disk Storage System                                   *
 * Copyright (C) 2011 CERN/Switzerland                                  *
 *                                                                      *
 * This program is free software: you can redistribute it and/or modify *
 * it under the terms of the GNU General Public License as published by *
 * the Free Software Foundation, either version 3 of the License, or    *
 * (at your option) any later version.                                  *
 *                                                                      *
 * This program is distributed in the hope that it will be useful,      *
 * but WITHOUT ANY WARRANTY; without even the implied warranty of       *
 * MERCHANTABILITY or FITNESS FOR A PARTICULAR PURPOSE.  See the        *
 * GNU General Public License for more details.                         *
 *                                                                      *
 * You should have received a copy of the GNU General Public License    *
 * along with this program.  If not, see <http://www.gnu.org/licenses/>.*
 ************************************************************************/


// -----------------------------------------------------------------------
// This file is included source code in XrdMgmOfs.cc to make the code more
// transparent without slowing down the compilation time.
// -----------------------------------------------------------------------

/*----------------------------------------------------------------------------*/
int
XrdMgmOfs::rem (const char *inpath,
                XrdOucErrInfo &error,
                const XrdSecEntity *client,
                const char *ininfo)
/*----------------------------------------------------------------------------*/
/*
 * @brief delete a file from the namespace
 *
 * @param inpath file to delete
 * @param error error object
 * @param client XRootD authenticiation object
 * @param ininfo CGI
 * @return SFS_OK if success otherwise SFS_ERROR
 *
 * Deletion supports a recycle bin. See internal implementation of _rem for details.
 */
/*----------------------------------------------------------------------------*/

{

  static const char *epname = "rem";
  const char *tident = error.getErrUser();

  // use a thread private vid
  eos::common::Mapping::VirtualIdentity vid;

  NAMESPACEMAP;
  BOUNCE_ILLEGAL_NAMES;

  XrdOucEnv env(info);

  AUTHORIZE(client, &env, AOP_Delete, "remove", inpath, error);

  EXEC_TIMING_BEGIN("IdMap");
  eos::common::Mapping::IdMap(client, info, tident, vid);
  EXEC_TIMING_END("IdMap");

  gOFS->MgmStats.Add("IdMap", vid.uid, vid.gid, 1);

  BOUNCE_NOT_ALLOWED;
  ACCESSMODE_W;
  MAYSTALL;
  MAYREDIRECT;

  return _rem(path, error, vid, info);
}

/*----------------------------------------------------------------------------*/
int
XrdMgmOfs::_rem (const char *path,
                 XrdOucErrInfo &error,
                 eos::common::Mapping::VirtualIdentity &vid,
                 const char *ininfo,
                 bool simulate,
<<<<<<< HEAD
                 bool keepversion, 
		 bool lock_quota,
		 bool no_recycling)
=======
                 bool keepversion,
                 bool lock_quota)
>>>>>>> f7c3c053
/*----------------------------------------------------------------------------*/
/*
 * @brief delete a file from the namespace
 *
 * @param inpath file to delete
 * @param error error object
 * @param vid virtual identity of the client
 * @param ininfo CGI
 * @param simulate indicates 'simulate deletion' e.g. it can be used as a test if a deletion would succeed
 * @param keepversion indicates if the deletion should wipe the version directory
 * @return SFS_OK if success otherwise SFS_ERROR
 *
 * Deletion supports the recycle bin if configured on the parent directory of
 * the file to be deleted. The simulation mode is used to test if there is
 * enough space in the recycle bin to move the object. If the simulation succeeds
 * the real deletion is executed. 'keepversion' is needed when we want to recover
 * an old version into the current version
 */
/*----------------------------------------------------------------------------*/
{
  static const char *epname = "rem";

  EXEC_TIMING_BEGIN("Rm");

  eos_info("path=%s vid.uid=%u vid.gid=%u", path, vid.uid, vid.gid);

  if (!simulate)
  {
    gOFS->MgmStats.Add("Rm", vid.uid, vid.gid, 1);
  }
  // Perform the actual deletion
  //
  errno = 0;

  XrdSfsFileExistence file_exists;
  if ((_exists(path, file_exists, error, vid, 0)))
  {
    return SFS_ERROR;
  }

  if (file_exists != XrdSfsFileExistIsFile)
  {
    if (file_exists == XrdSfsFileExistIsDirectory)
      errno = EISDIR;
    else
      errno = ENOENT;

    return Emsg(epname, error, errno, "remove", path);
  }

  // ---------------------------------------------------------------------------
  if (lock_quota)
    Quota::gQuotaMutex.LockRead();

  gOFS->eosViewRWMutex.LockWrite();

  // free the booked quota
  eos::FileMD* fmd = 0;
  eos::ContainerMD* container = 0;

  eos::ContainerMD::XAttrMap attrmap;

  uid_t owner_uid = 0;
  gid_t owner_gid = 0;

  eos::common::FileId::fileid_t fid = 0;

  bool doRecycle = false; // indicating two-step deletion via recycle-bin
  std::string aclpath;

  try
  {
    fmd = gOFS->eosView->getFile(path, false);
  }
  catch (eos::MDException &e)
  {
    errno = e.getErrno();
    eos_debug("msg=\"exception\" ec=%d emsg=\"%s\"\n",
              e.getErrno(), e.getMessage().str().c_str());
  }

  if (fmd)
  {
    owner_uid = fmd->getCUid();
    owner_gid = fmd->getCGid();
    fid = fmd->getId();

    eos_info("got fmd=%lld", (unsigned long long) fmd);
    try
    {
      container = gOFS->eosDirectoryService->getContainerMD(fmd->getContainerId());
      aclpath = gOFS->eosView->getUri(container);
      eos_info("got container=%lld", (unsigned long long) container);

    }
    catch (eos::MDException &e)
    {
      container = 0;
    }

    // ACL and permission check
    Acl acl(aclpath.c_str(),
            error,
            vid,
            attrmap,
            false);

    eos_info("acl=%s mutable=%d", attrmap["sys.acl"].c_str(), acl.IsMutable());
    if (vid.uid && !acl.IsMutable())
    {
      errno = EPERM;
      gOFS->eosViewRWMutex.UnLockWrite();
      if (lock_quota)
        Quota::gQuotaMutex.UnLockRead();
      return Emsg(epname, error, errno, "remove file - immutable", path);
    }

    bool stdpermcheck = false;
    if (acl.HasAcl())
    {
      eos_info("acl=%d r=%d w=%d wo=%d egroup=%d delete=%d not-delete=%d mutable=%d",
               acl.HasAcl(), acl.CanRead(), acl.CanWrite(), acl.CanWriteOnce(),
               acl.HasEgroup(), acl.CanDelete(), acl.CanNotDelete(), acl.IsMutable());

      if ((!acl.CanWrite()) && (!acl.CanWriteOnce()))
      {
        // we have to check the standard permissions
        stdpermcheck = true;
      }
    }
    else
    {
      stdpermcheck = true;
    }

    if (container)
    {
      if (stdpermcheck && (!container->access(vid.uid, vid.gid, W_OK | X_OK)))
      {
        errno = EPERM;
        gOFS->eosViewRWMutex.UnLockWrite();
        if (lock_quota)
          Quota::gQuotaMutex.UnLockRead();
        return Emsg(epname, error, errno, "remove file", path);
      }

      // check if this directory is write-once for the mapped user
      if (acl.CanWriteOnce() && (fmd->getSize()))
      {
        gOFS->eosViewRWMutex.UnLockWrite();
        if (lock_quota)
          Quota::gQuotaMutex.UnLockRead();
        errno = EPERM;
        // this is a write once user
        return Emsg(epname, error, EPERM, "remove existing file - you are write-once user");
      }

      // if there is a !d policy we cannot delete files which we don't own
      if (((vid.uid) && (vid.uid != 3) && (vid.gid != 4) && (acl.CanNotDelete())) &&
          ((fmd->getCUid() != vid.uid)))

      {
        gOFS->eosViewRWMutex.UnLockWrite();
        if (lock_quota)
          Quota::gQuotaMutex.UnLockRead();
        errno = EPERM;
        // deletion is forbidden for not-owner
        return Emsg(epname, error, EPERM, "remove existing file - ACL forbids file deletion");
      }

      if ((!stdpermcheck) && (!acl.CanWrite()))
      {
        gOFS->eosViewRWMutex.UnLockWrite();
        if (lock_quota)
          Quota::gQuotaMutex.UnLockRead();
        errno = EPERM;
        // this user is not allowed to write
        return Emsg(epname, error, EPERM, "remove existing file - you don't have write permissions");
      }

      // -----------------------------------------------------------------------
      // check if there is a recycling bin specified and avoid recycling of the
      // already recycled files/dirs
      // -----------------------------------------------------------------------
      XrdOucString sPath = path;
      if (!(no_recycling) && attrmap.count(Recycle::gRecyclingAttribute) &&
          (!sPath.beginswith(Recycle::gRecyclingPrefix.c_str())))
      {
        // ---------------------------------------------------------------------
        // this is two-step deletion via a recyle bin
        // ---------------------------------------------------------------------
        doRecycle = true;
      }
      else
      {
        // ---------------------------------------------------------------------
        // this is one-step deletion just removing files 'forever' and now
        // ---------------------------------------------------------------------
        if (!simulate)
        {
          eos::QuotaNode* quotanode = 0;
          try
          {
            quotanode = gOFS->eosView->getQuotaNode(container);
            eos_info("got quotanode=%lld", (unsigned long long) quotanode);
            if (quotanode)
            {
              quotanode->removeFile(fmd);
            }
          }
          catch (eos::MDException &e)
          {
            quotanode = 0;
          }
        }
      }
    }
  }

  if (!doRecycle)
  {
    try
    {
      if (!simulate)
      {
        eos_info("unlinking from view %s", path);
        gOFS->eosView->unlinkFile(path);
        if ((!fmd->getNumUnlinkedLocation()) && (!fmd->getNumLocation()))
        {
          gOFS->eosView->removeFile(fmd);
        }

        if (container)
        {
          container->setMTimeNow();
          container->notifyMTimeChange(gOFS->eosDirectoryService);
          eosView->updateContainerStore(container);
        }
      }
      errno = 0;
    }
    catch (eos::MDException &e)
    {
      errno = e.getErrno();
      eos_debug("msg=\"exception\" ec=%d emsg=\"%s\"\n",
                e.getErrno(), e.getMessage().str().c_str());
    };
  }

  if (doRecycle && (!simulate))
  {
    // -------------------------------------------------------------------------
    // two-step deletion re-cycle logic
    // -------------------------------------------------------------------------

    XrdOucString recyclePath;

    // copy the meta data to be able to unlock
    eos::FileMD fmdCopy(*fmd);
    fmd = &fmdCopy;
    gOFS->eosViewRWMutex.UnLockWrite();

    SpaceQuota* namespacequota = Quota::GetResponsibleSpaceQuota(attrmap[Recycle::gRecyclingAttribute].c_str());
    eos_info("%llu %s", namespacequota, attrmap[Recycle::gRecyclingAttribute].c_str());
    if (namespacequota)
    {
      // there is quota defined on that recycle path
      if (!namespacequota->CheckWriteQuota(fmd->getCUid(),
                                           fmd->getCGid(),
                                           fmd->getSize(),
                                           fmd->getNumLocation()))
      {
        // ---------------------------------------------------------------------
        // this is the very critical case where we have to reject to delete
        // since the recycle space is full
        // ---------------------------------------------------------------------
        errno = ENOSPC;
        if (lock_quota)
          Quota::gQuotaMutex.UnLockRead();
        return Emsg(epname,
                    error,
                    ENOSPC,
                    "remove existing file - the recycle space is full");
      }
      else
      {
        // ---------------------------------------------------------------------
        // move the file to the recycle bin
        // ---------------------------------------------------------------------
        eos::common::Mapping::VirtualIdentity rootvid;
        eos::common::Mapping::Root(rootvid);
        int rc = 0;

        Recycle lRecycle(path, attrmap[Recycle::gRecyclingAttribute].c_str(),
                         &vid, fmd->getCUid(), fmd->getCGid(), fmd->getId());


        if ((rc = lRecycle.ToGarbage(epname, error)))
        {
          if (lock_quota)
            Quota::gQuotaMutex.LockRead();
          return rc;
        }
	else
	{
	  recyclePath = error.getErrText();
	}
      }
    }
    else
    {
      // -----------------------------------------------------------------------
      // there is no quota defined on that recycle path
      // -----------------------------------------------------------------------
      errno = ENODEV;
      if (lock_quota)
        Quota::gQuotaMutex.UnLockRead();
      return Emsg(epname,
                  error,
                  ENODEV,
                  "remove existing file - the recycle space has no quota configuration"
                  );
    }

    if (!keepversion)
    {
      // call the version purge function in case there is a version (without gQuota locked)
      eos::common::Path cPath(path);
      XrdOucString vdir;
      vdir += cPath.GetVersionDirectory();

      // tag the version directory key on the garbage file
      if (recyclePath.length())
      {
        eos::common::Mapping::VirtualIdentity rootvid;
        eos::common::Mapping::Root(rootvid);
	struct stat buf;
	if (!gOFS->_stat(vdir.c_str(), &buf, error, rootvid, 0, 0))
	{
	  char sp[256];
	  snprintf(sp, sizeof (sp) - 1, "%016llx", (unsigned long long) buf.st_ino);
	  
	  if (gOFS->_attr_set(recyclePath.c_str(), error, vid, "", Recycle::gRecyclingVersionKey.c_str(),sp))
	  {
	    eos_err("msg=\"failed to set attribute on recycle path\" path=%s", recyclePath.c_str());
	  
	  }
	}
	else
	{
	  eos_err("msg\"failed to stat recycle path\" path=%s", recyclePath.c_str());
	}
      }

      gOFS->PurgeVersion(vdir.c_str(), error, 0);
      error.clear();
      

      errno = 0; // purge might return ENOENT if there was no version
    }
  }
  else
  {
    gOFS->eosViewRWMutex.UnLockWrite();

    if ((!errno) && (!keepversion))
    {
      // call the version purge function in case there is a version (without gQuota locked)
      eos::common::Path cPath(path);
      XrdOucString vdir;
      vdir += cPath.GetVersionDirectory();

      gOFS->PurgeVersion(vdir.c_str(), error, 0);

      error.clear();
      errno = 0; // purge might return ENOENT if there was no version
    }
  }

  if (lock_quota)
    Quota::gQuotaMutex.UnLockRead();



  EXEC_TIMING_END("Rm");

  if (errno)
    return Emsg(epname, error, errno, "remove", path);
  else
  {
    Workflow workflow;
    // eventually trigger a workflow
    workflow.Init(&attrmap);

    workflow.SetFile(path, fid);
    int ret_wfe = 0;
    if ((ret_wfe = workflow.Trigger("delete", "default")) < 0)
    {
      eos_debug("msg=\"no workflow defined for delete\"");
    }
    else
    {
      eos_debug("msg=\"workflow trigger returned\" retc=%d", ret_wfe);
    }
    eos_info("msg=\"deleted\" can-recycle=%d path=%s owner.uid=%u owner.gid=%u vid.uid=%u vid.gid=%u", doRecycle, path, owner_uid, owner_gid, vid.uid, vid.gid);
    return SFS_OK;
  }
}<|MERGE_RESOLUTION|>--- conflicted
+++ resolved
@@ -83,14 +83,9 @@
                  eos::common::Mapping::VirtualIdentity &vid,
                  const char *ininfo,
                  bool simulate,
-<<<<<<< HEAD
                  bool keepversion, 
 		 bool lock_quota,
 		 bool no_recycling)
-=======
-                 bool keepversion,
-                 bool lock_quota)
->>>>>>> f7c3c053
 /*----------------------------------------------------------------------------*/
 /*
  * @brief delete a file from the namespace
