// ----------------------------------------------------------------------
// File: Attr.cc
// Author: Andreas-Joachim Peters - CERN
// ----------------------------------------------------------------------

/************************************************************************
 * EOS - the CERN Disk Storage System                                   *
 * Copyright (C) 2011 CERN/Switzerland                                  *
 *                                                                      *
 * This program is free software: you can redistribute it and/or modify *
 * it under the terms of the GNU General Public License as published by *
 * the Free Software Foundation, either version 3 of the License, or    *
 * (at your option) any later version.                                  *
 *                                                                      *
 * This program is distributed in the hope that it will be useful,      *
 * but WITHOUT ANY WARRANTY; without even the implied warranty of       *
 * MERCHANTABILITY or FITNESS FOR A PARTICULAR PURPOSE.  See the        *
 * GNU General Public License for more details.                         *
 *                                                                      *
 * You should have received a copy of the GNU General Public License    *
 * along with this program.  If not, see <http://www.gnu.org/licenses/>.*
 ************************************************************************/


// -----------------------------------------------------------------------
// This file is included source code in XrdMgmOfs.cc to make the code more
// transparent without slowing down the compilation time.
// -----------------------------------------------------------------------

/*----------------------------------------------------------------------------*/
int
XrdMgmOfs::attr_ls (const char *inpath,
                    XrdOucErrInfo &error,
                    const XrdSecEntity *client,
                    const char *ininfo,
                    eos::IContainerMD::XAttrMap & map)
/*----------------------------------------------------------------------------*/
/*
 * @brief list extended attributes for a given file/directory
 *
 * @param inpath file/directory name to list attributes
 * @param error error object
 * @param client XRootD authentication object
 * @param ininfo CGI
 * @param map return object with the extended attribute key-value map
 *
 * @return SFS_OK if success otherwise SFS_ERROR
 *
 * See _attr_ls for details on the internals.
 */
/*----------------------------------------------------------------------------*/
{

  static const char *epname = "attr_ls";
  const char *tident = error.getErrUser();

  // use a thread private vid
  eos::common::Mapping::VirtualIdentity vid;

  NAMESPACEMAP;
  BOUNCE_ILLEGAL_NAMES;

  XrdOucEnv access_Env(info);

  AUTHORIZE(client, &access_Env, AOP_Stat, "access", inpath, error);

  EXEC_TIMING_BEGIN("IdMap");
  eos::common::Mapping::IdMap(client, info, tident, vid);
  EXEC_TIMING_END("IdMap");

  gOFS->MgmStats.Add("IdMap", vid.uid, vid.gid, 1);

  BOUNCE_NOT_ALLOWED;

  return _attr_ls(path, error, vid, info, map);
}

/*----------------------------------------------------------------------------*/
int
XrdMgmOfs::attr_set (const char *inpath,
                     XrdOucErrInfo &error,
                     const XrdSecEntity *client,
                     const char *ininfo,
                     const char *key,
                     const char *value)
/*----------------------------------------------------------------------------*/
/*
 * @brief set an extended attribute for a given file/directory to key=value
 *
 * @param inpath file/directory name to set attribute
 * @param error error object
 * @param client XRootD authentication object
 * @param ininfo CGI
 * @param key key to set
 * @param value value to set for key
 *
 * @return SFS_OK if success otherwise SFS_ERROR
 *
 * See _attr_set for details on the internals.
 */
/*----------------------------------------------------------------------------*/
{

  static const char *epname = "attr_set";
  const char *tident = error.getErrUser();
  // use a thread private vid
  eos::common::Mapping::VirtualIdentity vid;

  NAMESPACEMAP;
  BOUNCE_ILLEGAL_NAMES;

  XrdOucEnv access_Env(info);

  AUTHORIZE(client, &access_Env, AOP_Update, "update", inpath, error);

  EXEC_TIMING_BEGIN("IdMap");
  eos::common::Mapping::IdMap(client, info, tident, vid);
  EXEC_TIMING_END("IdMap");

  gOFS->MgmStats.Add("IdMap", vid.uid, vid.gid, 1);

  BOUNCE_NOT_ALLOWED;

  return _attr_set(path, error, vid, info, key, value);
}

/*----------------------------------------------------------------------------*/
int
XrdMgmOfs::attr_get (const char *inpath,
                     XrdOucErrInfo &error,
                     const XrdSecEntity *client,
                     const char *ininfo,
                     const char *key,
                     XrdOucString & value)
/*----------------------------------------------------------------------------*/
/*
 * @brief get an extended attribute for a given file/directory by key
 *
 * @param inpath file/directory name to get attribute
 * @param error error object
 * @param client XRootD authentication object
 * @param ininfo CGI
 * @param key key to retrieve
 * @param value variable to store the value
 *
 * @return SFS_OK if success otherwise SFS_ERROR
 *
 * See _attr_get for details on the internals.
 */
/*----------------------------------------------------------------------------*/
{

  static const char *epname = "attr_get";
  const char *tident = error.getErrUser();
  // use a thread private vid
  eos::common::Mapping::VirtualIdentity vid;


  NAMESPACEMAP;
  BOUNCE_ILLEGAL_NAMES;

  XrdOucEnv access_Env(info);

  AUTHORIZE(client, &access_Env, AOP_Stat, "access", inpath, error);

  EXEC_TIMING_BEGIN("IdMap");
  eos::common::Mapping::IdMap(client, info, tident, vid);
  EXEC_TIMING_END("IdMap");

  gOFS->MgmStats.Add("IdMap", vid.uid, vid.gid, 1);

  BOUNCE_NOT_ALLOWED;

  return _attr_get(path, error, vid, info, key, value);
}

/*----------------------------------------------------------------------------*/
int
XrdMgmOfs::attr_rem (const char *inpath,
                     XrdOucErrInfo &error,
                     const XrdSecEntity *client,
                     const char *ininfo,
                     const char *key)
/*----------------------------------------------------------------------------*/
/*
 * @brief delete an extended attribute for a given file/directory by key
 *
 * @param inpath file/directory name to delete attribute
 * @param error error object
 * @param client XRootD authentication object
 * @param ininfo CGI
 * @param key key to delete
 *
 * @return SFS_OK if success otherwise SFS_ERROR
 *
 * See _attr_rem for details on the internals.
 */
/*----------------------------------------------------------------------------*/
{

  static const char *epname = "attr_rm";
  const char *tident = error.getErrUser();
  // use a thread private vid
  eos::common::Mapping::VirtualIdentity vid;

  NAMESPACEMAP;

  BOUNCE_ILLEGAL_NAMES;

  XrdOucEnv access_Env(info);

  AUTHORIZE(client, &access_Env, AOP_Delete, "delete", inpath, error);

  EXEC_TIMING_BEGIN("IdMap");
  eos::common::Mapping::IdMap(client, info, tident, vid);
  EXEC_TIMING_END("IdMap");

  gOFS->MgmStats.Add("IdMap", vid.uid, vid.gid, 1);

  BOUNCE_NOT_ALLOWED;

  return _attr_rem(path, error, vid, info, key);
}

/*----------------------------------------------------------------------------*/
int
XrdMgmOfs::_attr_ls (const char *path,
                     XrdOucErrInfo &error,
                     eos::common::Mapping::VirtualIdentity &vid,
                     const char *info,
                     eos::IContainerMD::XAttrMap & map,
                     bool lock,
                     bool links)
/*----------------------------------------------------------------------------*/
/*
 * @brief list extended attributes for a given file/directory
 *
 * @param path file/directory name to list attributes
 * @param error error object
 * @param vid virtual identity of the client
 * @param info CGI
 * @param map return object with the extended attribute key-value map
 *
 * @return SFS_OK if success otherwise SFS_ERROR
 *
 * Normal unix permissions R_OK & X_OK are needed to list attributes.
 */
/*----------------------------------------------------------------------------*/
{
  static const char *epname = "attr_ls";
<<<<<<< HEAD
  eos::IContainerMD *dh = 0;
=======
  eos::ContainerMD *dh = 0;
  eos::FileMD *fmd = 0;
>>>>>>> 72db255a
  errno = 0;

  EXEC_TIMING_BEGIN("AttrLs");

  gOFS->MgmStats.Add("AttrLs", vid.uid, vid.gid, 1);

  // ---------------------------------------------------------------------------
  if (lock)
    gOFS->eosViewRWMutex.LockRead();

  try
  {
    dh = gOFS->eosView->getContainer(path);
    eos::IContainerMD::XAttrMap::const_iterator it;
    for (it = dh->attributesBegin(); it != dh->attributesEnd(); ++it)
    {
      map[it->first] = it->second;
    }
  }
  catch (eos::MDException &e)
  {
    dh = 0;
    errno = e.getErrno();
    eos_debug("msg=\"exception\" ec=%d emsg=\"%s\"\n", e.getErrno(), e.getMessage().str().c_str());
  }

  if (!dh)
  {
    try
    {
      fmd = gOFS->eosView->getFile(path);
      eos::FileMD::XAttrMap::const_iterator it;
      for (it = fmd->attributesBegin(); it != fmd->attributesEnd(); ++it)
      {
	map[it->first] = it->second;
      }
      errno = 0;
    }
    catch (eos::MDException &e)
    {
      fmd = 0;
      errno = e.getErrno();
      eos_debug("msg=\"exception\" ec=%d emsg=\"%s\"\n", e.getErrno(), e.getMessage().str().c_str());
    }
  }

  // check for attribute references
  if (map.count("sys.attr.link"))
  {
    try
    {
      dh = gOFS->eosView->getContainer(map["sys.attr.link"]);
      eos::IContainerMD::XAttrMap::const_iterator it;
      for (it = dh->attributesBegin(); it != dh->attributesEnd(); ++it)
      {
        XrdOucString key = it->first.c_str();
        if (links)
          key.replace("sys.", "sys.link.");

        if (!map.count(it->first))
          map[key.c_str()] = it->second;
      }
    }
    catch (eos::MDException &e)
    {
      dh = 0;
      errno = e.getErrno();
      eos_debug("msg=\"exception\" ec=%d emsg=\"%s\"\n", e.getErrno(), e.getMessage().str().c_str());
    }
  }

  if (lock)
    gOFS->eosViewRWMutex.UnLockRead();

  EXEC_TIMING_END("AttrLs");

  if (errno)
    return Emsg(epname, error, errno, "list attributes", path);

  return SFS_OK;
}

/*----------------------------------------------------------------------------*/
int
XrdMgmOfs::_attr_set (const char *path,
                      XrdOucErrInfo &error,
                      eos::common::Mapping::VirtualIdentity &vid,
                      const char *info,
                      const char *key,
                      const char *value)
/*----------------------------------------------------------------------------*/
/*
 * @brief set an extended attribute for a given directory with key=value
 *
 * @param path directory name to set attribute
 * @param error error object
 * @param vid virtual identity of the client
 * @param info CGI
 * @param key key to set
 * @param value value for key
 *
 * @return SFS_OK if success otherwise SFS_ERROR
 *
 * Only the owner of a directory can set extended attributes with user prefix.
 * sys prefix attributes can be set only by sudo'ers or root.
 */
/*----------------------------------------------------------------------------*/
{
  static const char *epname = "attr_set";
<<<<<<< HEAD
  eos::IContainerMD *dh = 0;
=======
  eos::ContainerMD *dh = 0;
  eos::FileMD *fmd = 0;

>>>>>>> 72db255a
  errno = 0;

  EXEC_TIMING_BEGIN("AttrSet");

  gOFS->MgmStats.Add("AttrSet", vid.uid, vid.gid, 1);

  if (!key || !value)
    return Emsg(epname, error, EINVAL, "set attribute", path);

  std::string vpath = path;
  if (vpath.find(EOS_COMMON_PATH_VERSION_PREFIX) != std::string::npos)
  {
    // if never put any attribute on version directories
    errno = 0;
    return SFS_OK;
  }

  // ---------------------------------------------------------------------------
  eos::common::RWMutexWriteLock lock(gOFS->eosViewRWMutex);
  try
  {
    dh = gOFS->eosView->getContainer(path);
    XrdOucString Key = key;
    if (Key.beginswith("sys.") && ((!vid.sudoer) && (vid.uid)))
      errno = EPERM;
    else
    {
      // check permissions in case of user attributes
      if (dh && Key.beginswith("user.") && (vid.uid != dh->getCUid())
          && (!vid.sudoer))
      {
        errno = EPERM;
      }
      else
      {
        // check format of acl
        if (Key.beginswith("user.acl") || Key.beginswith("sys.acl"))
        {
          if (!Acl::IsValid(value, error, Key.beginswith("sys.acl")))
          {
            errno = EINVAL;
            return SFS_ERROR;
          }
        }
        dh->setAttribute(key, value);
	dh->setMTimeNow();
	dh->notifyMTimeChange( gOFS->eosDirectoryService );
        eosView->updateContainerStore(dh);
        errno = 0;
      }
    }
  }
  catch (eos::MDException &e)
  {
    dh = 0;
    errno = e.getErrno();
    eos_debug("msg=\"exception\" ec=%d emsg=\"%s\"\n",
              e.getErrno(), e.getMessage().str().c_str());
  }

  if (!dh)
  {
    try
    {
      fmd = gOFS->eosView->getFile(path);
      XrdOucString Key = key;
      if (Key.beginswith("sys.") && ((!vid.sudoer) && (vid.uid)))
	errno = EPERM;
      else
      {
	// check permissions in case of user attributes
	if (fmd && Key.beginswith("user.") && (vid.uid != fmd->getCUid())
	    && (!vid.sudoer))
	{
	  errno = EPERM;
	}
	else
	{
	  fmd->setAttribute(key, value);
	  fmd->setMTimeNow();
	  eosView->updateFileStore(fmd);
	  errno = 0;
	}
      }
    }
    catch (eos::MDException &e)
    {
      fmd = 0;
      errno = e.getErrno();
      eos_debug("msg=\"exception\" ec=%d emsg=\"%s\"\n",
		e.getErrno(), e.getMessage().str().c_str());
    }
  }

  EXEC_TIMING_END("AttrSet");

  if (errno)
    return Emsg(epname, error, errno, "set attributes", path);

  return SFS_OK;
}

/*----------------------------------------------------------------------------*/
int
XrdMgmOfs::_attr_get (const char *path,
                      XrdOucErrInfo &error,
                      eos::common::Mapping::VirtualIdentity &vid,
                      const char *info,
                      const char *key,
                      XrdOucString &value,
                      bool islocked)
/*----------------------------------------------------------------------------*/
/*
 * @brief get an extended attribute for a given directory by key
 *
 * @param path directory name to get attribute
 * @param error error object
 * @param vid virtual identity of the client
 * @param info CGI
 * @param key key to get
 * @param value value returned
 *
 * @return SFS_OK if success otherwise SFS_ERROR
 *
 * Normal POSIX R_OK & X_OK permissions are required to retrieve a key.
 */
/*----------------------------------------------------------------------------*/
{
  static const char *epname = "attr_get";
<<<<<<< HEAD
  eos::IContainerMD *dh = 0;
=======
  eos::ContainerMD *dh = 0;
  eos::FileMD *fmd = 0;
>>>>>>> 72db255a
  errno = 0;

  EXEC_TIMING_BEGIN("AttrGet");

  gOFS->MgmStats.Add("AttrGet", vid.uid, vid.gid, 1);

  if (!key)
    return Emsg(epname, error, EINVAL, "get attribute", path);

  value = "";
  XrdOucString link;

  // ---------------------------------------------------------------------------
  if (!islocked) gOFS->eosViewRWMutex.LockRead();
  try
  {
    dh = gOFS->eosView->getContainer(path);
    value = (dh->getAttribute(key)).c_str();
  }
  catch (eos::MDException &e)
  {
    errno = e.getErrno();
    eos_debug("msg=\"exception\" ec=%d emsg=\"%s\"\n",
              e.getErrno(), e.getMessage().str().c_str());
  }

  if (dh && errno)
  {
    // try linked attributes
    try
    {
      std::string lkey = "sys.attr.link";
      link = (dh->getAttribute(lkey)).c_str();
      dh = gOFS->eosView->getContainer(link.c_str());
      value = (dh->getAttribute(key)).c_str();
      errno = 0;
    }
    catch (eos::MDException &e)
    {
      dh = 0;
      errno = e.getErrno();
      eos_debug("msg=\"exception\" ec=%d emsg=\"%s\"\n",
                e.getErrno(), e.getMessage().str().c_str());
    }
  }

  if (!dh)
  {
    try
    {
      fmd = gOFS->eosView->getFile(path);
      value = (fmd->getAttribute(key)).c_str();
      errno = 0;
    }
    catch (eos::MDException &e)
    {
      errno = e.getErrno();
      eos_debug("msg=\"exception\" ec=%d emsg=\"%s\"\n",
		e.getErrno(), e.getMessage().str().c_str());
    }
  }

  if (!islocked) gOFS->eosViewRWMutex.UnLockRead();

  EXEC_TIMING_END("AttrGet");

  if (errno)
    return Emsg(epname, error, errno, "get attributes", path);
  ;

  return SFS_OK;
}

/*----------------------------------------------------------------------------*/
int
XrdMgmOfs::_attr_rem (const char *path,
                      XrdOucErrInfo &error,
                      eos::common::Mapping::VirtualIdentity &vid,
                      const char *info,
                      const char *key)
/*----------------------------------------------------------------------------*/
/*
 * @brief delete an extended attribute for a given file/directory by key
 *
 * @param path directory name to set attribute
 * @param error error object
 * @param vid virtual identity of the client
 * @param info CGI
 * @param key key to delete
 *
 * @return SFS_OK if success otherwise SFS_ERROR
 *
 * Only the owner of a directory can delete an extended attributes with user prefix.
 * sys prefix attributes can be deleted only by sudo'ers or root.
 */
/*----------------------------------------------------------------------------*/
{
  static const char *epname = "attr_rm";
<<<<<<< HEAD
  eos::IContainerMD *dh = 0;
=======
  eos::ContainerMD *dh = 0;
  eos::FileMD *fmd = 0;

>>>>>>> 72db255a
  errno = 0;

  EXEC_TIMING_BEGIN("AttrRm");

  gOFS->MgmStats.Add("AttrRm", vid.uid, vid.gid, 1);

  if (!key)
    return Emsg(epname, error, EINVAL, "delete attribute", path);

  // ---------------------------------------------------------------------------
  eos::common::RWMutexWriteLock lock(gOFS->eosViewRWMutex);
  try
  {
    dh = gOFS->eosView->getContainer(path);
    XrdOucString Key = key;
    if (Key.beginswith("sys.") && ((!vid.sudoer) && (vid.uid)))
      errno = EPERM;
    else
    {
      // TODO: REVIEW: check permissions
      if (dh && (!dh->access(vid.uid, vid.gid, X_OK | W_OK)))
      {
	errno = EPERM;
      }
      else
      {
	if (dh->hasAttribute(key))
	{
	  dh->removeAttribute(key);
	  eosView->updateContainerStore(dh);
	}
	else
	{
	  errno = ENODATA;
	}
      }
    }
  }
  catch (eos::MDException &e)
  {
    dh = 0;
    errno = e.getErrno();
    eos_debug("msg=\"exception\" ec=%d emsg=\"%s\"\n", e.getErrno(), e.getMessage().str().c_str());
  }

  if (!dh)
  {
    try 
    {
      fmd = gOFS->eosView->getFile(path);
      XrdOucString Key = key;
      if (Key.beginswith("sys.") && ((!vid.sudoer) && (vid.uid)))
	errno = EPERM;
      else
      {
	// check permissions
	if (vid.uid && (fmd->getCUid() != vid.uid))
	{
	  // TODO: REVIEW: only owner can set file attributes
	  errno = EPERM;
	}
	else
	{
	  if (fmd->hasAttribute(key))
	  {
	    fmd->removeAttribute(key);
	    eosView->updateFileStore(fmd);
	    errno = 0;
	  }
	  else
	  {
	    errno = ENODATA;
	  }
	}
      }
    }
    catch (eos::MDException &e)
    {
      dh = 0;
      errno = e.getErrno();
      eos_debug("msg=\"exception\" ec=%d emsg=\"%s\"\n", e.getErrno(), e.getMessage().str().c_str());
    }
  }


  EXEC_TIMING_END("AttrRm");

  if (errno)
    return Emsg(epname, error, errno, "remove attribute", path);

  return SFS_OK;
}

/*----------------------------------------------------------------------------*/
int
XrdMgmOfs::_attr_clear (const char *path,
                        XrdOucErrInfo &error,
                        eos::common::Mapping::VirtualIdentity &vid,
                        const char *info)
/*----------------------------------------------------------------------------*/
/*
 * @brief clear all  extended attribute for a given file/directory
 *
 * @param path directory name to set attribute
 * @param error error object
 * @param vid virtual identity of the client
 * @param info CGI
 *
 * @return SFS_OK if success otherwise SFS_ERROR
 *
 * Only the owner of a directory can delete extended attributes with user prefix.
 * sys prefix attributes can be deleted only by sudo'ers or root.
 */
/*----------------------------------------------------------------------------*/
{
  eos::IContainerMD::XAttrMap map;

  if (_attr_ls(path, error, vid, info, map))
  {
    return SFS_ERROR;
  }

  int success = SFS_OK;
  for (auto it = map.begin(); it != map.end(); ++it)
  {

    success |= _attr_rem(path, error, vid, info, it->first.c_str());
  }
  return success;
}<|MERGE_RESOLUTION|>--- conflicted
+++ resolved
@@ -248,12 +248,8 @@
 /*----------------------------------------------------------------------------*/
 {
   static const char *epname = "attr_ls";
-<<<<<<< HEAD
   eos::IContainerMD *dh = 0;
-=======
-  eos::ContainerMD *dh = 0;
-  eos::FileMD *fmd = 0;
->>>>>>> 72db255a
+  eos::IFileMD *fmd = 0;
   errno = 0;
 
   EXEC_TIMING_BEGIN("AttrLs");
@@ -285,7 +281,7 @@
     try
     {
       fmd = gOFS->eosView->getFile(path);
-      eos::FileMD::XAttrMap::const_iterator it;
+      eos::IFileMD::XAttrMap::const_iterator it;
       for (it = fmd->attributesBegin(); it != fmd->attributesEnd(); ++it)
       {
 	map[it->first] = it->second;
@@ -363,13 +359,8 @@
 /*----------------------------------------------------------------------------*/
 {
   static const char *epname = "attr_set";
-<<<<<<< HEAD
   eos::IContainerMD *dh = 0;
-=======
-  eos::ContainerMD *dh = 0;
-  eos::FileMD *fmd = 0;
-
->>>>>>> 72db255a
+  eos::IFileMD *fmd = 0;
   errno = 0;
 
   EXEC_TIMING_BEGIN("AttrSet");
@@ -499,12 +490,8 @@
 /*----------------------------------------------------------------------------*/
 {
   static const char *epname = "attr_get";
-<<<<<<< HEAD
   eos::IContainerMD *dh = 0;
-=======
-  eos::ContainerMD *dh = 0;
-  eos::FileMD *fmd = 0;
->>>>>>> 72db255a
+  eos::IFileMD *fmd = 0;
   errno = 0;
 
   EXEC_TIMING_BEGIN("AttrGet");
@@ -603,13 +590,8 @@
 /*----------------------------------------------------------------------------*/
 {
   static const char *epname = "attr_rm";
-<<<<<<< HEAD
   eos::IContainerMD *dh = 0;
-=======
-  eos::ContainerMD *dh = 0;
-  eos::FileMD *fmd = 0;
-
->>>>>>> 72db255a
+  eos::IFileMD *fmd = 0;
   errno = 0;
 
   EXEC_TIMING_BEGIN("AttrRm");
