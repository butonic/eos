--- conflicted
+++ resolved
@@ -1183,7 +1183,6 @@
       try
       {
         gOFS->eosView->updateFileStore(fmd);
-<<<<<<< HEAD
         eos::ContainerMD* cmd = gOFS->eosDirectoryService->getContainerMD(cid);
         eos::FileMD::ctime_t mtime;
         fmd->getMTime(mtime);
@@ -1191,8 +1190,6 @@
         cmd->notifyMTimeChange(gOFS->eosDirectoryService);
         gOFS->eosView->updateContainerStore(cmd);
 
-=======
->>>>>>> 49071442
         if (isCreation || (!fmd->getNumLocation()))
         {
           std::string uri = gOFS->eosView->getUri(fmd);
@@ -1418,11 +1415,7 @@
       // INLINE REPAIR
       // - if files are less than 1GB we try to repair them inline - max. 3 time
       // ----------------------------------------------------------------------
-<<<<<<< HEAD
       if ((!isCreation) && isRW && attrmap.count("sys.heal.unavailable") && (fmd->getSize() < (1 * 1024 * 1024 * 1024)))
-=======
-      if ((!isCreation) && (fmd->getSize() < (1 * 1024 * 1024 * 1024)))
->>>>>>> 49071442
       {
         int nmaxheal = 3;
         if (attrmap.count("sys.heal.unavailable"))
@@ -1457,13 +1450,10 @@
         ProcCommand* procCmd = new ProcCommand();
         if (procCmd)
         {
-<<<<<<< HEAD
           // unlock mutexes (results in double unlock when scope left)
           FsView::gFsView.ViewMutex.UnLockRead();
           Quota::gQuotaMutex.UnLockRead();
 
-=======
->>>>>>> 49071442
           // issue the version command
           XrdOucString cmd = "mgm.cmd=file&mgm.subcmd=version&mgm.purge.version=-1&mgm.path=";
           cmd += path;
