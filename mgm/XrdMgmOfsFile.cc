// ----------------------------------------------------------------------
// File: XrdMgmOfs.cc
// Author: Andreas-Joachim Peters - CERN
// ----------------------------------------------------------------------

/************************************************************************
 * EOS - the CERN Disk Storage System                                   *
 * Copyright (C) 2011 CERN/Switzerland                                  *
 *                                                                      *
 * This program is free software: you can redistribute it and/or modify *
 * it under the terms of the GNU General Public License as published by *
 * the Free Software Foundation, either version 3 of the License, or    *
 * (at your option) any later version.                                  *
 *                                                                      *
 * This program is distributed in the hope that it will be useful,      *
 * but WITHOUT ANY WARRANTY; without even the implied warranty of       *
 * MERCHANTABILITY or FITNESS FOR A PARTICULAR PURPOSE.  See the        *
 * GNU General Public License for more details.                         *
 *                                                                      *
 * You should have received a copy of the GNU General Public License    *
 * along with this program.  If not, see <http://www.gnu.org/licenses/>.*
 ************************************************************************/

#include "common/Mapping.hh"
#include "common/FileId.hh"
#include "common/LayoutId.hh"
#include "common/Path.hh"
#include "common/Timing.hh"
#include "common/StringConversion.hh"
#include "common/SecEntity.hh"
#include "common/StackTrace.hh"
#include "mgm/Access.hh"
#include "mgm/FileSystem.hh"
#include "mgm/XrdMgmOfs.hh"
#include "mgm/XrdMgmOfsFile.hh"
#include "mgm/XrdMgmOfsTrace.hh"
#include "mgm/XrdMgmOfsSecurity.hh"
#include "mgm/Policy.hh"
#include "mgm/Quota.hh"
#include "mgm/Acl.hh"
#include "mgm/Workflow.hh"
#include "mgm/proc/ProcInterface.hh"
#include "mgm/txengine/TransferEngine.hh"
#include "mgm/Recycle.hh"
#include "mgm/Macros.hh"
#include "XrdVersion.hh"
#include "XrdOss/XrdOss.hh"
#include "XrdOuc/XrdOucEnv.hh"
#include "XrdOuc/XrdOucTokenizer.hh"
#include "XrdOuc/XrdOucTrace.hh"
#include "XrdSys/XrdSysError.hh"
#include "XrdSys/XrdSysLogger.hh"
#include "XrdSys/XrdSysPthread.hh"
#include "XrdSys/XrdSysTimer.hh"
#include "XrdSec/XrdSecInterface.hh"
#include "XrdSfs/XrdSfsAio.hh"
#include <stdio.h>
#include <execinfo.h>
#include <signal.h>
#include <stdlib.h>

#ifdef __APPLE__
#define ECOMM 70
#endif

#ifndef S_IAMB
#define S_IAMB  0x1FF
#endif


/******************************************************************************/
/******************************************************************************/
/* MGM File Interface                                                         */
/******************************************************************************/
/******************************************************************************/

/*----------------------------------------------------------------------------*/
int
XrdMgmOfsFile::open(const char* inpath,
                    XrdSfsFileOpenMode open_mode,
                    mode_t Mode,
                    const XrdSecEntity* client,
                    const char* ininfo)
/*----------------------------------------------------------------------------*/
/*
 * @brief open a given file with the indicated mode
 *
 * @param inpath path to open
 * @param open_mode SFS_O_RDONLY,SFS_O_WRONLY,SFS_O_RDWR,SFS_O_CREAT,SFS_TRUNC
 * @param Mode posix access mode bits to be assigned
 * @param client XRootD authentication object
 * @param ininfo CGI
 * @return SFS_OK on succes, otherwise SFS_ERROR on error or redirection
 *
 * Mode may also contain SFS_O_MKPATH if one desires to automatically create
 * all missing directories for a file (if possible).
 *
 */
/*----------------------------------------------------------------------------*/
{
  static const char* epname = "open";
  const char* tident = error.getErrUser();
  errno = 0;
  EXEC_TIMING_BEGIN("Open");
  SetLogId(logId, tident);
  {
    EXEC_TIMING_BEGIN("IdMap");
    eos::common::Mapping::IdMap(client, ininfo, tident, vid);
    EXEC_TIMING_END("IdMap");
  }
  gOFS->MgmStats.Add("IdMap", vid.uid, vid.gid, 1);
  SetLogId(logId, vid, tident);
  NAMESPACEMAP;
  BOUNCE_ILLEGAL_NAMES;
  BOUNCE_NOT_ALLOWED;
  XrdOucString spath = path;
  int open_flag = 0;
  int isRW = 0;
  int isRewrite = 0;
  bool isCreation = false;
  // flag indicating parallel IO access
  bool isPio = false;
  // flag indicating access with reconstruction
  bool isPioReconstruct = false;
  // flag indicating FUSE file access
  bool isFuse = false;
  // flag indiciating an atomic upload where a file get's a hidden unique name and is renamed when it is closed
  bool isAtomicUpload = false;
  // flag indicating a new injection - upload of a file into a stub without physical location
  bool isInjection = false;
  // chunk upload ID
  XrdOucString ocUploadUuid = "";
  // list of filesystem IDs to reconstruct
  std::vector<unsigned int> PioReconstructFsList;
  // list of filesystem IDs usable for replacement
  std::vector<unsigned int> PioReplacementFsList;
  // of RAIN files
  // tried hosts CGI
  std::string tried_cgi;
  // file size
  uint64_t fmdsize = 0;
  int crOpts = (Mode & SFS_O_MKPTH) ? XRDOSS_mkpath : 0;

  // Set the actual open mode and find mode
  //
  if (open_mode & SFS_O_CREAT) {
    open_mode = SFS_O_CREAT;
  } else if (open_mode & SFS_O_TRUNC) {
    open_mode = SFS_O_TRUNC;
  }

  switch (open_mode & (SFS_O_RDONLY | SFS_O_WRONLY | SFS_O_RDWR |
                       SFS_O_CREAT | SFS_O_TRUNC)) {
  case SFS_O_CREAT:
    open_flag = O_RDWR | O_CREAT | O_EXCL;
    crOpts |= XRDOSS_new;
    isRW = 1;
    break;

  case SFS_O_TRUNC:
    open_flag |= O_RDWR | O_CREAT | O_TRUNC;
    isRW = 1;
    break;

  case SFS_O_RDONLY:
    open_flag = O_RDONLY;
    isRW = 0;
    break;

  case SFS_O_WRONLY:
    open_flag = O_WRONLY;
    isRW = 1;
    break;

  case SFS_O_RDWR:
    open_flag = O_RDWR;
    isRW = 1;
    break;

  default:
    open_flag = O_RDONLY;
    isRW = 0;
    break;
  }

  XrdOucString pinfo = (ininfo ? ininfo : "");
  eos::common::StringConversion::MaskTag(pinfo, "cap.msg");
  eos::common::StringConversion::MaskTag(pinfo, "cap.sym");
  eos::common::StringConversion::MaskTag(pinfo, "authz");

  if (isRW) {
    eos_info("op=write trunc=%d path=%s info=%s",
             open_mode & SFS_O_TRUNC, path, pinfo.c_str());
  } else {
    eos_info("op=read path=%s info=%s", path, pinfo.c_str());
  }

  ACCESSMODE_R;

  if (isRW) {
    SET_ACCESSMODE_W;
  }

  if (ProcInterface::IsWriteAccess(path, pinfo.c_str())) {
    SET_ACCESSMODE_W;
  }

  MAYSTALL;
  MAYREDIRECT;
  XrdOucString currentWorkflow = "default";
  unsigned long long byfid = 0;

<<<<<<< HEAD
  if ((spath.beginswith("fid:") || (spath.beginswith("fxid:")) ||
       (spath.beginswith("ino:")))) {
    if (spath.beginswith("fid:")) {
=======

  if ((spath.beginswith("fid:") || (spath.beginswith("fxid:")) || (spath.beginswith("ino:"))))
  {
    WAIT_BOOT;
    //-------------------------------------------
    // reference by fid+fsid                                                                         
    //-------------------------------------------
    if (spath.beginswith("fid:"))
    {
>>>>>>> 4f804e4c
      spath.replace("fid:", "");
      byfid = strtoull(spath.c_str(), 0, 10);
    }

    if (spath.beginswith("fxid:")) {
      spath.replace("fxid:", "");
      byfid = strtoull(spath.c_str(), 0, 16);
    }

    if (spath.beginswith("ino:")) {
      spath.replace("ino:", "");
      byfid = strtoull(spath.c_str(), 0, 16);
      byfid = eos::common::FileId::InodeToFid(byfid);
    }

    eos::common::RWMutexReadLock lock(gOFS->eosViewRWMutex);

    try {
      fmd = gOFS->eosFileService->getFileMD(byfid);
      spath = gOFS->eosView->getUri(fmd.get()).c_str();
      eos_info("msg=\"access by inode\" ino=%s path=%s", path, spath.c_str());
      path = spath.c_str();
    } catch (eos::MDException& e) {
      eos_debug("caught exception %d %s\n", e.getErrno(),
                e.getMessage().str().c_str());
      MAYREDIRECT_ENOENT;
      MAYSTALL_ENOENT;
      return Emsg(epname, error, ENOENT,
                  "open - you specified a not existing inode number", path);
    }
  }

  openOpaque = new XrdOucEnv(ininfo);
  {
    // figure out if this is FUSE access
    const char* val = 0;

    if ((val = openOpaque->Get("eos.app"))) {
      XrdOucString application = val;

      if (application == "fuse") {
        isFuse = true;
      }
    }
  }
  {
    // figure out if this is an OC upload
    const char* val = 0;

    if ((val = openOpaque->Get("oc-chunk-uuid"))) {
      ocUploadUuid = val;
    }
  }
  {
    // populate tried hosts from the CGI
    const char* val = 0;

    if ((val = openOpaque->Get("tried"))) {
      tried_cgi = val;
      tried_cgi += ",";
    }
  }
  {
    // extract the workflow name from the CGI
    const char* val = 0;

    if ((val = openOpaque->Get("eos.workflow"))) {
      currentWorkflow = val;
    }
  }

  if (!isFuse && isRW) {
    // resolve symbolic links
    try {
      std::string s_path = path;
      spath = gOFS->eosView->getRealPath(s_path).c_str();
      eos_info("msg=\"rewrote symlinks\" sym-path=%s realpath=%s", s_path.c_str(),
               spath.c_str());
      path = spath.c_str();
    } catch (eos::MDException& e) {
      eos_debug("caught exception %d %s\n",
                e.getErrno(),
                e.getMessage().str().c_str());
      // will throw the error later
    }
  }

  // ---------------------------------------------------------------------------
  // PIO MODE CONFIGURATION
  // ---------------------------------------------------------------------------
  // PIO mode return's a vector of URLs to a client and the client contact's
  // directly these machines and run's the RAIN codec on client side.
  // The default mode return's one gateway machine and this machine run's the
  // RAIN codec.
  // On the fly reconstruction is done using PIO mode when the reconstruction
  // action is defined ('eos.pio.action=reconstruct'). The client can specify
  // a list of filesystem's which should be excluded. In case they are used
  // in the layout the stripes on the explicitly referenced filesystems and
  // all other unavailable filesystems get reconstructed into stripes on
  // new machines.
  // ---------------------------------------------------------------------------
  // ---------------------------------------------------------------------------
  // discover PIO mode
  // ---------------------------------------------------------------------------
  XrdOucString sPio = (openOpaque) ? openOpaque->Get("eos.cli.access") : "";

  if (sPio == "pio") {
    isPio = true;
  }

  // ---------------------------------------------------------------------------
  // discover PIO reconstruction mode
  // ---------------------------------------------------------------------------
  XrdOucString sPioRecover = (openOpaque) ?
                             openOpaque->Get("eos.pio.action") : "";

  if (sPioRecover == "reconstruct") {
    isPioReconstruct = true;
  }

  {
    // -------------------------------------------------------------------------
    // discover PIO reconstruction filesystems (stripes to be replaced)
    // -------------------------------------------------------------------------
    std::string sPioRecoverFs = (openOpaque) ?
                                (openOpaque->Get("eos.pio.recfs") ? openOpaque->Get("eos.pio.recfs") : "")
                                : "";
    std::vector<std::string> fsToken;
    eos::common::StringConversion::Tokenize(sPioRecoverFs, fsToken, ",");

    if (openOpaque->Get("eos.pio.recfs") && !fsToken.size()) {
      // -----------------------------------------------------------------------
      // if there is a list announced there should be atleast one filesystem
      // mentioned for reconstruction
      // -----------------------------------------------------------------------
      return Emsg(epname, error, EINVAL, "open - you specified a list of"
                  " reconstruction filesystems but the list is empty", path);
    }

    for (size_t i = 0; i < fsToken.size(); i++) {
      errno = 0;
      unsigned int rfs = (unsigned int) strtol(fsToken[i].c_str(), 0, 10);
      XrdOucString srfs = "";
      srfs += (int) rfs;

      if (errno || (srfs != fsToken[i].c_str())) {
        return Emsg(epname,
                    error,
                    EINVAL,
                    "open - you specified a list of "
                    "reconstruction filesystems but "
                    "the list contains non numerical or illegal id's",
                    path);
      }

      // store in the reconstruction filesystem list
      PioReconstructFsList.push_back(rfs);
    }
  }

  int rcode = SFS_ERROR;
  XrdOucString redirectionhost = "invalid?";
  XrdOucString targethost = "";
  int targetport = atoi(gOFS->MgmOfsTargetPort.c_str());
  int ecode = 0;
  unsigned long fmdlid = 0;
  unsigned long long cid = 0;
  eos_debug("mode=%x create=%x truncate=%x", open_mode, SFS_O_CREAT, SFS_O_TRUNC);

  // proc filter
  if (ProcInterface::IsProcAccess(path)) {
    if (gOFS->Authorization &&
        (vid.prot != "sss") &&
        (vid.host != "localhost") &&
        (vid.host != "localhost.localdomain")) {
      return Emsg(epname, error, EPERM, "execute proc command - you don't have"
                  " the requested permissions for that operation (1)", path);
    }

    gOFS->MgmStats.Add("OpenProc", vid.uid, vid.gid, 1);

    if (!ProcInterface::Authorize(path, ininfo, vid, client)) {
      return Emsg(epname, error, EPERM, "execute proc command - you don't have "
                  "the requested permissions for that operation (2)", path);
    } else {
      mProcCmd = ProcInterface::GetProcCommand(tident, vid, path, ininfo);

      if (mProcCmd) {
        mProcCmd->SetLogId(logId, vid, tident);
        rcode = mProcCmd->open(path, ininfo, vid, &error);

        // If we need to stall the client then save the IProcCommand object and
        // add it to the map for when the client comes back.
        if (rcode > 0) {
          if (!ProcInterface::SaveSubmittedCmd(tident, std::move(mProcCmd))) {
            eos_err("failed to save submitted command object");
            return Emsg(epname, error, EINVAL, "save sumitted command object "
                        "for path ", path);
          }

          // Now the mProcCmd object is null and moved to the global map
        }

        return rcode;
      } else {
        return Emsg(epname, error, ENOMEM, "allocate proc command object for ",
                    path);
      }
    }
  }

  gOFS->MgmStats.Add("Open", vid.uid, vid.gid, 1);
  eos_debug("authorize start");

  if (open_flag & O_CREAT) {
    AUTHORIZE(client, openOpaque, AOP_Create, "create", inpath, error);
  } else {
    AUTHORIZE(client, openOpaque, (isRW ? AOP_Update : AOP_Read), "open",
              inpath, error);
    isRewrite = true;
  }

  eos_debug("msg=\"authorize done\"");
  eos::common::Path cPath(path);

  // prevent any access to a recycling bin for writes
  if (isRW && cPath.GetFullPath().beginswith(Recycle::gRecyclingPrefix.c_str())) {
    return Emsg(epname, error, EPERM,
                "open file - nobody can write to a recycling bin",
                cPath.GetParentPath());
  }

  // check if we have to create the full path
  if (Mode & SFS_O_MKPTH) {
    eos_debug("msg=\"SFS_O_MKPTH was requested\"");
    XrdSfsFileExistence file_exists;
    int ec = gOFS->_exists(cPath.GetParentPath(), file_exists, error, vid, 0);

    // check if that is a file
    if ((!ec) && (file_exists != XrdSfsFileExistNo) &&
        (file_exists != XrdSfsFileExistIsDirectory)) {
      return Emsg(epname, error, ENOTDIR,
                  "open file - parent path is not a directory",
                  cPath.GetParentPath());
    }

    // if it does not exist try to create the path!
    if ((!ec) && (file_exists == XrdSfsFileExistNo)) {
      ec = gOFS->_mkdir(cPath.GetParentPath(), Mode, error, vid, ininfo);

      if (ec) {
        gOFS->MgmStats.Add("OpenFailedPermission", vid.uid, vid.gid, 1);
        return SFS_ERROR;
      }
    }
  }

  bool isSharedFile = gOFS->VerifySharePath(path, openOpaque);
  // get the directory meta data if exists
  std::shared_ptr<eos::IContainerMD> dmd =
    std::shared_ptr<eos::IContainerMD>((eos::IContainerMD*)0);
  eos::IContainerMD::XAttrMap attrmap;
  Acl acl;
  Workflow workflow;
  bool stdpermcheck = false;
  int versioning = 0;
  uid_t d_uid = vid.uid;
  gid_t d_gid = vid.gid;
  std::string creation_path = path;
  {
    eos::common::RWMutexReadLock lock(gOFS->eosViewRWMutex);

    // -------------------------------------------------------------------------
    try {
      dmd = gOFS->eosView->getContainer(cPath.GetParentPath());
      // get the attributes out
      gOFS->_attr_ls(gOFS->eosView->getUri(dmd.get()).c_str(), error, vid, 0,
                     attrmap, false);
      // extract workflows
      workflow.Init(&attrmap);

      if (dmd) {
        try {
          if (ocUploadUuid.length()) {
            eos::common::Path aPath(cPath.GetAtomicPath(attrmap.count("sys.versioning"),
                                    ocUploadUuid));
            fmd = gOFS->eosView->getFile(aPath.GetPath());
          } else {
            fmd = gOFS->eosView->getFile(cPath.GetPath());
          }
        } catch (eos::MDException& e) {
          fmd.reset();
        }

        if (!fmd) {
          if (dmd->findContainer(cPath.GetName())) {
            errno = EISDIR;
          } else {
            errno = ENOENT;
          }
        } else {
          fileId = fmd->getId();
          fmdlid = fmd->getLayoutId();
          cid = fmd->getContainerId();
          fmdsize = fmd->getSize();
        }

        d_uid = dmd->getCUid();
        d_gid = dmd->getCGid();
      } else {
        fmd.reset();
      }
    } catch (eos::MDException& e) {
      dmd.reset();
      errno = e.getErrno();
      eos_debug("msg=\"exception\" ec=%d emsg=\"%s\"\n",
                e.getErrno(), e.getMessage().str().c_str());
    };

    // -------------------------------------------------------------------------
    // check permissions
    // -------------------------------------------------------------------------
    if (!dmd) {
      int save_errno = errno;
      MAYREDIRECT_ENOENT;

      if (cPath.GetSubPath(2)) {
        eos_info("info=\"checking l2 path\" path=%s", cPath.GetSubPath(2));

        // ---------------------------------------------------------------------
        // check if we have a redirection setting at level 2 in the namespace
        // ---------------------------------------------------------------------
        try {
          dmd = gOFS->eosView->getContainer(cPath.GetSubPath(2));
          // get the attributes out
          gOFS->_attr_ls(cPath.GetSubPath(2), error, vid, 0, attrmap, false);
        } catch (eos::MDException& e) {
          dmd.reset();
          errno = e.getErrno();
          eos_debug("msg=\"exception\" ec=%d emsg=%s\n",
                    e.getErrno(), e.getMessage().str().c_str());
        };

        // ---------------------------------------------------------------------
        if (attrmap.count("sys.redirect.enoent")) {
          // there is a redirection setting here
          redirectionhost = "";
          redirectionhost = attrmap["sys.redirect.enoent"].c_str();
          int portpos = 0;

          if ((portpos = redirectionhost.find(":")) != STR_NPOS) {
            XrdOucString port = redirectionhost;
            port.erase(0, portpos + 1);
            ecode = atoi(port.c_str());
            redirectionhost.erase(portpos);
          } else {
            ecode = 1094;
          }

          rcode = SFS_REDIRECT;
          error.setErrInfo(ecode, redirectionhost.c_str());
          gOFS->MgmStats.Add("RedirectENOENT", vid.uid, vid.gid, 1);
          XrdOucString predirectionhost = redirectionhost.c_str();
          eos::common::StringConversion::MaskTag(predirectionhost, "cap.msg");
          eos::common::StringConversion::MaskTag(predirectionhost, "cap.sym");
          eos::common::StringConversion::MaskTag(pinfo, "authz");
          eos_info("info=\"redirecting\" hostport=%s:%d", predirectionhost.c_str(),
                   ecode);
          return rcode;
        }
      }

      // put back original errno
      errno = save_errno;
      gOFS->MgmStats.Add("OpenFailedENOENT", vid.uid, vid.gid, 1);
      return Emsg(epname, error, errno, "open file", path);
    }

    // -------------------------------------------------------------------------
    // Check for sys.ownerauth entries, which let people operate as the owner of
    // the directory
    // -------------------------------------------------------------------------
    bool sticky_owner = false;

    if (attrmap.count("sys.owner.auth")) {
      if (attrmap["sys.owner.auth"] == "*") {
        sticky_owner = true;
      } else {
        attrmap["sys.owner.auth"] += ",";
        std::string ownerkey = vid.prot.c_str();
        ownerkey += ":";

        if (vid.prot == "gsi") {
          ownerkey += vid.dn.c_str();
        } else {
          ownerkey += vid.uid_string.c_str();
        }

        if ((attrmap["sys.owner.auth"].find(ownerkey)) != std::string::npos) {
          eos_info("msg=\"client authenticated as directory owner\" path=\"%s\"uid=\"%u=>%u\" gid=\"%u=>%u\"",
                   path, vid.uid, vid.gid, d_uid, d_gid);
          // yes the client can operate as the owner, we rewrite the virtual
          // identity to the directory uid/gid pair
          vid.uid = d_uid;
          vid.gid = d_gid;
        }
      }
    }

    // -------------------------------------------------------------------------
    // ACL and permission check
    // -------------------------------------------------------------------------
    acl.Set(attrmap.count("sys.acl") ? attrmap["sys.acl"] : std::string(""),
            attrmap.count("user.acl") ? attrmap["user.acl"] : std::string(""),
            vid,
            attrmap.count("sys.eval.useracl"));
    eos_info("acl=%d r=%d w=%d wo=%d egroup=%d shared=%d mutable=%d",
             acl.HasAcl(), acl.CanRead(), acl.CanWrite(), acl.CanWriteOnce(),
             acl.HasEgroup(),
             isSharedFile,
             acl.IsMutable());

    if (acl.HasAcl()) {
      if (isRW) {
        // write case
        if ((!acl.CanWrite()) && (!acl.CanWriteOnce())) {
          // we have to check the standard permissions
          stdpermcheck = true;
        }
      } else {
        // read case
        if ((!acl.CanRead())) {
          // we have to check the standard permissions
          stdpermcheck = true;
        }
      }
    } else {
      stdpermcheck = true;
    }

    if (isRW && !acl.IsMutable() && vid.uid && !vid.sudoer) {
      // immutable directory
      errno = EPERM;
      gOFS->MgmStats.Add("OpenFailedPermission", vid.uid, vid.gid, 1);
      return Emsg(epname, error, errno, "open file - directory immutable", path);
    }

    if ((!isSharedFile || isRW) && stdpermcheck
        && (!dmd->access(vid.uid, vid.gid, (isRW) ? W_OK | X_OK : R_OK | X_OK))) {
      if (!((vid.uid == DAEMONUID) && (isPioReconstruct))) {
        // we don't apply this permission check for reconstruction jobs issued via the daemon account
        errno = EPERM;
        gOFS->MgmStats.Add("OpenFailedPermission", vid.uid, vid.gid, 1);
        return Emsg(epname, error, errno, "open file", path);
      }
    }

    if (sticky_owner) {
      eos_info("msg=\"client acting as directory owner\" path=\"%s\" uid=\"%u=>%u\" gid=\"%u=>%u\"",
               path, vid.uid, vid.gid, d_uid, d_gid);
      vid.uid = d_uid;
      vid.gid = d_gid;
    }

    // If a file has the sys.proc attribute, it will be redirected as a command
    if (fmd != nullptr && fmd->getAttributes().count("sys.proc")) {
      return open("/proc/user/", open_mode, Mode, client,
                  fmd->getAttribute("sys.proc").c_str());
    }
  }

  // Set the versioning depth if it is defined
  if (attrmap.count("sys.versioning")) {
    versioning = atoi(attrmap["sys.versioning"].c_str());
  } else {
    if (attrmap.count("user.versioning")) {
      versioning = atoi(attrmap["user.versioning"].c_str());
    }
  }

  if (attrmap.count("sys.forced.atomic")) {
    isAtomicUpload = atoi(attrmap["sys.forced.atomic"].c_str());
  } else {
    if (attrmap.count("user.forced.atomic")) {
      isAtomicUpload = atoi(attrmap["user.forced.atomic"].c_str());
    } else {
      if (openOpaque->Get("eos.atomic")) {
        isAtomicUpload = true;
      }
    }
  }

  if (openOpaque->Get("eos.injection")) {
    isInjection = true;
  }

  // disable atomic uploads for FUSE clients
  if (isFuse) {
    isAtomicUpload = false;
  }

  // disable injection in fuse clients
  if (isFuse) {
    isInjection = false;
  }

  if (isRW) {
    // Allow updates of 0-size RAIN files so that we are able to write from the
    // FUSE mount with lazy-open mode enabled.
    if (!getenv("EOS_ALLOW_RAIN_RWM") && isRewrite && (vid.uid > 3) &&
        (fmdsize != 0) &&
        ((eos::common::LayoutId::GetLayoutType(fmdlid) ==
          eos::common::LayoutId::kRaidDP) ||
         (eos::common::LayoutId::GetLayoutType(fmdlid) ==
          eos::common::LayoutId::kArchive) ||
         (eos::common::LayoutId::GetLayoutType(fmdlid) ==
          eos::common::LayoutId::kRaid6))) {
      // Unpriviledged users are not allowed to open RAIN files for update
      gOFS->MgmStats.Add("OpenFailedNoUpdate", vid.uid, vid.gid, 1);
      return Emsg(epname, error, EPERM, "update RAIN layout file - "
                  "you have to be a priviledged user for updates");
    }

    if (!isInjection && (open_mode & SFS_O_TRUNC) && fmd) {
      // check if this directory is write-once for the mapped user
      if (acl.HasAcl()) {
        if (acl.CanWriteOnce()) {
          gOFS->MgmStats.Add("OpenFailedNoUpdate", vid.uid, vid.gid, 1);
          // this is a write once user
          return Emsg(epname, error, EEXIST,
                      "overwrite existing file - you are write-once user");
        } else {
          if ((!stdpermcheck) && (!acl.CanWrite())) {
            return Emsg(epname, error, EPERM,
                        "overwrite existing file - you have no write permission");
          }
        }
      }

      if (versioning) {
        if (isAtomicUpload) {
          eos::common::Path cPath(path);
          XrdOucString vdir;
          vdir += cPath.GetVersionDirectory();
          // atomic uploads need just to purge version to max-1, the version is created on commit
          // purge might return an error if the file was not yet existing/versioned
          gOFS->PurgeVersion(vdir.c_str(), error, versioning - 1);
          errno = 0;
        } else {
          // handle the versioning for a specific file ID
          if (gOFS->Version(fileId, error, vid, versioning)) {
            return Emsg(epname, error, errno, "version file", path);
          }
        }
      } else {
        // drop the old file (for non atomic uploads) and create a new truncated one
        if ((!isAtomicUpload) && gOFS->_rem(path, error, vid, ininfo, false, false)) {
          return Emsg(epname, error, errno, "remove file for truncation", path);
        }
      }

      if (!ocUploadUuid.length()) {
        fmd.reset();
      } else {
        eos_info("keep attached to existing fmd in chunked upload");
      }

      gOFS->MgmStats.Add("OpenWriteTruncate", vid.uid, vid.gid, 1);
    } else {
      if (!(fmd) && ((open_flag & O_CREAT))) {
        gOFS->MgmStats.Add("OpenWriteCreate", vid.uid, vid.gid, 1);
      } else {
        if (acl.HasAcl()) {
          if (acl.CanWriteOnce()) {
            // this is a write once user
            return Emsg(epname, error, EEXIST,
                        "overwrite existing file - you are write-once user");
          } else {
            if ((!stdpermcheck) && (!acl.CanWrite())) {
              return Emsg(epname, error, EPERM,
                          "overwrite existing file - you have no write permission");
            }
          }
        }

        gOFS->MgmStats.Add("OpenWrite", vid.uid, vid.gid, 1);
      }
    }

    // -------------------------------------------------------------------------
    // write case
    // -------------------------------------------------------------------------
    if ((!fmd)) {
      if (!(open_flag & O_CREAT)) {
        // write open of not existing file without creation flag
        return Emsg(epname, error, errno, "open file without creation flag", path);
      } else {
        // creation of a new file or isOcUpload
        {
          // -------------------------------------------------------------------
          eos::common::RWMutexWriteLock lock(gOFS->eosViewRWMutex);

          try {
            if (!fmd) {
              // we create files with the uid/gid of the parent directory
              if (isAtomicUpload) {
                eos::common::Path cPath(path);
                creation_path = cPath.GetAtomicPath(versioning, ocUploadUuid);
                eos_info("atomic-path=%s", creation_path.c_str());
              }

              fmd = gOFS->eosView->createFile(creation_path.c_str(), vid.uid, vid.gid);

              if (ocUploadUuid.length()) {
                fmd->setFlags(0);
              } else {
                fmd->setFlags(Mode & (S_IRWXU | S_IRWXG | S_IRWXO));
              }
            }

            fileId = fmd->getId();
            fmdlid = fmd->getLayoutId();
            // oc chunks start with flags=0
            cid = fmd->getContainerId();
            std::shared_ptr<eos::IContainerMD> cmd =
              gOFS->eosDirectoryService->getContainerMD(cid);
            cmd->setMTimeNow();
            cmd->notifyMTimeChange(gOFS->eosDirectoryService);
            gOFS->eosView->updateContainerStore(cmd.get());
            gOFS->FuseXCast(cmd->getId());
          } catch (eos::MDException& e) {
            fmd.reset();
            errno = e.getErrno();
            eos_debug("msg=\"exception\" ec=%d emsg=\"%s\"\n",
                      e.getErrno(), e.getMessage().str().c_str());
          };

          // -------------------------------------------------------------------
        }

        if (!fmd) {
          // creation failed
          gOFS->MgmStats.Add("OpenFailedCreate", vid.uid, vid.gid, 1);
          return Emsg(epname, error, errno, "create file", path);
        }

        isCreation = true;
        // -------------------------------------------------------------------------
      }
    } else {
      // we attached to an existing file
      if (open_flag & O_EXCL) {
        gOFS->MgmStats.Add("OpenFailedExists", vid.uid, vid.gid, 1);
        return Emsg(epname, error, EEXIST, "create file", path);
      }

      if (acl.HasAcl()) {
        if (!acl.CanUpdate()) {
          // the ACL has !u set - we don't allow to do file updates
          gOFS->MgmStats.Add("OpenFailedNoUpdate", vid.uid, vid.gid, 1);
          return Emsg(epname, error, EPERM, "update file - fobidden by ACL",
                      path);
        }
      }
    }
  } else {
    if (!fmd) {
      // check if there is a redirect or stall for missing entries
      MAYREDIRECT_ENOENT;
      MAYSTALL_ENOENT;
    }

    if ((!fmd) && (attrmap.count("sys.redirect.enoent"))) {
      // there is a redirection setting here
      redirectionhost = "";
      redirectionhost = attrmap["sys.redirect.enoent"].c_str();
      int portpos = 0;

      if ((portpos = redirectionhost.find(":")) != STR_NPOS) {
        XrdOucString port = redirectionhost;
        port.erase(0, portpos + 1);
        ecode = atoi(port.c_str());
        redirectionhost.erase(portpos);
      } else {
        ecode = 1094;
      }

      rcode = SFS_REDIRECT;
      error.setErrInfo(ecode, redirectionhost.c_str());
      gOFS->MgmStats.Add("RedirectENOENT", vid.uid, vid.gid, 1);
      return rcode;
    }

    if ((!fmd)) {
      gOFS->MgmStats.Add("OpenFailedENOENT", vid.uid, vid.gid, 1);
      return Emsg(epname, error, errno, "open file", path);
    }

    if (isSharedFile) {
      gOFS->MgmStats.Add("OpenShared", vid.uid, vid.gid, 1);
    } else {
      gOFS->MgmStats.Add("OpenRead", vid.uid, vid.gid, 1);
    }
  }

  // ---------------------------------------------------------------------------
  // flush synchronization logic, don't open a file which is currently flushing
  // ---------------------------------------------------------------------------
  if (gOFS->zMQ->gFuseServer.Flushs().hasFlush(eos::common::FileId::FidToInode(
        fileId))) {
    // the first 255ms are covered inside hasFlush, otherwise we stall clients for a sec
    return gOFS->Stall(error, 1, "file is currently being flushed");
  }

  // ---------------------------------------------------------------------------
  // construct capability
  // ---------------------------------------------------------------------------
  XrdOucString capability = "";

  if (isPioReconstruct) {
    capability += "&mgm.access=update";
  } else {
    if (isRW) {
      if (isRewrite) {
        capability += "&mgm.access=update";
      } else {
        capability += "&mgm.access=create";
      }
    } else {
      capability += "&mgm.access=read";
    }
  }

  // ---------------------------------------------------------------------------
  // forward some allowed user opaque tags
  // ---------------------------------------------------------------------------
  unsigned long layoutId = (isCreation) ? eos::common::LayoutId::kPlain : fmdlid;
  // the client can force to read a file on a defined file system
  unsigned long forcedFsId = 0;
  // the client can force to place a file in a specified group of a space
  long forcedGroup = -1;
  // this is the filesystem defining the client access point in the selection
  // vector - for writes it is always 0, for reads it comes out of the
  // FileAccess function
  unsigned long fsIndex = 0;
  XrdOucString space = "default";
  unsigned long new_lid = 0;
  // select space and layout according to policies
  Policy::GetLayoutAndSpace(path, attrmap, vid, new_lid, space, *openOpaque,
                            forcedFsId, forcedGroup);
  eos::mgm::Scheduler::tPlctPolicy plctplcy;
  std::string targetgeotag;
  // get placement policy
  Policy::GetPlctPolicy(path, attrmap, vid, *openOpaque, plctplcy, targetgeotag);
  eos::common::RWMutexReadLock vlock(FsView::gFsView.ViewMutex);
  unsigned long long ext_mtime_sec = 0;
  unsigned long long ext_mtime_nsec = 0;
  unsigned long long ext_ctime_sec = 0;
  unsigned long long ext_ctime_nsec = 0;

  if (openOpaque->Get("eos.ctime")) {
    std::string str_ctime = openOpaque->Get("eos.ctime");
    size_t pos = str_ctime.find('.');

    if (pos == std::string::npos) {
      ext_ctime_sec = strtoull(str_ctime.c_str(), 0, 10);
      ext_ctime_nsec = 0;
    } else {
      ext_ctime_sec = strtoull(str_ctime.substr(0, pos).c_str(), 0, 10);
      ext_ctime_nsec = strtoull(str_ctime.substr(pos + 1).c_str(), 0, 10);
    }
  }

  if (openOpaque->Get("eos.mtime")) {
    std::string str_mtime = openOpaque->Get("eos.mtime");
    size_t pos = str_mtime.find('.');

    if (pos == std::string::npos) {
      ext_mtime_sec = strtoull(str_mtime.c_str(), 0, 10);
      ext_mtime_nsec = 0;
    } else {
      ext_mtime_sec = strtoull(str_mtime.substr(0, pos).c_str(), 0, 10);
      ext_mtime_nsec = strtoull(str_mtime.substr(pos + 1).c_str(), 0, 10);
    }
  }

  if ((!isInjection) && (isCreation || ((open_mode == SFS_O_TRUNC)))) {
    eos_info("blocksize=%llu lid=%x",
             eos::common::LayoutId::GetBlocksize(new_lid), new_lid);
    layoutId = new_lid;
    {
      eos::common::RWMutexWriteLock lock(gOFS->eosViewRWMutex);
      std::shared_ptr<eos::IFileMD> fmdnew;

      try {
        fmdnew = gOFS->eosView->getFile(path);
      } catch (eos::MDException& e) {
        // TODO: this should be review to see if it is possible
        if ((!isAtomicUpload) && (fmdnew != fmd)) {
          // file has been recreated in the meanwhile
          return Emsg(epname, error, EEXIST, "open file (file recreated)", path);
        }
      }

      // Set the layout and commit new meta data
      fmd->setLayoutId(layoutId);

      // if specified set an external modification/creation time
      if (ext_mtime_sec) {
        eos::IFileMD::ctime_t mtime;
        mtime.tv_sec = ext_mtime_sec;
        mtime.tv_nsec = ext_mtime_nsec;
        fmd->setMTime(mtime);
      } else {
        fmd->setMTimeNow();
      }

      if (ext_ctime_sec) {
        eos::IFileMD::ctime_t ctime;
        ctime.tv_sec = ext_ctime_sec;
        ctime.tv_nsec = ext_ctime_nsec;
        fmd->setCTime(ctime);
      }

      try {
        gOFS->eosView->updateFileStore(fmd.get());
        gOFS->FuseXCast(eos::common::FileId::FidToInode(fmd->getId()));
        std::shared_ptr<eos::IContainerMD> cmd =
          gOFS->eosDirectoryService->getContainerMD(cid);
        cmd->setMTimeNow();
        cmd->notifyMTimeChange(gOFS->eosDirectoryService);
        gOFS->eosView->updateContainerStore(cmd.get());
        gOFS->FuseXCast(cmd->getId());

        if (isCreation || (!fmd->getNumLocation())) {
          eos::IQuotaNode* ns_quota = gOFS->eosView->getQuotaNode(cmd.get());

          if (ns_quota) {
            ns_quota->addFile(fmd.get());
          }
        }
      } catch (eos::MDException& e) {
        errno = e.getErrno();
        std::string errmsg = e.getMessage().str();
        eos_debug("msg=\"exception\" ec=%d emsg=\"%s\"\n",
                  e.getErrno(), e.getMessage().str().c_str());
        gOFS->MgmStats.Add("OpenFailedQuota", vid.uid, vid.gid, 1);
        return Emsg(epname, error, errno, "open file", errmsg.c_str());
      }
    }
  }

  capability += "&mgm.ruid=";
  capability += (int) vid.uid;
  capability += "&mgm.rgid=";
  capability += (int) vid.gid;
  capability += "&mgm.uid=";
  capability += (int) vid.uid_list[0];
  capability += "&mgm.gid=";
  capability += (int) vid.gid_list[0];
  capability += "&mgm.path=";
  {
    // an '&' will create a failure on the FST
    XrdOucString safepath = path;

    while (safepath.replace("&", "#AND#")) {
    }

    capability += safepath;
  }
  capability += "&mgm.manager=";
  capability += gOFS->ManagerId.c_str();
  capability += "&mgm.fid=";
  XrdOucString hexfid;
  eos::common::FileId::Fid2Hex(fileId, hexfid);
  capability += hexfid;
  XrdOucString sizestring;
  capability += "&mgm.cid=";
  capability += eos::common::StringConversion::GetSizeString(sizestring, cid);
  // add the mgm.sec information to the capability
  capability += "&mgm.sec=";
  capability += eos::common::SecEntity::ToKey(client,
                openOpaque->Get("eos.app")).c_str();

  if (attrmap.count("user.tag")) {
    capability += "&mgm.container=";
    capability += attrmap["user.tag"].c_str();
  }

  // the size which will be reserved with a placement of one replica
  // for that file
  unsigned long long bookingsize;
  bool hasClientBookingSize = false;
  unsigned long long targetsize = 0;
  unsigned long long minimumsize = 0;
  unsigned long long maximumsize = 0;

  if (attrmap.count("sys.forced.bookingsize")) {
    // we allow only a system attribute not to get fooled by a user
    bookingsize = strtoull(attrmap["sys.forced.bookingsize"].c_str(), 0, 10);
  } else {
    if (attrmap.count("user.forced.bookingsize")) {
      bookingsize = strtoull(attrmap["user.forced.bookingsize"].c_str(), 0, 10);
    } else {
      bookingsize = 1024ll; // 1k as default

      if (openOpaque->Get("eos.bookingsize")) {
        bookingsize = strtoull(openOpaque->Get("eos.bookingsize"), 0, 10);
        hasClientBookingSize = true;
      } else {
        if (openOpaque->Get("oss.asize")) {
          bookingsize = strtoull(openOpaque->Get("oss.asize"), 0, 10);
          hasClientBookingSize = true;
        }
      }
    }
  }

  if (attrmap.count("sys.forced.minsize")) {
    minimumsize = strtoull(attrmap["sys.forced.minsize"].c_str(), 0, 10);
  }

  if (attrmap.count("sys.forced.maxsize")) {
    maximumsize = strtoull(attrmap["sys.forced.maxsize"].c_str(), 0, 10);
  }

  if (openOpaque->Get("oss.asize")) {
    targetsize = strtoull(openOpaque->Get("oss.asize"), 0, 10);
  }

  if (openOpaque->Get("eos.targetsize")) {
    targetsize = strtoull(openOpaque->Get("eos.targetsize"), 0, 10);
  }

  eos::mgm::FileSystem* filesystem = 0;
  std::vector<unsigned int> selectedfs;
  std::vector<std::string> proxys;
  std::vector<std::string> firewalleps;
  // file systems which are unavailable during a read operation
  std::vector<unsigned int> unavailfs;
  // file systems which have been replaced with a new reconstructed stripe
  std::vector<unsigned int> replacedfs;
  std::vector<unsigned int>::const_iterator sfs;
  int retc = 0;
  bool isRecreation = false;

  // Place a new file
  if (isCreation | (!fmd->getNumLocation()) || isInjection) {
    const char* containertag = 0;

    if (attrmap.count("user.tag")) {
      containertag = attrmap["user.tag"].c_str();
    }

    /// ###############
    // if the client should go through a firewall entrypoint, try to get it
    // if the scheduled fs need to be accessed through a dataproxy, try to get it
    // if any of the two fails, the scheduling operation fails
    Scheduler::PlacementArguments plctargs;
    plctargs.alreadyused_filesystems = &selectedfs;
    plctargs.bookingsize = bookingsize;
    plctargs.dataproxys = &proxys;
    plctargs.firewallentpts = &firewalleps;
    plctargs.forced_scheduling_group_index = forcedGroup;
    plctargs.grouptag = containertag;
    plctargs.lid = layoutId;
    plctargs.inode = (ino64_t) fmd->getId();
    plctargs.path = path;
    plctargs.plctTrgGeotag = &targetgeotag;
    plctargs.plctpolicy = plctplcy;
    plctargs.selected_filesystems = &selectedfs;
    std::string spacename = space.c_str();
    plctargs.spacename = &spacename;
    plctargs.truncate = open_mode & SFS_O_TRUNC;
    plctargs.vid = &vid;

    if (!plctargs.isValid()) {
      // there is something wrong in the arguments of file placement
      return Emsg(epname, error, EINVAL, "open - invalid placement argument", path);
    }

    retc = Quota::FilePlacement(&plctargs);
  } else {
    // Access existing file - fill the vector with the existing locations
    for (unsigned int i = 0; i < fmd->getNumLocation(); i++) {
      int loc = fmd->getLocation(i);

      if (loc) {
        selectedfs.push_back(loc);
      }
    }

    if (!selectedfs.size()) {
      // this file has not a single existing replica
      gOFS->MgmStats.Add("OpenFileOffline", vid.uid, vid.gid, 1);
      return Emsg(epname, error, ENODEV, "open - no replica exists", path);
    }

    /// ###############
    // reconstruction opens files in RW mode but we actually need RO mode in this case
    /// ###############
    // if the client should go through a firewall entrypoint, try to get it
    // if the scheduled fs need to be accessed through a dataproxy, try to get it
    // if any of the two fails, the scheduling operation fails
    Scheduler::AccessArguments acsargs;
    acsargs.bookingsize = fmd->getSize();
    acsargs.dataproxys = &proxys;
    acsargs.firewallentpts = &firewalleps;
    acsargs.forcedfsid = forcedFsId;
    acsargs.forcedspace = space.c_str();
    acsargs.fsindex = &fsIndex;
    acsargs.isRW = isPioReconstruct ? false : isRW;;
    acsargs.lid = layoutId;
    acsargs.inode = (ino64_t) fmd->getId();
    acsargs.locationsfs = &selectedfs;
    acsargs.tried_cgi = &tried_cgi;
    acsargs.unavailfs = &unavailfs;
    acsargs.vid = &vid;

    if (!acsargs.isValid()) {
      // there is something wrong in the arguments of file access
      return Emsg(epname, error, EINVAL, "open - invalid access argument", path);
    }

    retc = Quota::FileAccess(&acsargs);

    if ((retc == ENONET) && (!fmd->getSize()) && (!bookingsize)) {
      const char* containertag = 0;

      if (attrmap.count("user.tag")) {
        containertag = attrmap["user.tag"].c_str();
      }

      isCreation = true;
      /// ###############
      // if the client should go through a firewall entrypoint, try to get it
      // if the scheduled fs need to be accessed through a dataproxy, try to get it
      // if any of the two fails, the scheduling operation fails
      Scheduler::PlacementArguments plctargs;
      plctargs.alreadyused_filesystems = &selectedfs;
      plctargs.bookingsize = bookingsize;
      plctargs.dataproxys = &proxys;
      plctargs.firewallentpts = &firewalleps;
      plctargs.forced_scheduling_group_index = forcedGroup;
      plctargs.grouptag = containertag;
      plctargs.lid = layoutId;
      plctargs.inode = (ino64_t) fmd->getId();
      plctargs.path = path;
      plctargs.plctTrgGeotag = &targetgeotag;
      plctargs.plctpolicy = plctplcy;
      plctargs.selected_filesystems = &selectedfs;
      std::string spacename = space.c_str();
      plctargs.spacename = &spacename;
      plctargs.truncate = open_mode & SFS_O_TRUNC;
      plctargs.vid = &vid;

      if (!plctargs.isValid()) {
        // there is something wrong in the arguments of file placement
        return Emsg(epname, error, EINVAL, "open - invalid placement argument", path);
      }

      retc = Quota::FilePlacement(&plctargs);
      eos_info("msg=\"file-recreation due to offline/full locations\" path=%s retc=%d",
               path, retc);
      isRecreation = true;
    }

    if (retc == EXDEV) {
      // Indicating that the layout requires the replacement of stripes
      retc = 0; // TODO: we currently don't support repair on the fly mode
    }
  }

  /// ###############
  eos::common::Logging& g_logging = eos::common::Logging::GetInstance();

  if (g_logging.gLogMask & LOG_MASK(LOG_DEBUG)) {
    std::stringstream strstr;
    strstr << "\nselectedfs are : ";

    for (auto it = selectedfs.begin(); it != selectedfs.end(); it++) {
      strstr << *it << "  ";
    }

    strstr << "\nproxys are : ";

    for (auto it = proxys.begin(); it != proxys.end(); it++) {
      strstr << *it << "  ";
    }

    strstr << "\nfirewallentrypoints are : ";

    for (auto it = firewalleps.begin(); it != firewalleps.end(); it++) {
      strstr << *it << "  ";
    }

    strstr << "  and retc=" << retc;
    eos_static_debug(strstr.str().c_str());
  }

  /// ###############

  if (retc) {
    // if we don't have quota we don't bounce the client back
    if ((retc != ENOSPC) && (retc != EDQUOT)) {
      // INLINE Workflows
      int stalltime = 0;
      workflow.SetFile(path, fmd->getId());

      if ((stalltime = workflow.Trigger("open", "enonet", vid)) > 0) {
        eos_info("msg=\"triggered ENOENT workflow\" path=%s", path);
        return gOFS->Stall(error, stalltime, ""
                           "File is currently unavailable - triggered workflow!");
      }

      // check if we have a global redirect or stall for offline files
      MAYREDIRECT_ENONET;
      MAYSTALL_ENONET;
      MAYREDIRECT_ENETUNREACH;
      MAYSTALL_ENETUNREACH;

      // INLINE REPAIR
      // - if files are less than 1GB we try to repair them inline - max. 3 time
      if ((!isCreation) && isRW && attrmap.count("sys.heal.unavailable") &&
          (fmd->getSize() < (1 * 1024 * 1024 * 1024))) {
        int nmaxheal = 3;

        if (attrmap.count("sys.heal.unavailable")) {
          nmaxheal = atoi(attrmap["sys.heal.unavailable"].c_str());
        }

        int nheal = 0;
        gOFS->MgmHealMapMutex.Lock();

        if (gOFS->MgmHealMap.count(fileId)) {
          nheal = gOFS->MgmHealMap[fileId];
        }

        // if there was already a healing
        if (nheal >= nmaxheal) {
          // we tried nmaxheal times to heal, so we abort now and
          // return an error to the client
          gOFS->MgmHealMap.erase(fileId);
          gOFS->MgmHealMap.resize(0);
          gOFS->MgmHealMapMutex.UnLock();
          gOFS->MgmStats.Add("OpenFailedHeal", vid.uid, vid.gid, 1);
          XrdOucString msg = "heal file with inaccessible replica's after ";
          msg += (int) nmaxheal;
          msg += " tries - giving up";
          eos_err("%s", msg.c_str());
          return Emsg(epname, error, ENOSR, msg.c_str(), path);
        }

        eos_info("msg=\"in-line healing\" path=%s", path);
        // increase the heal counter for that file id
        gOFS->MgmHealMap[fileId] = nheal + 1;
        gOFS->MgmHealMapMutex.UnLock();
        auto proc_cmd = ProcInterface::GetProcCommand(tident, vid);

        if (proc_cmd) {
          // Issue the version command
          XrdOucString cmd = "mgm.cmd=file&mgm.subcmd=version&"
                             "mgm.purge.version=-1&mgm.path=";
          cmd += path;
          proc_cmd->open("/proc/user/", cmd.c_str(), vid, &error);
          proc_cmd->close();
          int stalltime = 1; // let the client come back quickly

          if (attrmap.count("sys.stall.unavailable")) {
            stalltime = atoi(attrmap["sys.stall.unavailable"].c_str());
          }

          gOFS->MgmStats.Add("OpenStalledHeal", vid.uid, vid.gid, 1);
          eos_info("attr=sys info=\"stalling file\" path=%s rw=%d stalltime=%d nstall=%d",
                   path, isRW, stalltime, nheal);
          return gOFS->Stall(error, stalltime, ""
                             "Required filesystems are currently unavailable!");
        } else {
          return Emsg(epname, error, ENOMEM, "allocate proc command object for ",
                      path);
        }
      }

      // ----------------------------------------------------------------------
      // ASYNC REPAIR
      // - for big files if defined
      // check if we should try to heal offline replicas (rw mode only)
      // ----------------------------------------------------------------------
      if ((!isCreation) && isRW && attrmap.count("sys.heal.unavailable")) {
        int nmaxheal = atoi(attrmap["sys.heal.unavailable"].c_str());
        int nheal = 0;
        gOFS->MgmHealMapMutex.Lock();

        if (gOFS->MgmHealMap.count(fileId)) {
          nheal = gOFS->MgmHealMap[fileId];
        }

        // if there was already a healing
        if (nheal >= nmaxheal) {
          // we tried nmaxheal times to heal, so we abort now and
          // return an error to the client
          gOFS->MgmHealMap.erase(fileId);
          gOFS->MgmHealMap.resize(0);
          gOFS->MgmHealMapMutex.UnLock();
          gOFS->MgmStats.Add("OpenFailedHeal", vid.uid, vid.gid, 1);
          XrdOucString msg = "heal file with inaccesible replica's after ";
          msg += (int) nmaxheal;
          msg += " tries - giving up";
          eos_err("%s", msg.c_str());
          return Emsg(epname, error, ENOSR, msg.c_str(), path);
        } else {
          // increase the heal counter for that file id
          gOFS->MgmHealMap[fileId] = nheal + 1;
          auto proc_cmd = ProcInterface::GetProcCommand(tident, vid);

          if (proc_cmd) {
            // issue the adjustreplica command as root
            eos::common::Mapping::VirtualIdentity vidroot;
            eos::common::Mapping::Copy(vid, vidroot);
            eos::common::Mapping::Root(vidroot);
            XrdOucString cmd = "mgm.cmd=file&mgm.subcmd=adjustreplica&"
                               "mgm.file.express=1&mgm.path=";
            cmd += path;
            proc_cmd->open("/proc/user/", cmd.c_str(), vidroot, &error);
            proc_cmd->close();
            int stalltime = 60; // 1 min by default

            if (attrmap.count("sys.stall.unavailable")) {
              stalltime = atoi(attrmap["sys.stall.unavailable"].c_str());
            }

            gOFS->MgmStats.Add("OpenStalledHeal", vid.uid, vid.gid, 1);
            eos_info("attr=sys info=\"stalling file\" path=%s rw=%d stalltime=%d nstall=%d",
                     path, isRW, stalltime, nheal);
            gOFS->MgmHealMapMutex.UnLock();
            return gOFS->Stall(error, stalltime, ""
                               "Required filesystems are currently unavailable!");
          } else {
            gOFS->MgmHealMapMutex.UnLock();
            return Emsg(epname, error, ENOMEM, "allocate proc command object for ",
                        path);
          }
        }
      }

      // check if the dir attributes tell us to let clients rebounce
      if (attrmap.count("sys.stall.unavailable")) {
        int stalltime = atoi(attrmap["sys.stall.unavailable"].c_str());

        if (stalltime) {
          // stall the client
          gOFS->MgmStats.Add("OpenStalled", vid.uid, vid.gid, 1);
          eos_info("attr=sys info=\"stalling file since replica's are down\" path=%s rw=%d",
                   path, isRW);
          return gOFS->Stall(error, stalltime,
                             "Required filesystems are currently unavailable!");
        }
      }

      if (attrmap.count("user.stall.unavailable")) {
        int stalltime = atoi(attrmap["user.stall.unavailable"].c_str());

        if (stalltime) {
          // stall the client
          gOFS->MgmStats.Add("OpenStalled", vid.uid, vid.gid, 1);
          eos_info("attr=user info=\"stalling file since replica's are down\" path=%s rw=%d",
                   path, isRW);
          return gOFS->Stall(error, stalltime,
                             "Required filesystems are currently unavailable!");
        }
      }

      if ((attrmap.count("sys.redirect.enonet"))) {
        // there is a redirection setting here if files are unaccessible
        redirectionhost = "";
        redirectionhost = attrmap["sys.redirect.enonet"].c_str();
        int portpos = 0;

        if ((portpos = redirectionhost.find(":")) != STR_NPOS) {
          XrdOucString port = redirectionhost;
          port.erase(0, portpos + 1);
          ecode = atoi(port.c_str());
          redirectionhost.erase(portpos);
        } else {
          ecode = 1094;
        }

        rcode = SFS_REDIRECT;
        error.setErrInfo(ecode, redirectionhost.c_str());
        gOFS->MgmStats.Add("RedirectENONET", vid.uid, vid.gid, 1);
        return rcode;
      }

      if (!gOFS->MgmMaster.IsMaster() && gOFS->MgmMaster.IsRemoteMasterOk()) {
        // redirect ENONET to an alive remote master
        redirectionhost = gOFS->MgmMaster.GetMasterHost();
        ecode = 1094;
        rcode = SFS_REDIRECT;
        error.setErrInfo(ecode, redirectionhost.c_str());
        gOFS->MgmStats.Add("RedirectENONET", vid.uid, vid.gid, 1);
        return rcode;
      }

      gOFS->MgmStats.Add("OpenFileOffline", vid.uid, vid.gid, 1);
    } else {
      // Remove the created file from the namespace as root since somebody could
      // have a no-delete ACL. Do this only if there are no replicas already
      // attached to the file md entry. If there are, this means the current
      // thread was blocked in scheduling and a retry of the client went
      // through successfully. If we delete the entry we end up with data lost.
      if (isCreation) {
        bool do_remove = false;

        try {
          eos::common::RWMutexReadLock rd_lock(gOFS->eosViewRWMutex);
          auto tmp_fmd = gOFS->eosView->getFile(path);

          if (tmp_fmd->getNumLocation() == 0) {
            do_remove = true;
          }
        } catch (eos::MDException& e) {}

        if (do_remove) {
          eos::common::Mapping::VirtualIdentity vidroot;
          eos::common::Mapping::Root(vidroot);
          gOFS->_rem(cPath.GetPath(), error, vidroot, 0, false, false, false);
        }
      }

      gOFS->MgmStats.Add("OpenFailedQuota", vid.uid, vid.gid, 1);
    }

    if (isRW) {
      if (retc == ENOSPC) {
        return Emsg(epname, error, retc, "get free physical space", path);
      }

      if (retc == EDQUOT) {
        return Emsg(epname, error, retc,
                    "get quota space - quota not defined or exhausted", path);
      }

      return Emsg(epname, error, retc, "access quota space", path);
    } else {
      return Emsg(epname, error, retc, "open file ", path);
    }
  } else {
    if (isRW) {
      if (isCreation && hasClientBookingSize && ((bookingsize == 0) ||
          ocUploadUuid.length())) {
        // ---------------------------------------------------------------------
        // if this is a creation we commit the scheduled replicas NOW
        // we do the same for chunked/parallel uploads
        // ---------------------------------------------------------------------
        {
          // get an empty file checksum
          std::string binchecksum = eos::common::LayoutId::GetEmptyFileChecksum(layoutId);
          eos::Buffer cx;
          cx.putData(binchecksum.c_str(), binchecksum.size());
          eos::common::RWMutexWriteLock lock(gOFS->eosViewRWMutex);
          // -------------------------------------------------------------------

          try {
            fmd = gOFS->eosView->getFile(creation_path);

            if (isRecreation) {
              fmd->unlinkAllLocations();
            }

            for (unsigned int i = 0; i < selectedfs.size(); ++i) {
              fmd->addLocation(selectedfs[i]);
            }

            fmd->setChecksum(cx);
            gOFS->eosView->updateFileStore(fmd.get());
          } catch (eos::MDException& e) {
            errno = e.getErrno();
            std::string errmsg = e.getMessage().str();
            eos_debug("msg=\"exception\" ec=%d emsg=\"%s\"\n",
                      e.getErrno(), e.getMessage().str().c_str());
            gOFS->MgmStats.Add("OpenFailedQuota", vid.uid, vid.gid, 1);
            return Emsg(epname, error, errno, "open file", errmsg.c_str());
          }

          // -------------------------------------------------------------------
        }
        isZeroSizeFile = true;
      }

      if (isFuse && !isCreation) {
        // ---------------------------------------------------------------------
        // if we come from fuse for an update
        // consistently redirect to the highest fsid having if possible the same
        // geotag as the client
        // ---------------------------------------------------------------------
        if (byfid) {
          // the new FUSE client needs to have the replicas attached after the
          // first open call
          eos::common::RWMutexWriteLock lock(gOFS->eosViewRWMutex);

          try {
            fmd = gOFS->eosFileService->getFileMD(byfid);

            if (isRecreation) {
              fmd->unlinkAllLocations();
            }

            for (unsigned int i = 0; i < selectedfs.size(); ++i) {
              fmd->addLocation(selectedfs[i]);
            }

            gOFS->eosView->updateFileStore(fmd.get());
          } catch (eos::MDException& e) {
            errno = e.getErrno();
            std::string errmsg = e.getMessage().str();
            eos_debug("msg=\"exception\" ec=%d emsg=\"%s\"\n",
                      e.getErrno(), e.getMessage().str().c_str());
            gOFS->MgmStats.Add("OpenFailedQuota", vid.uid, vid.gid, 1);
            return Emsg(epname, error, errno, "open file", errmsg.c_str());
          }
        }

        eos::common::FileSystem::fsid_t fsid = 0;
        fsIndex = 0;
        std::string fsgeotag;

        for (size_t k = 0; k < selectedfs.size(); k++) {
          filesystem = 0;
          fsgeotag = "";

          if (FsView::gFsView.mIdView.count(selectedfs[k])) {
            filesystem = FsView::gFsView.mIdView[selectedfs[k]];
            fsgeotag = filesystem->GetString("stat.geotag");
          }

          // if the fs is available
          if (std::find(unavailfs.begin(), unavailfs.end(),
                        selectedfs[k]) == unavailfs.end()) {
            // take the highest fsid with the same geotag if possible
            if ((vid.geolocation.empty() || fsgeotag == vid.geolocation) &&
                (selectedfs[k] > fsid)) {
              fsIndex = k;
              fsid = selectedfs[k];
            }
          }
        }

        // if the client has a geotag which does not match any of the fs's
        if (!fsIndex) {
          fsid = 0;

          for (size_t k = 0; k < selectedfs.size(); k++)
            if (selectedfs[k] > fsid) {
              fsIndex = k;
              fsid = selectedfs[k];
            }
        }
      }
    } else {
      if (!isFuse && !fmd->getSize()) {
        // 0-size files can be read from the MGM if this is not FUSE access!
        isZeroSizeFile = true;
        return SFS_OK;
      }
    }
  }

  // Get the redirection host from the selected entry in the vector
  if (!selectedfs[fsIndex]) {
    eos_err("0 filesystem in selection");
    return Emsg(epname, error, ENETUNREACH, "received filesystem id 0", path);
  }

  if (FsView::gFsView.mIdView.count(selectedfs[fsIndex])) {
    filesystem = FsView::gFsView.mIdView[selectedfs[fsIndex]];
  } else {
    return Emsg(epname, error, ENETUNREACH, "received non-existent filesystem",
                path);
  }

  // Set the FST gateway for clients who are geo-tagged with default
  if ((firewalleps.size() > fsIndex) && (proxys.size() > fsIndex)) {
    // Do this with forwarding proxy syntax only if the firewall entrypoint is
    // different from the endpoint
    if (firewalleps[fsIndex].size() &&
        ((!proxys[fsIndex].empty() && firewalleps[fsIndex] != proxys[fsIndex]) ||
         (firewalleps[fsIndex] != filesystem->GetString("hostport").c_str()))) {
      // Build the URL for the forwarding proxy and must have the following
      // redirection proxy:port?eos.fstfrw=endpoint:port/abspath
      auto idx = firewalleps[fsIndex].rfind(":");

      if (idx != std::string::npos) {
        targethost = firewalleps[fsIndex].substr(0, idx).c_str();
        targetport = atoi(firewalleps[fsIndex].substr(idx + 1,
                          std::string::npos).c_str());
      } else {
        targethost = firewalleps[fsIndex].c_str();
        targetport = 0;
      }

      std::ostringstream oss;
      oss << targethost << "?" << "eos.fstfrw=";

      // Check if we have to redirect to the fs host or to a proxy
      if (proxys[fsIndex].empty()) {
        oss << filesystem->GetString("host").c_str() << ":" <<
            filesystem->GetString("port").c_str();
      } else {
        oss << proxys[fsIndex];
      }

      redirectionhost = oss.str().c_str();
      redirectionhost += "&";
    } else {
      if (proxys[fsIndex].empty()) { // there is no proxy to use
        targethost  = filesystem->GetString("host").c_str();
        targetport  = atoi(filesystem->GetString("port").c_str());
      } else { // we have a proxy to use
        auto idx = proxys[fsIndex].rfind(":");

        if (idx != std::string::npos) {
          targethost = proxys[fsIndex].substr(0, idx).c_str();
          targetport = atoi(proxys[fsIndex].substr(idx + 1, std::string::npos).c_str());
        } else {
          targethost = proxys[fsIndex].c_str();
          targetport = 0;
        }
      }

      redirectionhost = targethost;
      redirectionhost += "?";
    }

    if (!proxys[fsIndex].empty()) {
      std::string fsprefix = filesystem->GetPath();

      if (fsprefix.size()) {
        XrdOucString s = "mgm.fsprefix";
        s += "=";
        s += fsprefix.c_str();
        s.replace(":", "#COL#");
        redirectionhost += s;
      }
    }
  } else {
    // There is no proxy or firewall entry point to use
    targethost  = filesystem->GetString("host").c_str();
    targetport  = atoi(filesystem->GetString("port").c_str());
    redirectionhost = targethost;
    redirectionhost += "?";
  }

  // ---------------------------------------------------------------------------
  // Rebuild the layout ID (for read it should indicate only the number of
  // available stripes for reading);
  // For 'pio' mode we hand out plain layouts to the client and add the IO
  // layout as an extra field
  // ---------------------------------------------------------------------------
  std::set<unsigned long> ufs;
  {
    // get the unique number of filesystems
    for (size_t i = 0; i < selectedfs.size(); i++) {
      ufs.insert(selectedfs[i]);
    }

    for (size_t i = 0; i < PioReconstructFsList.size(); i++) {
      ufs.insert(PioReconstructFsList[i]);
    }
  }
  new_lid = eos::common::LayoutId::GetId(
              isPio ? eos::common::LayoutId::kPlain :
              eos::common::LayoutId::GetLayoutType(layoutId),
              (isPio ? eos::common::LayoutId::kNone :
               eos::common::LayoutId::GetChecksum(layoutId)),
              isPioReconstruct ? static_cast<int>(ufs.size()) : static_cast<int>
              (selectedfs.size()),
              eos::common::LayoutId::GetBlocksizeType(layoutId),
              eos::common::LayoutId::GetBlockChecksum(layoutId));
  unsigned long orig_type = eos::common::LayoutId::GetLayoutType(layoutId);

  // For RAIN layouts we need to keep the original number of stripes since this
  // is used to compute the different groups and block sizes in the FSTs
  if ((orig_type == eos::common::LayoutId::kRaidDP) ||
      (orig_type == eos::common::LayoutId::kRaid6) ||
      (orig_type == eos::common::LayoutId::kArchive)) {
    eos::common::LayoutId::SetStripeNumber(new_lid,
                                           eos::common::LayoutId::GetStripeNumber(layoutId));
  }

  capability += "&mgm.lid=";
  capability += static_cast<int>(new_lid);
  // space to be prebooked/allocated
  capability += "&mgm.bookingsize=";
  capability += eos::common::StringConversion::GetSizeString(sizestring,
                bookingsize);

  if (minimumsize) {
    capability += "&mgm.minsize=";
    capability += eos::common::StringConversion::GetSizeString(sizestring,
                  minimumsize);
  }

  if (maximumsize) {
    capability += "&mgm.maxsize=";
    capability += eos::common::StringConversion::GetSizeString(sizestring,
                  maximumsize);
  }

  // expected size of the target file on close
  if (targetsize) {
    capability += "&mgm.targetsize=";
    capability += eos::common::StringConversion::GetSizeString(sizestring,
                  targetsize);
  }

  if (eos::common::LayoutId::GetLayoutType(layoutId) ==
      eos::common::LayoutId::kPlain) {
    capability += "&mgm.fsid=";
    capability += (int) filesystem->GetId();
  }

  XrdOucString infolog = "";
  XrdOucString piolist = "";

  if ((eos::common::LayoutId::GetLayoutType(layoutId) ==
       eos::common::LayoutId::kReplica) ||
      (eos::common::LayoutId::GetLayoutType(layoutId) ==
       eos::common::LayoutId::kRaidDP) ||
      (eos::common::LayoutId::GetLayoutType(layoutId) ==
       eos::common::LayoutId::kArchive) ||
      (eos::common::LayoutId::GetLayoutType(layoutId) ==
       eos::common::LayoutId::kRaid6)) {
    capability += "&mgm.fsid=";
    capability += (int) filesystem->GetId();
    eos::mgm::FileSystem* repfilesystem = 0;
    replacedfs.resize(selectedfs.size());

    // -------------------------------------------------------------------------
    // if replacement has been specified try to get new locations for reco.
    // -------------------------------------------------------------------------

    if (isPioReconstruct && PioReconstructFsList.size()) {
      const char* containertag = 0;

      if (attrmap.count("user.tag")) {
        containertag = attrmap["user.tag"].c_str();
      }

      // -----------------------------------------------------------------------
      // create a plain layout with the number of replacement stripes to be
      // scheduled in the file placement routine
      // -----------------------------------------------------------------------
      unsigned long plainLayoutId = new_lid;
      eos::common::LayoutId::SetStripeNumber(plainLayoutId,
                                             PioReconstructFsList.size() - 1);
      // -----------------------------------------------------------------------
      // get the original placement group of the first fs to reconstruct
      {
        eos::common::FileSystem::fs_snapshot orig_snapshot;
        // get an original filesystem which is not in the reconstruction list
        unsigned int orig_fs = 0;

        for (unsigned int i = 0; i < fmd->getNumLocation(); i++) {
          orig_fs = fmd->getLocation(i);
          bool isInReco = false;

          for (unsigned int j = 0; j < PioReconstructFsList.size(); j++) {
            if (orig_fs == PioReconstructFsList[j]) {
              isInReco = true;
              break;
            }
          }

          if (!isInReco) {
            break;
          }

          orig_fs = 0;
        }

        if (!orig_fs) {
          // there is no original filesystem which is not in reconstruction
          return Emsg(epname, error, EINVAL, "get original filesystem for reconstruction",
                      path);
        }

        if (!FsView::gFsView.mIdView.count(orig_fs)) {
          // not existing original filesystem
          return Emsg(epname, error, EINVAL, "reconstruct filesystem", path);
        }

        // get an original filesystem which is not in the reconstruction list
        eos::mgm::FileSystem* origfs = FsView::gFsView.mIdView[orig_fs];
        origfs->SnapShotFileSystem(orig_snapshot);
        forcedGroup = orig_snapshot.mGroupIndex;
      }
      // -----------------------------------------------------------------------
      eos_info("nstripes=%d => nstripes=%d [ sub-group=%d ]",
               eos::common::LayoutId::GetStripeNumber(new_lid),
               eos::common::LayoutId::GetStripeNumber(plainLayoutId),
               forcedGroup);
      // -----------------------------------------------------------------------
      // compute the size of the stripes to be placed
      // -----------------------------------------------------------------------
      unsigned long long plainBookingSize =
        fmd->getSize() /
        (eos::common::LayoutId::GetStripeNumber(layoutId) + 1);
      plainBookingSize += 4096;
      plainBookingSize *= PioReconstructFsList.size();
      eos::common::Mapping::VirtualIdentity rootvid;
      eos::common::Mapping::Root(rootvid);
      /// ###############
      // if the client should go through a firewall entrypoint, try to get it
      // if the scheduled fs need to be accessed through a dataproxy, try to get it
      // if any of the two fails, the scheduling operation fails
      Scheduler::PlacementArguments plctargs;
      plctargs.alreadyused_filesystems = &selectedfs;
      plctargs.bookingsize = plainBookingSize;
      plctargs.dataproxys = &proxys;
      plctargs.firewallentpts = &firewalleps;
      plctargs.forced_scheduling_group_index = forcedGroup;
      plctargs.grouptag = containertag;
      plctargs.lid = plainLayoutId;
      plctargs.inode = (ino64_t) fmd->getId();
      plctargs.path = path;
      plctargs.plctTrgGeotag = &targetgeotag;
      plctargs.plctpolicy = plctplcy;
      plctargs.selected_filesystems = &PioReplacementFsList;
      std::string spacename = space.c_str();
      plctargs.spacename = &spacename;
      plctargs.truncate = false;
      plctargs.vid = &rootvid;

      if (!plctargs.isValid()) {
        // there is something wrong in the arguments of file placement
        return Emsg(epname, error, EIO, "open - invalid placement argument", path);
      }

      retc = Quota::FilePlacement(&plctargs);

      /// ###############
      if (g_logging.gLogMask & LOG_MASK(LOG_DEBUG)) {
        std::stringstream strstr;
        strstr << "\nselectedfs are : ";

        for (auto it = selectedfs.begin(); it != selectedfs.end(); it++) {
          strstr << *it << "  ";
        }

        strstr << "\nproxys are : ";

        for (auto it = proxys.begin(); it != proxys.end(); it++) {
          strstr << *it << "  ";
        }

        strstr << "\nfirewallentrypoints are : ";

        for (auto it = firewalleps.begin(); it != firewalleps.end(); it++) {
          strstr << *it << "  ";
        }

        strstr << "  and retc=" << retc;
        eos_static_debug(strstr.str().c_str());
      }

      /// ###############

      if (retc) {
        // the placement didn't work, we cannot schedule reconstruction
        gOFS->MgmStats.Add("OpenFailedReconstruct", rootvid.uid, rootvid.gid, 1);
        return Emsg(epname, error, retc, "schedule stripes for reconstruction", path);
      }

      for (int i = 0; i < (int) PioReplacementFsList.size(); i++) {
        eos_debug("msg=\"scheduled fs for reconstruction\" rec-fsid=%lu nrecofs=%lu",
                  PioReplacementFsList[i], PioReplacementFsList.size());
      }

      // add fsid=0 filesystems to the selection vector if it has less than the nominal replica
      int selection_diff = (eos::common::LayoutId::GetStripeNumber(
                              fmd->getLayoutId()) + 1) - selectedfs.size();
      eos_info("selection-diff=%d %d/%d", selection_diff,
               (eos::common::LayoutId::GetStripeNumber(fmd->getLayoutId()) + 1),
               selectedfs.size());

      if (selection_diff > 0) {
        unavailfs.push_back(0);

        for (int i = 0; i < selection_diff; i++) {
          selectedfs.push_back(0);
          eos_info("msg=\"adding fsid=0 as missing filesystem\"");
        }
      }
    }

    // put all the replica urls into the capability
    for (unsigned int i = 0; i < selectedfs.size(); ++i) {
      if (!selectedfs[i]) {
        eos_err("0 filesystem in replica vector");
      }

      // -----------------------------------------------------------------------
      // Logic to discover filesystems to be reconstructed
      // -----------------------------------------------------------------------
      bool replace = false;

      if (isPioReconstruct) {
        for (size_t k = 0; k < PioReconstructFsList.size(); k++) {
          if (selectedfs[i] == PioReconstructFsList[k]) {
            replace = true;
            break;
          }
        }
      }

      if (replace) {
        if (!PioReplacementFsList.size()) {
          // if we don't have found any filesystem to be used as a replacement
          return Emsg(epname,
                      error,
                      EIO,
                      "get replacement file system",
                      path);
        }

        // ---------------------------------------------------------------------
        // take one replacement filesystem from the replacement list
        // ---------------------------------------------------------------------
        replacedfs[i] = selectedfs[i];
        selectedfs[i] = PioReplacementFsList.back();
        eos_info("msg=\"replace fs\" old-fsid=%u new-fsid=%u", replacedfs[i],
                 selectedfs[i]);
        PioReplacementFsList.pop_back();
      } else {
        // there is no replacement happening
        replacedfs[i] = 0;
      }

      if (FsView::gFsView.mIdView.count(selectedfs[i])) {
        repfilesystem = FsView::gFsView.mIdView[selectedfs[i]];
      } else {
        repfilesystem = 0;
      }

      if (!repfilesystem) {
        // don't fail IO on a shadow file system but throw a ciritical error message
        eos_crit("msg=\"Unable to get replica filesystem information\" "
                 "path=\"%s\" fsid=%d", path, selectedfs[i]);
        continue;
      } else {
        if (replace) {
          // point at the right vector entry
          fsIndex = i;

          // Set the FST gateway if this is available otherwise the actual FST
          if ((firewalleps.size() > fsIndex) && (proxys.size() > fsIndex) &&
              firewalleps[fsIndex].size() &&
              ((!proxys[fsIndex].empty() && firewalleps[fsIndex] != proxys[fsIndex]) ||
               (firewalleps[fsIndex] != filesystem->GetString("hostport").c_str()))) {
            // Build the URL for the forwarding proxy and must have the following
            // redirection proxy:port?eos.fstfrw=endpoint:port/abspath
            auto idx = firewalleps[fsIndex].rfind(":");

            if (idx != std::string::npos) {
              targethost = firewalleps[fsIndex].substr(0, idx).c_str();
              targetport = atoi(firewalleps[fsIndex].substr(idx + 1,
                                std::string::npos).c_str());
            } else {
              targethost = firewalleps[fsIndex].c_str();
              targetport = 0;
            }

            std::ostringstream oss;
            oss << targethost << "?" << "eos.fstfrw=";

            // check if we have to redirect to the fs host or to a proxy
            if (proxys[fsIndex].empty()) {
              oss << filesystem->GetString("host").c_str() << ":" <<
                  filesystem->GetString("port").c_str();
            } else {
              oss << proxys[fsIndex];
            }

            redirectionhost = oss.str().c_str();
          } else {
            if ((proxys.size() > fsIndex) && !proxys[fsIndex].empty())  {
              // We have a proxy to use
              (void) proxys[fsIndex].c_str();
              auto idx = proxys[fsIndex].rfind(":");

              if (idx != std::string::npos) {
                targethost = proxys[fsIndex].substr(0, idx).c_str();
                targetport = atoi(proxys[fsIndex].substr(idx + 1, std::string::npos).c_str());
              } else {
                targethost = proxys[fsIndex].c_str();
                targetport = 0;
              }
            } else {
              // There is no proxy to use
              targethost  = filesystem->GetString("host").c_str();
              targetport  = atoi(filesystem->GetString("port").c_str());
            }

            redirectionhost = targethost;
            redirectionhost += "?";
          }

          // point at the right vector entry
          fsIndex = i;
        }
      }

      capability += "&mgm.url";
      capability += (int) i;
      capability += "=root://";
      XrdOucString replicahost = "";
      int replicaport = 0;

      // -----------------------------------------------------------------------
      // Logic to mask 'offline' filesystems
      // -----------------------------------------------------------------------
      for (unsigned int k = 0; k < unavailfs.size(); ++k) {
        if (selectedfs[i] == unavailfs[k]) {
          replicahost = "__offline_";
          break;
        }
      }

      if ((proxys.size() > i) && !proxys[i].empty()) {
        // We have a proxy to use
        auto idx = proxys[i].rfind(":");

        if (idx != std::string::npos) {
          replicahost = proxys[i].substr(0, idx).c_str();
          replicaport = atoi(proxys[i].substr(idx + 1, std::string::npos).c_str());
        } else {
          replicahost = proxys[i].c_str();
          replicaport = 0;
        }
      } else {
        // There is no proxy to use
        replicahost += repfilesystem->GetString("host").c_str();
        replicaport = atoi(repfilesystem->GetString("port").c_str());
      }

      capability += replicahost;
      capability += ":";
      capability += replicaport;
      capability += "//";
      // add replica fsid
      capability += "&mgm.fsid";
      capability += (int) i;
      capability += "=";
      capability += (int) repfilesystem->GetId();

      if ((proxys.size() > i) && !proxys[i].empty()) {
        std::string fsprefix = repfilesystem->GetPath();

        if (fsprefix.size()) {
          XrdOucString s = "mgm.fsprefix";
          s += (int) i;
          s += "=";
          s += fsprefix.c_str();
          s.replace(":", "#COL#");
          capability += s;
        }
      }

      if (isPio) {
        if (replacedfs[i]) {
          // Add the drop message to the replacement capability
          capability += "&mgm.drainfsid";
          capability += (int) i;
          capability += "=";
          capability += (int) replacedfs[i];
        }

        piolist += "pio.";
        piolist += (int) i;
        piolist += "=";
        piolist += replicahost;
        piolist += ":";
        piolist += replicaport;
        piolist += "&";
      }

      eos_debug("Redirection Url %d => %s", i, replicahost.c_str());
      infolog += "target[";
      infolog += (int) i;
      infolog += "]=(";
      infolog += replicahost.c_str();
      infolog += ",";
      infolog += (int) repfilesystem->GetId();
      infolog += ") ";
    }
  }

  // ---------------------------------------------------------------------------
  // Encrypt capability
  // ---------------------------------------------------------------------------
  XrdOucEnv incapability(capability.c_str());
  XrdOucEnv* capabilityenv = 0;
  eos::common::SymKey* symkey = eos::common::gSymKeyStore.GetCurrentKey();
  eos_debug("capability=%s\n", capability.c_str());
  int caprc = 0;

  if ((caprc = gCapabilityEngine.Create(&incapability, capabilityenv, symkey,
                                        gOFS->mCapabilityValidity))) {
    return Emsg(epname, error, caprc, "sign capability", path);
  }

  int caplen = 0;

  if (isPio) {
    redirectionhost = piolist;
    redirectionhost += "mgm.lid=";
    redirectionhost += static_cast<int>(layoutId);
    redirectionhost += "&mgm.logid=";
    redirectionhost += this->logId;
    redirectionhost += capabilityenv->Env(caplen);
  } else {
    redirectionhost += capabilityenv->Env(caplen);
    redirectionhost += "&mgm.logid=";
    redirectionhost += this->logId;

    if (openOpaque->Get("eos.blockchecksum")) {
      redirectionhost += "&mgm.blockchecksum=";
      redirectionhost += openOpaque->Get("eos.blockchecksum");
    } else {
      if ((!isRW) && (eos::common::LayoutId::GetLayoutType(layoutId) ==
                      eos::common::LayoutId::kReplica)) {
        redirectionhost += "&mgm.blockchecksum=ignore";
      }
    }

    if (openOpaque->Get("eos.checksum")) {
      redirectionhost += "&mgm.checksum=";
      redirectionhost += openOpaque->Get("eos.checksum");
    }

    if (openOpaque->Get("eos.mtime")) {
      redirectionhost += "&mgm.time=";
      redirectionhost += openOpaque->Get("eos.mtime");
    }

    // For the moment we redirect only on storage nodes
    redirectionhost += "&mgm.replicaindex=";
    redirectionhost += (int) fsIndex;
    redirectionhost += "&mgm.replicahead=";
    redirectionhost += (int) fsIndex;
  }

  if (vid.prot == "https") {
    struct stat buf;
    std::string etag;
    eos::common::Mapping::VirtualIdentity rootvid;
    eos::common::Mapping::Root(rootvid);
    // get the current ETAG
    gOFS->_stat(path, &buf, error, rootvid, "", &etag);
    redirectionhost += "&mgm.etag=";

    if (!etag.length()) {
      redirectionhost += "undef";
    } else {
      redirectionhost += etag.c_str();
    }
  }

  // add the MGM hex id for this file
  redirectionhost += "&mgm.id=";
  redirectionhost += hexfid;

  if (isFuse) {
    redirectionhost += "&mgm.mtime=0";
  }

  // add workflow cgis
  if (isRW) {
    redirectionhost += workflow.getCGICloseW(currentWorkflow.c_str()).c_str();
  } else {
    redirectionhost += workflow.getCGICloseR(currentWorkflow.c_str()).c_str();
  }

  // Always redirect
  ecode = targetport;
  rcode = SFS_REDIRECT;
  error.setErrInfo(ecode, redirectionhost.c_str());

  if (redirectionhost.length() > (int) XrdOucEI::Max_Error_Len) {
    return Emsg(epname, error, ENOMEM,
                "open file - capability exceeds 2kb limit", path);
  }

  XrdOucString predirectionhost = redirectionhost.c_str();
  eos::common::StringConversion::MaskTag(predirectionhost, "cap.msg");
  eos::common::StringConversion::MaskTag(predirectionhost, "cap.sym");

  if (isRW) {
    eos_info("op=write path=%s info=%s %s redirection=%s:%d",
             path, pinfo.c_str(), infolog.c_str(), predirectionhost.c_str(),
             ecode);
  } else {
    eos_info("op=read  path=%s info=%s %s redirection=%s:%d",
             path, pinfo.c_str(), infolog.c_str(), predirectionhost.c_str(),
             ecode);
  }

  eos_info("info=\"redirection\" hostport=%s:%d", predirectionhost.c_str(),
           ecode);

  if (capabilityenv) {
    delete capabilityenv;
  }

  if (attrmap.count("sys.force.atime")) {
    // -------------------------------------------------------------------------
    // we are supposed to track the access time of a file.
    // since we don't have an atime field we use the change time of the file
    // we only update the atime if the current atime is older than the age
    // value given by the attribute
    // -------------------------------------------------------------------------
    const char* app = 0;

    if (!(app = openOpaque->Get("eos.app")) ||
        (
          (strcmp(app, "balancer")) &&
          (strcmp(app, "drainer")) &&
          (strcmp(app, "converter"))
        )
       ) {
      // we are supposed to update the change time with the access since this
      // is any kind of external access
      time_t now = time(NULL);
      XrdOucString sage = attrmap["sys.force.atime"].c_str();
      time_t age = eos::common::StringConversion::GetSizeFromString(sage);
      eos::common::RWMutexWriteLock lock(gOFS->eosViewRWMutex);

      try {
        fmd = gOFS->eosView->getFile(path);
        eos::IFileMD::ctime_t ctime;
        fmd->getCTime(ctime);

        if ((ctime.tv_sec + age) < now) {
          // only update within the resolution of the access tracking
          fmd->setCTimeNow();
          gOFS->eosView->updateFileStore(fmd.get());
          gOFS->FuseXCast(eos::common::FileId::FidToInode(fmd->getId()));
        }

        errno = 0;
      } catch (eos::MDException& e) {
        errno = e.getErrno();
        eos_warning("msg=\"failed to update access time\" path=\"%s\" ec=%d emsg=\"%s\"\n",
                    path, e.getErrno(), e.getMessage().str().c_str());
      }
    }
  }

  EXEC_TIMING_END("Open");
  return rcode;
}

/*----------------------------------------------------------------------------*/
int
XrdMgmOfsFile::close()
/*----------------------------------------------------------------------------*/
/*
 * @brief close a file object
 *
 * @return SFS_OK
 *
 * The close on the MGM is called only for files opened using the 'proc' e.g.
 * EOS shell comamnds. By construction failures can happen only during the open
 * of a 'proc' file e.g. the close always succeeds!
 */
/*----------------------------------------------------------------------------*/
{
  oh = -1;

  if (mProcCmd) {
    mProcCmd->close();
    return SFS_OK;
  }

  return SFS_OK;
}

XrdSfsXferSize
XrdMgmOfsFile::read(XrdSfsFileOffset offset,
                    char* buff,
                    XrdSfsXferSize blen)
/*----------------------------------------------------------------------------*/
/*
 * read a partial result of a 'proc' interface command
 *
 * @param offset where to read from the result
 * @param buff buffer where to place the result
 * @param blen maximum size to read
 *
 * @return number of bytes read upon success or SFS_ERROR
 *
 * This read is only used to stream back 'proc' command results to the EOS
 * shell since all normal files get a redirection or error during the file open.
 */
/*----------------------------------------------------------------------------*/
{
  static const char* epname = "read";

  if (isZeroSizeFile) {
    return 0;
  }

  // Make sure the offset is not too large
  //
#if _FILE_OFFSET_BITS!=64

  if (offset > 0x000000007fffffff) {
    return Emsg(epname, error, EFBIG, "read", fileName.c_str());
  }

#endif

  if (mProcCmd) {
    return mProcCmd->read(offset, buff, blen);
  }

  return Emsg(epname, error, EOPNOTSUPP, "read", fileName.c_str());
}

/*----------------------------------------------------------------------------*/
int
XrdMgmOfsFile::read(XrdSfsAio* aiop)
/*----------------------------------------------------------------------------*/
/*
 * aio flavour of a read - not supported
 * @return SFS_ERROR and EOPNOTSUPP
 */
/*----------------------------------------------------------------------------*/
{
  static const char* epname = "read";

  if (isZeroSizeFile) {
    return 0;
  }

  // Execute this request in a synchronous fashion
  //
  return Emsg(epname, error, EOPNOTSUPP, "read", fileName.c_str());
}

/*----------------------------------------------------------------------------*/
XrdSfsXferSize
XrdMgmOfsFile::write(XrdSfsFileOffset offset,
                     const char* buff,
                     XrdSfsXferSize blen)
/*----------------------------------------------------------------------------*/
/*
 * @brief write a block to an open file - not implemented (no use case)
 *
 * @return SFS_ERROR and EOPNOTSUPP
 */
/*----------------------------------------------------------------------------*/
{
  static const char* epname = "write";
  // Make sure the offset is not too large
  //
#if _FILE_OFFSET_BITS!=64

  if (offset > 0x000000007fffffff) {
    return Emsg(epname, error, EFBIG, "write", fileName.c_str());
  }

#endif
  return Emsg(epname, error, EOPNOTSUPP, "write", fileName.c_str());
}

/*----------------------------------------------------------------------------*/
int
XrdMgmOfsFile::write(XrdSfsAio* aiop)
/*----------------------------------------------------------------------------*/
/*
 * @brief write a block to an open file - not implemented (no use case)
 *
 * @return SFS_ERROR and EOPNOTSUPP
 */
/*----------------------------------------------------------------------------*/
{
  static const char* epname = "write";
  // Execute this request in a synchronous fashion
  return Emsg(epname, error, EOPNOTSUPP, "write", fileName.c_str());
}

/*----------------------------------------------------------------------------*/
int
XrdMgmOfsFile::stat(struct stat* buf)
/*----------------------------------------------------------------------------*/
/*
 * @brief stat the size of an open 'proc' command/file
 *
 * @param buf stat struct where to store information
 * @return SFS_OK if open proc file otherwise SFS_ERROR
 *
 * For 'proc' files the result is created during the file open call.
 * The stat function will fill the size of the created result into the stat
 * buffer.
 */
/*----------------------------------------------------------------------------*/
{
  static const char* epname = "stat";

  if (isZeroSizeFile) {
    memset(buf, 0, sizeof(struct stat));
    return 0;
  }

  if (mProcCmd) {
    return mProcCmd->stat(buf);
  }

  return Emsg(epname, error, EOPNOTSUPP, "stat", fileName.c_str());
}

/*----------------------------------------------------------------------------*/
int
XrdMgmOfsFile::sync()
/*----------------------------------------------------------------------------*/
/*
 * sync an open file - no implemented (no use case)
 *
 * @return SFS_ERROR and EOPNOTSUPP
 */
/*----------------------------------------------------------------------------*/
{
  static const char* epname = "sync";
  return Emsg(epname, error, EOPNOTSUPP, "sync", fileName.c_str());
}

/*----------------------------------------------------------------------------*/
int
XrdMgmOfsFile::sync(XrdSfsAio* aiop)
/*----------------------------------------------------------------------------*/
/*
 * aio sync an open file - no implemented (no use case)
 *
 * @return SFS_ERROR and EOPNOTSUPP
 */
/*----------------------------------------------------------------------------*/
{
  static const char* epname = "sync";
  // Execute this request in a synchronous fashion
  //
  return Emsg(epname, error, EOPNOTSUPP, "sync", fileName.c_str());
}

/*----------------------------------------------------------------------------*/
int
XrdMgmOfsFile::truncate(XrdSfsFileOffset flen)
/*----------------------------------------------------------------------------*/
/*
 * truncate an open file - no implemented (no use case)
 *
 * @return SFS_ERROR and EOPNOTSUPP
 */
/*----------------------------------------------------------------------------*/
{
  static const char* epname = "trunc";
  // Make sure the offset is not too larg
#if _FILE_OFFSET_BITS!=64

  if (flen > 0x000000007fffffff) {
    return Emsg(epname, error, EFBIG, "truncate", fileName.c_str());
  }

#endif
  return Emsg(epname, error, EOPNOTSUPP, "truncate", fileName.c_str());
}

/*----------------------------------------------------------------------------*/
XrdMgmOfsFile::~XrdMgmOfsFile()
/*----------------------------------------------------------------------------*/
/*
 * @brief destructor
 *
 * Cleans-up the file object on destruction
 */
/*----------------------------------------------------------------------------*/
{
  if (oh > 0) {
    close();
  }

  if (openOpaque) {
    delete openOpaque;
    openOpaque = 0;
  }
}


/*----------------------------------------------------------------------------*/
int
XrdMgmOfsFile::Emsg(const char* pfx,
                    XrdOucErrInfo& einfo,
                    int ecode,
                    const char* op,
                    const char* target)
/*----------------------------------------------------------------------------*/
/*
 * @brief create an error message for a file object
 *
 * @param pfx message prefix value
 * @param einfo error text/code object
 * @param ecode error code
 * @param op name of the operation performed
 * @param target target of the operation e.g. file name etc.
 *
 * @return SFS_ERROR in all cases
 *
 * This routines prints also an error message into the EOS log.
 */
/*----------------------------------------------------------------------------*/
{
  char* etext, buffer[4096], unkbuff[64];

  // ---------------------------------------------------------------------------
  // Get the reason for the error
  // ---------------------------------------------------------------------------
  if (ecode < 0) {
    ecode = -ecode;
  }

  if (!(etext = strerror(ecode))) {
    sprintf(unkbuff, "reason unknown (%d)", ecode);
    etext = unkbuff;
  }

  // ---------------------------------------------------------------------------
  // Format the error message
  // ---------------------------------------------------------------------------
  snprintf(buffer, sizeof(buffer), "Unable to %s %s; %s", op, target, etext);
  eos_err("Unable to %s %s; %s", op, target, etext);
  // ---------------------------------------------------------------------------
  // Print it out if debugging is enabled
  // ---------------------------------------------------------------------------
#ifndef NODEBUG
  //   XrdMgmOfs::eDest->Emsg(pfx, buffer);
#endif
  // ---------------------------------------------------------------------------
  // Place the error message in the error object and return
  // ---------------------------------------------------------------------------
  einfo.setErrInfo(ecode, buffer);
  return SFS_ERROR;
}<|MERGE_RESOLUTION|>--- conflicted
+++ resolved
@@ -210,21 +210,12 @@
   XrdOucString currentWorkflow = "default";
   unsigned long long byfid = 0;
 
-<<<<<<< HEAD
   if ((spath.beginswith("fid:") || (spath.beginswith("fxid:")) ||
        (spath.beginswith("ino:")))) {
+    WAIT_BOOT;
+
+    // reference by fid+fsid
     if (spath.beginswith("fid:")) {
-=======
-
-  if ((spath.beginswith("fid:") || (spath.beginswith("fxid:")) || (spath.beginswith("ino:"))))
-  {
-    WAIT_BOOT;
-    //-------------------------------------------
-    // reference by fid+fsid                                                                         
-    //-------------------------------------------
-    if (spath.beginswith("fid:"))
-    {
->>>>>>> 4f804e4c
       spath.replace("fid:", "");
       byfid = strtoull(spath.c_str(), 0, 10);
     }
