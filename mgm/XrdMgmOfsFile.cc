// ----------------------------------------------------------------------
// File: XrdMgmOfs.cc
// Author: Andreas-Joachim Peters - CERN
// ----------------------------------------------------------------------

/************************************************************************
 * EOS - the CERN Disk Storage System                                   *
 * Copyright (C) 2011 CERN/Switzerland                                  *
 *                                                                      *
 * This program is free software: you can redistribute it and/or modify *
 * it under the terms of the GNU General Public License as published by *
 * the Free Software Foundation, either version 3 of the License, or    *
 * (at your option) any later version.                                  *
 *                                                                      *
 * This program is distributed in the hope that it will be useful,      *
 * but WITHOUT ANY WARRANTY; without even the implied warranty of       *
 * MERCHANTABILITY or FITNESS FOR A PARTICULAR PURPOSE.  See the        *
 * GNU General Public License for more details.                         *
 *                                                                      *
 * You should have received a copy of the GNU General Public License    *
 * along with this program.  If not, see <http://www.gnu.org/licenses/>.*
 ************************************************************************/

/*----------------------------------------------------------------------------*/
#include "common/Mapping.hh"
#include "common/FileId.hh"
#include "common/LayoutId.hh"
#include "common/Path.hh"
#include "common/Timing.hh"
#include "common/StringConversion.hh"
#include "common/SecEntity.hh"
#include "common/StackTrace.hh"
#include "mgm/Access.hh"
#include "mgm/FileSystem.hh"
#include "mgm/XrdMgmOfs.hh"
#include "mgm/XrdMgmOfsFile.hh"
#include "mgm/XrdMgmOfsTrace.hh"
#include "mgm/XrdMgmOfsSecurity.hh"
#include "mgm/Policy.hh"
#include "mgm/Quota.hh"
#include "mgm/Acl.hh"
#include "mgm/txengine/TransferEngine.hh"
#include "mgm/Recycle.hh"
#include "mgm/Macros.hh"
/*----------------------------------------------------------------------------*/
#include "XrdVersion.hh"
#include "XrdOss/XrdOss.hh"
#include "XrdOuc/XrdOucEnv.hh"
#include "XrdOuc/XrdOucTokenizer.hh"
#include "XrdOuc/XrdOucTrace.hh"
#include "XrdSys/XrdSysError.hh"
#include "XrdSys/XrdSysLogger.hh"
#include "XrdSys/XrdSysPthread.hh"
#include "XrdSys/XrdSysTimer.hh"
#include "XrdSec/XrdSecInterface.hh"
#include "XrdSfs/XrdSfsAio.hh"
/*----------------------------------------------------------------------------*/
#include <stdio.h>
#include <execinfo.h>
#include <signal.h>
#include <stdlib.h>
/*----------------------------------------------------------------------------*/

#ifdef __APPLE__
#define ECOMM 70
#endif

#ifndef S_IAMB
#define S_IAMB  0x1FF
#endif


/*----------------------------------------------------------------------------*/

/******************************************************************************/
/******************************************************************************/
/* MGM File Interface                                                         */
/******************************************************************************/
/******************************************************************************/

/*----------------------------------------------------------------------------*/
int
XrdMgmOfsFile::open (const char *inpath,
                     XrdSfsFileOpenMode open_mode,
                     mode_t Mode,
                     const XrdSecEntity *client,
                     const char *ininfo)
/*----------------------------------------------------------------------------*/
/*
 * @brief open a given file with the indicated mode
 *
 * @param inpath path to open
 * @param open_mode SFS_O_RDONLY,SFS_O_WRONLY,SFS_O_RDWR,SFS_O_CREAT,SFS_TRUNC
 * @param Mode posix access mode bits to be assigned
 * @param client XRootD authentication object
 * @param ininfo CGI
 * @return SFS_OK on succes, otherwise SFS_ERROR on error or redirection
 *
 * Mode may also contain SFS_O_MKPATH if one desires to automatically create
 * all missing directories for a file (if possible).
 *
 */
/*----------------------------------------------------------------------------*/
{
  static const char *epname = "open";
  const char *tident = error.getErrUser();
  errno = 0;

  EXEC_TIMING_BEGIN("Open");
  SetLogId(logId, tident);

  {
    EXEC_TIMING_BEGIN("IdMap");
    eos::common::Mapping::IdMap(client, ininfo, tident, vid);
    EXEC_TIMING_END("IdMap");
  }

  gOFS->MgmStats.Add("IdMap", vid.uid, vid.gid, 1);

  SetLogId(logId, vid, tident);

  NAMESPACEMAP;
  BOUNCE_ILLEGAL_NAMES;
  BOUNCE_NOT_ALLOWED;

  XrdOucString spath = path;

  if ((spath.beginswith("fid:") || (spath.beginswith("fxid:"))))
  {
    //-------------------------------------------
    // reference by fid+fsid                                                                                                                                                                                           
    //-------------------------------------------
    unsigned long long fid = 0;
    if (spath.beginswith("fid:"))
    {
      spath.replace("fid:", "");
      fid = strtoull(spath.c_str(), 0, 10);
    }
    if (spath.beginswith("fxid:"))
    {
      spath.replace("fxid:", "");
      fid = strtoull(spath.c_str(), 0, 16);
    }

    eos::common::RWMutexReadLock lock(gOFS->eosViewRWMutex);
    try
    {
      fmd = gOFS->eosFileService->getFileMD(fid);
      spath = gOFS->eosView->getUri(fmd).c_str();
      eos_info("msg=\"access by inode\" ino=%s path=%s", path, spath.c_str());
      path = spath.c_str();
    }
    catch (eos::MDException &e)
    {
      eos_debug("caught exception %d %s\n",
		e.getErrno(),
		e.getMessage().str().c_str());
      return Emsg(epname, error, ENOENT, "open - you specified a not existing inode number", path);
    }
  }

  int open_flag = 0;
  int isRW = 0;
  int isRewrite = 0;
  bool isCreation = false;

  // flag indicating parallel IO access
  bool isPio = false;

  // flag indicating access with reconstruction
  bool isPioReconstruct = false;

  // flag indicating FUSE file access
  bool isFuse = false;

  // flag indiciating an atomic upload where a file get's a hidden unique name and is renamed when it is closed
  bool isAtomicUpload = false;

  // flag indicating a new injection - upload of a file into a stub without physical location
  bool isInjection = false;

  // chunk upload ID
  XrdOucString ocUploadUuid = "";

  // list of filesystem IDs to reconstruct
  std::vector<unsigned int> PioReconstructFsList;

  // list of filesystem IDs usable for replacmenet
  std::vector<unsigned int> PioReplacementFsList;

  // of RAIN files

  // tried hosts CGI
  std::string tried_cgi;

  int crOpts = (Mode & SFS_O_MKPTH) ? XRDOSS_mkpath : 0;

  // Set the actual open mode and find mode
  //
  if (open_mode & SFS_O_CREAT) open_mode = SFS_O_CREAT;
  else if (open_mode & SFS_O_TRUNC) open_mode = SFS_O_TRUNC;



  switch (open_mode & (SFS_O_RDONLY | SFS_O_WRONLY | SFS_O_RDWR |
          SFS_O_CREAT | SFS_O_TRUNC))
  {
    case SFS_O_CREAT: open_flag = O_RDWR | O_CREAT | O_EXCL;
      crOpts |= XRDOSS_new;
      isRW = 1;
      break;
    case SFS_O_TRUNC: open_flag |= O_RDWR | O_CREAT | O_TRUNC;
      isRW = 1;
      break;
    case SFS_O_RDONLY: open_flag = O_RDONLY;
      isRW = 0;
      break;
    case SFS_O_WRONLY: open_flag = O_WRONLY;
      isRW = 1;
      break;
    case SFS_O_RDWR: open_flag = O_RDWR;
      isRW = 1;
      break;
    default: open_flag = O_RDONLY;
      isRW = 0;
      break;
  }

  XrdOucString pinfo = info ? info : "";
  eos::common::StringConversion::MaskTag(pinfo, "cap.msg");
  eos::common::StringConversion::MaskTag(pinfo, "cap.sym");
  eos::common::StringConversion::MaskTag(pinfo, "authz");

  if (isRW)
  {
    eos_info("op=write trunc=%d path=%s info=%s",
             open_mode & SFS_O_TRUNC, path, pinfo.c_str());
  }
  else
  {
    eos_info("op=read path=%s info=%s", path, pinfo.c_str());
  }

  ACCESSMODE_R;
  if (isRW)
  {
    SET_ACCESSMODE_W;
  }

  if (ProcInterface::IsWriteAccess(path, pinfo.c_str()))
  {
    SET_ACCESSMODE_W;
  }

  MAYSTALL;
  MAYREDIRECT;

  openOpaque = new XrdOucEnv(info);

  {
    // figure out if this is FUSE access
    const char* val = 0;
    if ((val = openOpaque->Get("eos.app")))
    {
      XrdOucString application = val;
      if (application == "fuse")
      {
        isFuse = true;
      }
    }
  }

  {
    // figure out if this is an OC upload
    const char* val = 0;
    if ((val = openOpaque->Get("oc-chunk-uuid")))
    {
      ocUploadUuid = val;
    }
  }

  {
    // populate tried hosts from the CGI
    const char* val = 0;
    if ((val = openOpaque->Get("tried")))
    {
      tried_cgi = val;
      tried_cgi +=",";
    }

  }
  // ---------------------------------------------------------------------------
  // PIO MODE CONFIGURATION
  // ---------------------------------------------------------------------------
  // PIO mode return's a vector of URLs to a client and the client contact's
  // directly these machines and run's the RAIN codec on client side.
  // The default mode return's one gateway machine and this machine run's the
  // RAIN codec.
  // On the fly reconstruction is done using PIO mode when the reconstruction
  // action is defined ('eos.pio.action=reconstruct'). The client can specify
  // a list of filesystem's which should be excluded. In case they are used
  // in the layout the stripes on the explicitly referenced filesystems and
  // all other unavailable filesystems get reconstructed into stripes on
  // new machines.
  // ---------------------------------------------------------------------------

  // ---------------------------------------------------------------------------
  // discover PIO mode
  // ---------------------------------------------------------------------------
  XrdOucString sPio = (openOpaque) ? openOpaque->Get("eos.cli.access") : "";
  if (sPio == "pio")
  {
    isPio = true;
  }

  // ---------------------------------------------------------------------------
  // discover PIO reconstruction mode
  // ---------------------------------------------------------------------------
  XrdOucString sPioRecover = (openOpaque) ?
          openOpaque->Get("eos.pio.action") : "";
  if (sPioRecover == "reconstruct")
  {
    isPioReconstruct = true;
  }

  {
    // -------------------------------------------------------------------------
    // discover PIO reconstruction filesystems (stripes to be replaced)
    // -------------------------------------------------------------------------
    std::string sPioRecoverFs = (openOpaque) ?
            (openOpaque->Get("eos.pio.recfs") ? openOpaque->Get("eos.pio.recfs") : "")
            : "";
    std::vector<std::string> fsToken;
    eos::common::StringConversion::Tokenize(sPioRecoverFs, fsToken, ",");

    if (openOpaque->Get("eos.pio.recfs") && !fsToken.size())
    {
      // -----------------------------------------------------------------------
      // if there is a list announced there should be atleast one filesystem
      // mentioned for reconstruction
      // -----------------------------------------------------------------------
      return Emsg(epname, error, EINVAL, "open - you specified a list of"
                  " reconstruction filesystems but the list is empty", path);
    }

    for (size_t i = 0; i < fsToken.size(); i++)
    {
      errno = 0;
      unsigned int rfs = (unsigned int) strtol(fsToken[i].c_str(), 0, 10);
      XrdOucString srfs = "";
      srfs += (int) rfs;
      if (errno || (srfs != fsToken[i].c_str()))
      {
        return Emsg(epname,
                    error,
                    EINVAL,
                    "open - you specified a list of "
                    "reconstruction filesystems but "
                    "the list contains non numerical or illegal id's",
                    path);
      }
      // store in the reconstruction filesystem list
      PioReconstructFsList.push_back(rfs);
    }
  }

  int rcode = SFS_ERROR;
  XrdOucString redirectionhost = "invalid?";
  XrdOucString targethost = "";
  int targetport = atoi(gOFS->MgmOfsTargetPort.c_str());
  int ecode = 0;
  unsigned long fmdlid = 0;
  unsigned long long cid = 0;
  eos_debug("mode=%x create=%x truncate=%x", open_mode, SFS_O_CREAT, SFS_O_TRUNC);

  // proc filter
  if (ProcInterface::IsProcAccess(path))
  {
    if (gOFS->Authorization &&
        (vid.prot != "sss") &&
        (vid.host != "localhost") &&
        (vid.host != "localhost.localdomain"))
    {
      return Emsg(epname, error, EPERM, "execute proc command - you don't have"
                  " the requested permissions for that operation (1)", path);
    }

    gOFS->MgmStats.Add("OpenProc", vid.uid, vid.gid, 1);

    if (!ProcInterface::Authorize(path, info, vid, client))
    {
      return Emsg(epname, error, EPERM, "execute proc command - you don't have "
                  "the requested permissions for that operation (2)", path);
    }
    else
    {
      procCmd = new ProcCommand();
      procCmd->SetLogId(logId, vid, tident);
      return procCmd->open(path, info, vid, &error);
    }
  }

  gOFS->MgmStats.Add("Open", vid.uid, vid.gid, 1);

  eos_debug("authorize start");

  if (open_flag & O_CREAT)
  {
    AUTHORIZE(client, openOpaque, AOP_Create, "create", inpath, error);
  }
  else
  {
    AUTHORIZE(client, openOpaque, (isRW ? AOP_Update : AOP_Read), "open",
              inpath, error);
    isRewrite = true;
  }

  eos_debug("msg=\"authorize done\"");

  eos::common::Path cPath(path);

  // prevent any access to a recycling bin for writes
  if (isRW && cPath.GetFullPath().beginswith(Recycle::gRecyclingPrefix.c_str()))
  {
    return Emsg(epname, error, EPERM,
                "open file - nobody can write to a recycling bin",
                cPath.GetParentPath());
  }

  // check if we have to create the full path
  if (Mode & SFS_O_MKPTH)
  {
    eos_debug("msg=\"SFS_O_MKPTH was requested\"");

    XrdSfsFileExistence file_exists;
    int ec = gOFS->_exists(cPath.GetParentPath(), file_exists, error, vid, 0);

    // check if that is a file
    if ((!ec) && (file_exists != XrdSfsFileExistNo) &&
        (file_exists != XrdSfsFileExistIsDirectory))
    {
      return Emsg(epname, error, ENOTDIR,
                  "open file - parent path is not a directory",
                  cPath.GetParentPath());
    }
    // if it does not exist try to create the path!
    if ((!ec) && (file_exists == XrdSfsFileExistNo))
    {
      ec = gOFS->_mkdir(cPath.GetParentPath(), Mode, error, vid, info);
      if (ec)
      {
        gOFS->MgmStats.Add("OpenFailedPermission", vid.uid, vid.gid, 1);
        return SFS_ERROR;
      }
    }
  }

  bool isSharedFile = gOFS->VerifySharePath(path, openOpaque);

  // get the directory meta data if exists
  eos::IContainerMD* dmd = 0;
  eos::IContainerMD::XAttrMap attrmap;
  Acl acl;
  bool stdpermcheck = false;

  int versioning = 0;

  uid_t d_uid = vid.uid;
  gid_t d_gid = vid.gid;

  std::string creation_path = path;

  {
    eos::common::RWMutexReadLock lock(gOFS->eosViewRWMutex);
    // -------------------------------------------------------------------------
    try
    {
      dmd = gOFS->eosView->getContainer(cPath.GetParentPath());
      // get the attributes out
      gOFS->_attr_ls(gOFS->eosView->getUri(dmd).c_str(),
                     error,
                     vid,
                     0,
                     attrmap,
                     false);

      if (dmd)
      {
	try
	{
	  if (ocUploadUuid.length())
	  {
	    eos::common::Path aPath(cPath.GetAtomicPath(attrmap.count("sys.versioning"), ocUploadUuid));
	    fmd = gOFS->eosView->getFile(aPath.GetPath());
	  }
	  else
	  {
	    fmd = gOFS->eosView->getFile(cPath.GetPath());
	  }
	}
	catch (eos::MDException &e)
	{
	  fmd = 0;
	}

        if (!fmd)
        {
          if (dmd->findContainer(cPath.GetName()))
          {
            errno = EISDIR;
          }
          else
          {
            errno = ENOENT;
          }
        }
        else
        {
          fileId = fmd->getId();
          fmdlid = fmd->getLayoutId();
          cid = fmd->getContainerId();
        }
        d_uid = dmd->getCUid();
        d_gid = dmd->getCGid();
      }
      else
        fmd = 0;

    }
    catch (eos::MDException &e)
    {
      dmd = 0;
      errno = e.getErrno();
      eos_debug("msg=\"exception\" ec=%d emsg=\"%s\"\n",
                e.getErrno(), e.getMessage().str().c_str());
    };

    // -------------------------------------------------------------------------
    // check permissions
    // -------------------------------------------------------------------------
    if (!dmd)
    {
      MAYREDIRECT_ENOENT;

      if (cPath.GetSubPath(2))
      {
        eos_info("info=\"checking l2 path\" path=%s", cPath.GetSubPath(2));
        // ---------------------------------------------------------------------
        // check if we have a redirection setting at level 2 in the namespace
        // ---------------------------------------------------------------------
        try
        {
          dmd = gOFS->eosView->getContainer(cPath.GetSubPath(2));
          // get the attributes out
          gOFS->_attr_ls(cPath.GetSubPath(2),
                         error,
                         vid,
                         0,
                         attrmap,
                         false);

        }
        catch (eos::MDException &e)
        {
          dmd = 0;
          errno = e.getErrno();
          eos_debug("msg=\"exception\" ec=%d emsg=%s\n",
                    e.getErrno(), e.getMessage().str().c_str());
        };
        // ---------------------------------------------------------------------
        if (attrmap.count("sys.redirect.enoent"))
        {
          // there is a redirection setting here
          redirectionhost = "";
          redirectionhost = attrmap["sys.redirect.enoent"].c_str();
          int portpos = 0;
          if ((portpos = redirectionhost.find(":")) != STR_NPOS)
          {
            XrdOucString port = redirectionhost;
            port.erase(0, portpos + 1);
            ecode = atoi(port.c_str());
            redirectionhost.erase(portpos);
          }
          else
          {
            ecode = 1094;
          }
          rcode = SFS_REDIRECT;
          error.setErrInfo(ecode, redirectionhost.c_str());
          gOFS->MgmStats.Add("RedirectENOENT", vid.uid, vid.gid, 1);

          XrdOucString predirectionhost = redirectionhost.c_str();
          eos::common::StringConversion::MaskTag(predirectionhost, "cap.msg");
          eos::common::StringConversion::MaskTag(predirectionhost, "cap.sym");
          eos::common::StringConversion::MaskTag(pinfo, "authz");

          eos_info("info=\"redirecting\" hostport=%s:%d", predirectionhost.c_str(), ecode);
          return rcode;
        }
      }
      gOFS->MgmStats.Add("OpenFailedENOENT", vid.uid, vid.gid, 1);
      return Emsg(epname, error, errno, "open file", path);
    }

    // -------------------------------------------------------------------------
    // Check for sys.ownerauth entries, which let people operate as the owner of
    // the directory
    // -------------------------------------------------------------------------
    bool sticky_owner = false;

    if (attrmap.count("sys.owner.auth"))
    {
      if (attrmap["sys.owner.auth"] == "*")
      {
        sticky_owner = true;
      }
      else
      {
        attrmap["sys.owner.auth"] += ",";
        std::string ownerkey = vid.prot.c_str();
        ownerkey += ":";
        if (vid.prot == "gsi")
        {
          ownerkey += vid.dn.c_str();
        }
        else
        {
          ownerkey += vid.uid_string.c_str();
        }
        if ((attrmap["sys.owner.auth"].find(ownerkey)) != std::string::npos)
        {
          eos_info("msg=\"client authenticated as directory owner\" path=\"%s\"uid=\"%u=>%u\" gid=\"%u=>%u\"", path, vid.uid, vid.gid, d_uid, d_gid);
          // yes the client can operate as the owner, we rewrite the virtual
          // identity to the directory uid/gid pair
          vid.uid = d_uid;
          vid.gid = d_gid;
        }
      }
    }

    // -------------------------------------------------------------------------
    // ACL and permission check
    // -------------------------------------------------------------------------
    acl.Set(attrmap.count("sys.acl") ? attrmap["sys.acl"] : std::string(""),
            attrmap.count("user.acl") ? attrmap["user.acl"] : std::string(""),
            vid,
            attrmap.count("sys.eval.useracl"));
    eos_info("acl=%d r=%d w=%d wo=%d egroup=%d shared=%d mutable=%d",
             acl.HasAcl(), acl.CanRead(), acl.CanWrite(), acl.CanWriteOnce(),
             acl.HasEgroup(),
             isSharedFile,
             acl.IsMutable());
    if (acl.HasAcl())
    {
      if (isRW)
      {
        // write case
        if ((!acl.CanWrite()) && (!acl.CanWriteOnce()))
        {
          // we have to check the standard permissions
          stdpermcheck = true;
        }
      }
      else
      {
        // read case
        if ((!acl.CanRead()))
        {
          // we have to check the standard permissions
          stdpermcheck = true;
        }
      }
    }
    else
    {
      stdpermcheck = true;
    }

    if (isRW && !acl.IsMutable() && vid.uid && !vid.sudoer)
    {
      // immutable directory
      errno = EPERM;
      gOFS->MgmStats.Add("OpenFailedPermission", vid.uid, vid.gid, 1);
      return Emsg(epname, error, errno, "open file - directory immutable", path);
    }

    if (((!isSharedFile) || (isSharedFile && isRW)) && stdpermcheck
        && (!dmd->access(vid.uid,
                         vid.gid,
                         (isRW) ? W_OK | X_OK : R_OK | X_OK)))
    {
      if (!((vid.uid == 2) && (isPioReconstruct)))
      {
        // we don't apply this permission check for reconstruction jobs issued via the daemon account
        errno = EPERM;
        gOFS->MgmStats.Add("OpenFailedPermission", vid.uid, vid.gid, 1);
        return Emsg(epname, error, errno, "open file", path);
      }
    }
    if (sticky_owner)
    {
      eos_info("msg=\"client acting as directory owner\" path=\"%s\"uid=\"%u=>%u\" gid=\"%u=>%u\"", path, vid.uid, vid.gid, d_uid, d_gid);
      vid.uid = d_uid;
      vid.gid = d_gid;
    }
  }


  // set the versioning depth if it is defined

  if (attrmap.count("sys.versioning"))
  {
    versioning = atoi(attrmap["sys.versioning"].c_str());
  }
  else
  {
    if (attrmap.count("user.versioning"))
    {
      versioning = atoi(attrmap["user.versioning"].c_str());
    }
  }

  if (attrmap.count("sys.forced.atomic"))
  {
    isAtomicUpload = atoi(attrmap["sys.forced.atomic"].c_str());
  }
  else
  {
    if (attrmap.count("user.forced.atomic"))
    {
      isAtomicUpload = atoi(attrmap["user.forced.atomic"].c_str());
    }
    else
    {
      if (openOpaque->Get("eos.atomic"))
      {
        isAtomicUpload = true;
      }
    }
  }

  if (openOpaque->Get("eos.injection"))
  {
    isInjection = true;
  }

  // disable atomic uploads for FUSE clients
  if (isFuse)
    isAtomicUpload = false;

  // disable injection in fuse clients
  if (isFuse)
    isInjection = false;

  if (isRW)
  {
    if (isRewrite &&
        (
        (eos::common::LayoutId::GetLayoutType(fmdlid) ==
        eos::common::LayoutId::kRaidDP) ||

        (eos::common::LayoutId::GetLayoutType(fmdlid) ==
        eos::common::LayoutId::kArchive) ||

        (eos::common::LayoutId::GetLayoutType(fmdlid) ==
        eos::common::LayoutId::kRaid6)
        )
        &&
        (vid.uid > 3)
        )
    {
      gOFS->MgmStats.Add("OpenFailedNoUpdate", vid.uid, vid.gid, 1);
      // -----------------------------------------------------------------------
      // unpriviledged users are not allowed to open RAIN files for update
      // -----------------------------------------------------------------------
      return Emsg(epname, error, EPERM,
                  "update RAIN layout file - "
                  "you have to be a priviledged user for updates");
    }

    if (!isInjection && (open_mode & SFS_O_TRUNC) && fmd)
    {
      // check if this directory is write-once for the mapped user
      if (acl.HasAcl())
      {
        if (acl.CanWriteOnce())
        {
          gOFS->MgmStats.Add("OpenFailedNoUpdate", vid.uid, vid.gid, 1);
          // this is a write once user
          return Emsg(epname, error, EEXIST,
                      "overwrite existing file - you are write-once user");
        }
        else
        {
          if ((!stdpermcheck) && (!acl.CanWrite()))
          {
            return Emsg(epname, error, EPERM,
                        "overwrite existing file - you have no write permission");
          }
        }
      }

      if (versioning)
      {
        if (isAtomicUpload)
        {
          eos::common::Path cPath(path);
          XrdOucString vdir;
          vdir += cPath.GetVersionDirectory();
          // atomic uploads need just to purge version to max-1, the version is created on commit
          // purge might return an error if the file was not yet existing/versioned
          gOFS->PurgeVersion(vdir.c_str(), error, versioning - 1);
          errno = 0;

        }
        else
        {
          // handle the versioning for a specific file ID
          if (gOFS->Version(fileId, error, vid, versioning))
          {
            return Emsg(epname, error, errno, "version file", path);
          }
        }
      }
      else
      {
        // drop the old file (for non atomic uploads) and create a new truncated one
        if ((!isAtomicUpload) && gOFS->_rem(path, error, vid, info, false, false))
        {
          return Emsg(epname, error, errno, "remove file for truncation", path);
        }
      }

      if (!ocUploadUuid.length())
      {
        fmd = 0;
      }
      else
      {
        eos_info("keep attached to existing fmd in chunked upload");
      }
      gOFS->MgmStats.Add("OpenWriteTruncate", vid.uid, vid.gid, 1);
    }
    else
    {
      if (!(fmd) && ((open_flag & O_CREAT)))
      {
        gOFS->MgmStats.Add("OpenWriteCreate", vid.uid, vid.gid, 1);
      }
      else
      {
        if (acl.HasAcl())
        {
          if (acl.CanWriteOnce())
          {
            // this is a write once user
            return Emsg(epname, error, EEXIST,
                        "overwrite existing file - you are write-once user");
          }
          else
          {
            if ((!stdpermcheck) && (!acl.CanWrite()))
            {
              return Emsg(epname, error, EPERM,
                          "overwrite existing file - you have no write permission");
            }
          }
        }

        gOFS->MgmStats.Add("OpenWrite", vid.uid, vid.gid, 1);
      }
    }

    // -------------------------------------------------------------------------
    // write case
    // -------------------------------------------------------------------------
    if ((!fmd))
    {
      if (!(open_flag & O_CREAT))
      {
        // write open of not existing file without creation flag
        return Emsg(epname, error, errno, "open file without creation flag", path);
      }
      else
      {
        // creation of a new file or isOcUpload
        {
          // -------------------------------------------------------------------
          eos::common::RWMutexWriteLock lock(gOFS->eosViewRWMutex);
          try
          {
            if (!fmd)
            {
              // we create files with the uid/gid of the parent directory
              if (isAtomicUpload)
              {
                eos::common::Path cPath(path);
                creation_path = cPath.GetAtomicPath(versioning, ocUploadUuid);
                eos_info("atomic-path=%s", creation_path.c_str());
              }

              fmd = gOFS->eosView->createFile(creation_path.c_str(), vid.uid, vid.gid);
              if (ocUploadUuid.length())
                fmd->setFlags(0);
              else
                fmd->setFlags(Mode & (S_IRWXU | S_IRWXG | S_IRWXO));
            }

            fileId = fmd->getId();
            fmdlid = fmd->getLayoutId();
            // oc chunks start with flags=0

            cid = fmd->getContainerId();

	    eos::IContainerMD* cmd = gOFS->eosDirectoryService->getContainerMD(cid);
	    eos::IFileMD::ctime_t mtime;
	    fmd->getMTime(mtime);
	    cmd->setMTime(mtime);
	    cmd->notifyMTimeChange( gOFS->eosDirectoryService );
	    gOFS->eosView->updateContainerStore(cmd);
          }
          catch (eos::MDException &e)
          {
            fmd = 0;
            errno = e.getErrno();
            eos_debug("msg=\"exception\" ec=%d emsg=\"%s\"\n",
                      e.getErrno(), e.getMessage().str().c_str());
          };
          // -------------------------------------------------------------------
        }

        if (!fmd)
        {
          // creation failed
          gOFS->MgmStats.Add("OpenFailedCreate", vid.uid, vid.gid, 1);
          return Emsg(epname, error, errno, "create file", path);
        }
        isCreation = true;
        // -------------------------------------------------------------------------
      }
    }
    else
    {
      // we attached to an existing file
      if (open_flag & O_EXCL)
      {
        gOFS->MgmStats.Add("OpenFailedExists", vid.uid, vid.gid, 1);
        return Emsg(epname, error, EEXIST, "create file", path);
      }

      if (acl.HasAcl())
      {
        if (!acl.CanUpdate())
        {
          // the ACL has !u set - we don't allow to do file updates
          gOFS->MgmStats.Add("OpenFailedNoUpdate", vid.uid, vid.gid, 1);
          return Emsg(epname, error, EPERM, "update file - fobidden by ACL",
                      path);
        }
      }
    }
  }
  else
  {
    if (!fmd)
    {
      // check if there is a redirect or stall for missing entries
      MAYREDIRECT_ENOENT;
      MAYSTALL_ENOENT;
    }

    if ((!fmd) && (attrmap.count("sys.redirect.enoent")))
    {
      // there is a redirection setting here
      redirectionhost = "";
      redirectionhost = attrmap["sys.redirect.enoent"].c_str();
      int portpos = 0;
      if ((portpos = redirectionhost.find(":")) != STR_NPOS)
      {
        XrdOucString port = redirectionhost;
        port.erase(0, portpos + 1);
        ecode = atoi(port.c_str());
        redirectionhost.erase(portpos);
      }
      else
      {
        ecode = 1094;
      }
      rcode = SFS_REDIRECT;
      error.setErrInfo(ecode, redirectionhost.c_str());
      gOFS->MgmStats.Add("RedirectENOENT", vid.uid, vid.gid, 1);
      return rcode;
    }
    if ((!fmd))
    {
      gOFS->MgmStats.Add("OpenFailedENOENT", vid.uid, vid.gid, 1);
      return Emsg(epname, error, errno, "open file", path);
    }
    if (isSharedFile)
      gOFS->MgmStats.Add("OpenShared", vid.uid, vid.gid, 1);
    else
      gOFS->MgmStats.Add("OpenRead", vid.uid, vid.gid, 1);

  }

  // ---------------------------------------------------------------------------
  // construct capability
  // ---------------------------------------------------------------------------
  XrdOucString capability = "";

  if (isPioReconstruct)
  {
    capability += "&mgm.access=update";
  }
  else
  {
    if (isRW)
    {
      if (isRewrite)
      {
        capability += "&mgm.access=update";
      }
      else
      {
        capability += "&mgm.access=create";
      }
    }
    else
    {
      capability += "&mgm.access=read";
    }
  }

  // ---------------------------------------------------------------------------
  // forward some allowed user opaque tags
  // ---------------------------------------------------------------------------
  unsigned long layoutId = (isCreation) ? eos::common::LayoutId::kPlain : fmdlid;
  // the client can force to read a file on a defined file system
  unsigned long forcedFsId = 0;

  // the client can force to place a file in a specified group of a space
  long forcedGroup = -1;

  // this is the filesystem defining the client access point in the selection
  // vector - for writes it is always 0, for reads it comes out of the
  // FileAccess function
  unsigned long fsIndex = 0;
  XrdOucString space = "default";

  unsigned long newlayoutId = 0;
  // select space and layout according to policies
  Policy::GetLayoutAndSpace(path, attrmap, vid, newlayoutId, space, *openOpaque,
                            forcedFsId, forcedGroup);

  eos::mgm::Scheduler::tPlctPolicy plctplcy;
  std::string targetgeotag;
  // get placement policy
  Policy::GetPlctPolicy(path, attrmap, vid, *openOpaque, plctplcy, targetgeotag);

  eos::common::RWMutexReadLock vlock(FsView::gFsView.ViewMutex);

  unsigned long long ext_mtime_sec = 0;
  unsigned long long ext_mtime_nsec = 0;
  unsigned long long ext_ctime_sec = 0;
  unsigned long long ext_ctime_nsec = 0;

  if (openOpaque->Get("eos.ctime"))
  {
    std::string str_ctime = openOpaque->Get("eos.ctime");
    size_t pos = str_ctime.find('.');

    if (pos == std::string::npos)
    {
      ext_ctime_sec = strtoull(str_ctime.c_str(), 0, 10);
      ext_ctime_nsec = 0;
    }
    else
    {
      ext_ctime_sec = strtoull(str_ctime.substr(0, pos).c_str(), 0, 10);
      ext_ctime_nsec = strtoull(str_ctime.substr(pos + 1).c_str(), 0, 10);
    }
  }

  if (openOpaque->Get("eos.mtime"))
  {
    std::string str_mtime = openOpaque->Get("eos.mtime");
    size_t pos = str_mtime.find('.');

    if (pos == std::string::npos)
    {
      ext_mtime_sec = strtoull(str_mtime.c_str(), 0, 10);
      ext_mtime_nsec = 0;
    }
    else
    {
      ext_mtime_sec = strtoull(str_mtime.substr(0, pos).c_str(), 0, 10);
      ext_mtime_nsec = strtoull(str_mtime.substr(pos + 1).c_str(), 0, 10);
    }
  }

  if ((!isInjection) && (isCreation || ((open_mode == SFS_O_TRUNC))))
  {
    eos_info("blocksize=%llu lid=%x",
             eos::common::LayoutId::GetBlocksize(newlayoutId), newlayoutId);
    layoutId = newlayoutId;

    {
      eos::common::RWMutexWriteLock lock(gOFS->eosViewRWMutex);
      eos::IFileMD* fmdnew = 0;
      try
      {
        fmdnew = gOFS->eosView->getFile(path);
      }
      catch (eos::MDException &e)
      {
        if ((!isAtomicUpload) && (fmdnew != fmd))
        {
          // file has been recreated in the meanwhile
          return Emsg(epname, error, EEXIST, "open file (file recreated)", path);
        }
      }
      // -----------------------------------------------------------------------
      // set the layout and commit new meta data
      fmd->setLayoutId(layoutId);
      // -------------------------------------------------------------------------
      // if specified set an external modification/creation time
      // -------------------------------------------------------------------------
      if (ext_mtime_sec)
      {
        eos::IFileMD::ctime_t mtime;
        mtime.tv_sec = ext_mtime_sec;
        mtime.tv_nsec = ext_mtime_nsec;
        fmd->setMTime(mtime);
      }
      else
      {
	fmd->setMTimeNow();
      }

      if (ext_ctime_sec)
      {
        eos::IFileMD::ctime_t ctime;
        ctime.tv_sec = ext_ctime_sec;
        ctime.tv_nsec = ext_ctime_nsec;
        fmd->setCTime(ctime);
      }
      try
      {
        gOFS->eosView->updateFileStore(fmd);
	eos::IContainerMD* cmd = gOFS->eosDirectoryService->getContainerMD(cid);
	eos::IFileMD::ctime_t mtime;
	fmd->getMTime(mtime);
	cmd->setMTime(mtime);
	cmd->notifyMTimeChange( gOFS->eosDirectoryService );
	gOFS->eosView->updateContainerStore(cmd);

	if (isCreation || (!fmd->getNumLocation())) 
	{
	  std::string uri = gOFS->eosView->getUri(fmd);
	  eos::common::Path eos_path {uri.c_str()};
	  std::string dir_path = eos_path.GetParentPath();
	  eos::IContainerMD* dir = gOFS->eosView->getContainer(dir_path);
	  // Get symlink free dir
	  dir_path = gOFS->eosView->getUri(dir);
	  dir = gOFS->eosView->getContainer(dir_path);

	  eos::IQuotaNode* ns_quota = gOFS->eosView->getQuotaNode(dir);

	  if (ns_quota)
	    ns_quota->addFile(fmd);
        }
      }
      catch (eos::MDException &e)
      {
        errno = e.getErrno();
        std::string errmsg = e.getMessage().str();
        eos_debug("msg=\"exception\" ec=%d emsg=\"%s\"\n",
                  e.getErrno(), e.getMessage().str().c_str());
        gOFS->MgmStats.Add("OpenFailedQuota", vid.uid, vid.gid, 1);
        return Emsg(epname, error, errno, "open file", errmsg.c_str());
      }
      // -----------------------------------------------------------------------
    }
  }

  capability += "&mgm.ruid=";
  capability += (int) vid.uid;
  capability += "&mgm.rgid=";
  capability += (int) vid.gid;
  capability += "&mgm.uid=";
  capability += (int) vid.uid_list[0];
  capability += "&mgm.gid=";
  capability += (int) vid.gid_list[0];
  capability += "&mgm.path=";
  {
    // an '&' will create a failure on the FST
    XrdOucString safepath = path;
    while (safepath.replace("&", "#AND#"))
    {
    }
    capability += safepath;
  }
  capability += "&mgm.manager=";
  capability += gOFS->ManagerId.c_str();
  capability += "&mgm.fid=";
  XrdOucString hexfid;
  eos::common::FileId::Fid2Hex(fileId, hexfid);
  capability += hexfid;

  XrdOucString sizestring;
  capability += "&mgm.cid=";
  capability += eos::common::StringConversion::GetSizeString(sizestring, cid);

  // add the mgm.sec information to the capability
  capability += "&mgm.sec=";
  capability += eos::common::SecEntity::ToKey(client,
                                              openOpaque->Get("eos.app")).c_str();

  if (attrmap.count("user.tag"))
  {
    capability += "&mgm.container=";
    capability += attrmap["user.tag"].c_str();
  }

  // the size which will be reserved with a placement of one replica
  // for that file
  unsigned long long bookingsize;
  bool hasClientBookingSize = false;
  unsigned long long targetsize = 0;
  unsigned long long minimumsize = 0;
  unsigned long long maximumsize = 0;

  if (attrmap.count("sys.forced.bookingsize"))
  {
    // we allow only a system attribute not to get fooled by a user
    bookingsize = strtoull(attrmap["sys.forced.bookingsize"].c_str(), 0, 10);
  }
  else
  {
    if (attrmap.count("user.forced.bookingsize"))
    {
      bookingsize = strtoull(attrmap["user.forced.bookingsize"].c_str(), 0, 10);
    }
    else
    {
      bookingsize = 1024ll; // 1k as default
      if (openOpaque->Get("eos.bookingsize"))
      {
        bookingsize = strtoull(openOpaque->Get("eos.bookingsize"), 0, 10);
        hasClientBookingSize = true;
      }
      else
      {
        if (openOpaque->Get("oss.asize"))
        {
          bookingsize = strtoull(openOpaque->Get("oss.asize"), 0, 10);
          hasClientBookingSize = true;
        }
      }
    }
  }

  if (attrmap.count("sys.forced.minsize"))
  {
    minimumsize = strtoull(attrmap["sys.forced.minsize"].c_str(), 0, 10);
  }

  if (attrmap.count("sys.forced.maxsize"))
  {
    maximumsize = strtoull(attrmap["sys.forced.maxsize"].c_str(), 0, 10);
  }

  if (openOpaque->Get("oss.asize"))
  {
    targetsize = strtoull(openOpaque->Get("oss.asize"), 0, 10);
  }

  if (openOpaque->Get("eos.targetsize"))
  {
    targetsize = strtoull(openOpaque->Get("eos.targetsize"), 0, 10);
  }

  eos::mgm::FileSystem* filesystem = 0;

  std::vector<unsigned int> selectedfs;
  // file systems which are unavailable during a read operation
  std::vector<unsigned int> unavailfs;
  // file systems which have been replaced with a new reconstructed stripe
  std::vector<unsigned int> replacedfs;
  std::vector<unsigned int>::const_iterator sfs;

  int retc = 0;

  // Place a new file
  if (isCreation || ((open_mode == SFS_O_TRUNC) && (!fmd->getNumLocation())) || isInjection)
  {
    const char* containertag = 0;

    if (attrmap.count("user.tag"))
      containertag = attrmap["user.tag"].c_str();
<<<<<<< HEAD
    }
    /// ###############
    /// FOR DEMONSTRATION PUPOSE, TO BE REMOVED
    std::vector<std::string> proxys,firewalleps;
    /// ###############
    retc = quotaspace->FilePlacement(path, vid, containertag, layoutId,
                                     selectedfs, selectedfs, &proxys, &firewalleps,
                                     plctplcy,targetgeotag,
                                     open_mode & SFS_O_TRUNC,
                                     forcedGroup,
                                     bookingsize);
    /// ###############
    /// FOR DEMONSTRATION PUPOSE, TO BE REMOVED
    std::stringstream strstr;
    strstr << "\nselectedfs are : ";
    for(auto it=selectedfs.begin();it!=selectedfs.end();it++) strstr<<*it<<"  ";
    strstr << "\nproxys are : ";
    for(auto it=proxys.begin();it!=proxys.end();it++) strstr<<*it<<"  ";
    strstr << "\nfirewallentrypoints are : ";
    for(auto it=firewalleps.begin();it!=firewalleps.end();it++) strstr<<*it<<"  ";
    strstr << "  and retc=" << retc;
    eos_static_info(strstr.str().c_str());
    /// ###############
=======

    retc = Quota::FilePlacement(space.c_str(), path, vid, containertag, layoutId,
				selectedfs, selectedfs, plctplcy, targetgeotag,
				open_mode & SFS_O_TRUNC, forcedGroup, bookingsize);
>>>>>>> 7418b894
  }
  else
  {
    // Access existing file - fill the vector with the existing locations
    for (unsigned int i = 0; i < fmd->getNumLocation(); i++)
    {
      int loc = fmd->getLocation(i);
      if (loc)
        selectedfs.push_back(loc);
    }

    if (!selectedfs.size())
    {
      // this file has not a single existing replica
      gOFS->MgmStats.Add("OpenFileOffline", vid.uid, vid.gid, 1);
      return Emsg(epname, error, ENODEV, "open - no replica exists", path);
    }

<<<<<<< HEAD
    /// ###############
    /// FOR DEMONSTRATION PUPOSE, TO BE REMOVED
    std::vector<std::string> proxys,firewalleps;
    /// ###############
    // reconstruction opens files in RW mode but we actually need RO mode in this case
    retc = quotaspace->FileAccess(vid, forcedFsId, space.c_str(), tried_cgi, layoutId,
                                  selectedfs,&proxys,&firewalleps,
                                  fsIndex, isPioReconstruct ? false : isRW, fmd->getSize(),
                                  unavailfs);
    /// ###############
    /// FOR DEMONSTRATION PUPOSE, TO BE REMOVED
    std::stringstream strstr;
    strstr << "\nselectedfs are : ";
    for(auto it=selectedfs.begin();it!=selectedfs.end();it++) strstr<<*it<<"  ";
    strstr << "\nproxys are : ";
    for(auto it=proxys.begin();it!=proxys.end();it++) strstr<<*it<<"  ";
    strstr << "\nfirewallentrypoints are : ";
    for(auto it=firewalleps.begin();it!=firewalleps.end();it++) strstr<<*it<<"  ";
    strstr << "  and retc=" << retc;
    eos_static_info(strstr.str().c_str());
    /// ###############

=======
    // Reconstruction opens files in RW mode but we actually need RO mode in this case
    retc = Quota::FileAccess(vid, forcedFsId, space.c_str(), tried_cgi, layoutId,
			     selectedfs, fsIndex, isPioReconstruct ? false : isRW,
			     fmd->getSize(), unavailfs);
>>>>>>> 7418b894

    if (retc == EXDEV)
    {
      // Indicating that the layout requires the replacement of stripes
      retc = 0; // TODO: we currently don't support repair on the fly mode
    }
  }

  if (retc)
  {
    // if we don't have quota we don't bounce the client back
    if ((retc != ENOSPC) && (retc != EDQUOT))
    {

      // check if we have a global redirect or stall for offline files
      MAYREDIRECT_ENONET;
      MAYSTALL_ENONET;
      
      // ----------------------------------------------------------------------
      // INLINE REPAIR
      // - if files are less than 1GB we try to repair them inline - max. 3 time
      // ----------------------------------------------------------------------
      if ((!isCreation) && isRW && attrmap.count("sys.heal.unavailable") && (fmd->getSize() < (1*1024*1024*1024)))
      {
        int nmaxheal = 3;
	if (attrmap.count("sys.heal.unavailable"))
	  nmaxheal = atoi(attrmap["sys.heal.unavailable"].c_str());

        int nheal = 0;
        gOFS->MgmHealMapMutex.Lock();
        if (gOFS->MgmHealMap.count(fileId))
          nheal = gOFS->MgmHealMap[fileId];

        // if there was already a healing
        if (nheal >= nmaxheal)
        {
          // we tried nmaxheal times to heal, so we abort now and
          // return an error to the client
          gOFS->MgmHealMap.erase(fileId);
          gOFS->MgmHealMap.resize(0);
          gOFS->MgmHealMapMutex.UnLock();
          gOFS->MgmStats.Add("OpenFailedHeal", vid.uid, vid.gid, 1);
          XrdOucString msg = "heal file with inaccesible replica's after ";
          msg += (int) nmaxheal;
          msg += " tries - giving up";
          eos_err("%s", msg.c_str());
          return Emsg(epname, error, ENOSR, msg.c_str(), path);
        }

	eos_info("msg=\"in-line healing\" path=%s", path);
	// increase the heal counter for that file id
	gOFS->MgmHealMap[fileId] = nheal + 1;
	gOFS->MgmHealMapMutex.UnLock();

	ProcCommand* procCmd = new ProcCommand();
	if (procCmd)
        {
	  // issue the version command 
	  XrdOucString cmd = "mgm.cmd=file&mgm.subcmd=version&mgm.purge.version=-1&mgm.path=";
	  cmd += path;
	  procCmd->open("/proc/user/", cmd.c_str(), vid, &error);
	  procCmd->close();
	  delete procCmd;
	  
	  int stalltime = 1; // let the client come back quickly
	  if (attrmap.count("sys.stall.unavailable"))
          {
	    stalltime = atoi(attrmap["sys.stall.unavailable"].c_str());
	  }
	  gOFS->MgmStats.Add("OpenStalledHeal", vid.uid, vid.gid, 1);
	  eos_info("attr=sys info=\"stalling file\" path=%s rw=%d stalltime=%d nstall=%d",
		   path, isRW, stalltime, nheal);
	  return gOFS->Stall(error, stalltime, ""
			     "Required filesystems are currently unavailable!");
	}
	else
        {
	  gOFS->MgmHealMapMutex.UnLock();
	  return Emsg(epname, error, ENOMEM,
		      "allocate memory for proc command", path);
	}
      }

      // ----------------------------------------------------------------------
      // ASYNC REPAIR
      // - for big files if defined
      // check if we should try to heal offline replicas (rw mode only)
      // ----------------------------------------------------------------------
      if ((!isCreation) && isRW && attrmap.count("sys.heal.unavailable"))
      {
        int nmaxheal = atoi(attrmap["sys.heal.unavailable"].c_str());
        int nheal = 0;
        gOFS->MgmHealMapMutex.Lock();
        if (gOFS->MgmHealMap.count(fileId))
          nheal = gOFS->MgmHealMap[fileId];

        // if there was already a healing
        if (nheal >= nmaxheal)
        {
          // we tried nmaxheal times to heal, so we abort now and
          // return an error to the client
          gOFS->MgmHealMap.erase(fileId);
          gOFS->MgmHealMap.resize(0);
          gOFS->MgmHealMapMutex.UnLock();
          gOFS->MgmStats.Add("OpenFailedHeal", vid.uid, vid.gid, 1);
          XrdOucString msg = "heal file with inaccesible replica's after ";
          msg += (int) nmaxheal;
          msg += " tries - giving up";
          eos_err("%s", msg.c_str());
          return Emsg(epname, error, ENOSR, msg.c_str(), path);
        }
        else
        {
          // increase the heal counter for that file id
          gOFS->MgmHealMap[fileId] = nheal + 1;
          ProcCommand* procCmd = new ProcCommand();
          if (procCmd)
          {
            // issue the adjustreplica command as root
            eos::common::Mapping::VirtualIdentity vidroot;
            eos::common::Mapping::Copy(vid, vidroot);
            eos::common::Mapping::Root(vidroot);
            XrdOucString cmd = "mgm.cmd=file&mgm.subcmd=adjustreplica&mgm.file.express=1&mgm.path=";
            cmd += path;
            procCmd->open("/proc/user/", cmd.c_str(), vidroot, &error);
            procCmd->close();
            delete procCmd;

            int stalltime = 60; // 1 min by default
            if (attrmap.count("sys.stall.unavailable"))
            {
              stalltime = atoi(attrmap["sys.stall.unavailable"].c_str());
            }
            gOFS->MgmStats.Add("OpenStalledHeal", vid.uid, vid.gid, 1);
            eos_info("attr=sys info=\"stalling file\" path=%s rw=%d stalltime=%d nstall=%d",
                     path, isRW, stalltime, nheal);
            gOFS->MgmHealMapMutex.UnLock();
            return gOFS->Stall(error, stalltime, ""
                               "Required filesystems are currently unavailable!");
          }
          else
          {
            gOFS->MgmHealMapMutex.UnLock();
            return Emsg(epname, error, ENOMEM,
                        "allocate memory for proc command", path);
          }
        }
      }

      // check if the dir attributes tell us to let clients rebounce
      if (attrmap.count("sys.stall.unavailable"))
      {
        int stalltime = atoi(attrmap["sys.stall.unavailable"].c_str());

        if (stalltime)
        {
          // stall the client
          gOFS->MgmStats.Add("OpenStalled", vid.uid, vid.gid, 1);
          eos_info("attr=sys info=\"stalling file since replica's are down\" path=%s rw=%d",
                   path, isRW);
          return gOFS->Stall(error, stalltime,
                             "Required filesystems are currently unavailable!");
        }
      }

      if (attrmap.count("user.stall.unavailable"))
      {
        int stalltime = atoi(attrmap["user.stall.unavailable"].c_str());
        if (stalltime)
        {
          // stall the client
          gOFS->MgmStats.Add("OpenStalled", vid.uid, vid.gid, 1);
          eos_info("attr=user info=\"stalling file since replica's are down\" path=%s rw=%d",
                   path, isRW);
          return gOFS->Stall(error, stalltime,
                             "Required filesystems are currently unavailable!");
        }
      }

      if ((attrmap.count("sys.redirect.enonet")))
      {
        // there is a redirection setting here if files are unaccessible
        redirectionhost = "";
        redirectionhost = attrmap["sys.redirect.enonet"].c_str();
        int portpos = 0;
        if ((portpos = redirectionhost.find(":")) != STR_NPOS)
        {
          XrdOucString port = redirectionhost;
          port.erase(0, portpos + 1);
          ecode = atoi(port.c_str());
          redirectionhost.erase(portpos);
        }
        else
        {
          ecode = 1094;
        }
        rcode = SFS_REDIRECT;
        error.setErrInfo(ecode, redirectionhost.c_str());
        gOFS->MgmStats.Add("RedirectENONET", vid.uid, vid.gid, 1);
        return rcode;
      }

      gOFS->MgmStats.Add("OpenFileOffline", vid.uid, vid.gid, 1);
    }
    else
    {
      if (isCreation)
      {
        // ---------------------------------------------------------------------
        // we will remove the created file in the namespace as root
        // since somebody could have a no-delete ACL
        // ---------------------------------------------------------------------
        eos::common::Mapping::VirtualIdentity vidroot;
        eos::common::Mapping::Root(vidroot);
        gOFS->_rem(cPath.GetPath(), error, vidroot, 0, false, false);
      }

      gOFS->MgmStats.Add("OpenFailedQuota", vid.uid, vid.gid, 1);
    }

    if (isRW)
    {
      if (retc == ENOSPC)
      {
        return Emsg(epname, error, retc, "get free physical space", path);
      }
      if (retc == EDQUOT)
      {
        return Emsg(epname, error, retc,
                    "get quota space - quota not defined or exhausted", path);
      }
      return Emsg(epname, error, retc, "access quota space", path);
    }
    else
    {
      return Emsg(epname, error, retc, "open file ", path);
    }
  }
  else
  {
    if (isRW)
    {
      if (isCreation && hasClientBookingSize && ((bookingsize == 0) || ocUploadUuid.length()))
      {
        // ---------------------------------------------------------------------
        // if this is a creation we commit the scheduled replicas NOW
        // we do the same for chunked/parallel uploads
        // ---------------------------------------------------------------------
        {
          eos::common::RWMutexWriteLock lock(gOFS->eosViewRWMutex);
          // -------------------------------------------------------------------

          try
          {
            fmd = gOFS->eosView->getFile(creation_path);

            for (int i = 0; i < (int) selectedfs.size(); i++)
            {
              fmd->addLocation(selectedfs[i]);
            }
            gOFS->eosView->updateFileStore(fmd);
          }
          catch (eos::MDException &e)
          {
            errno = e.getErrno();
            std::string errmsg = e.getMessage().str();
            eos_debug("msg=\"exception\" ec=%d emsg=\"%s\"\n",
                      e.getErrno(), e.getMessage().str().c_str());
            gOFS->MgmStats.Add("OpenFailedQuota", vid.uid, vid.gid, 1);
            return Emsg(epname, error, errno, "open file", errmsg.c_str());
          }
          // -------------------------------------------------------------------
        }
        isZeroSizeFile = true;
      }
    }
    else
    {
      if (!isFuse && !fmd->getSize())
      {
        // 0-size files can be read from the MGM if this is not FUSE access!
        isZeroSizeFile = true;
        return SFS_OK;
      }
    }
  }
  // ---------------------------------------------------------------------------
  // get the redirection host from the selected entry in the vector
  // ---------------------------------------------------------------------------
  if (!selectedfs[fsIndex])
  {
    eos_err("0 filesystem in selection");
    return Emsg(epname, error, ENONET, "received filesystem id 0", path);
  }

  if (FsView::gFsView.mIdView.count(selectedfs[fsIndex]))
    filesystem = FsView::gFsView.mIdView[selectedfs[fsIndex]];
  else
    return Emsg(epname, error, ENONET,
                "received non-existent filesystem", path);

  // Set the FST gateway if this is available otherwise the actual FST but do
  // this only for clients who are geotagged with default
  if ((vid.geolocation == eos::common::Mapping::PROXY_GEOTAG) &&
      !gOFS->mFstGwHost.empty() && gOFS->mFstGwPort)
  {
    // Build the URL for the forwarding proxy and must have the following
    // signature: xroot://proxy:port//xroot://endpoint:port/abspath
    targetport = gOFS->mFstGwPort;
    targethost = gOFS->mFstGwHost.c_str();
    std::ostringstream oss;
    oss << targethost << "?" << "eos.fstfrw=" << filesystem->GetString("host").c_str()
            << ":" << filesystem->GetString("port").c_str();
    redirectionhost = oss.str().c_str();
  }
  else
  {
    targethost = filesystem->GetString("host").c_str();
    targetport = atoi(filesystem->GetString("port").c_str());
    redirectionhost = targethost;
    redirectionhost += "?";
  }


  // ---------------------------------------------------------------------------
  // Rebuild the layout ID (for read it should indicate only the number of
  // available stripes for reading);
  // For 'pio' mode we hand out plain layouts to the client and add the IO
  // layout as an extra field
  // ---------------------------------------------------------------------------

  std::set<unsigned long> ufs;
  {
    // get the unique number of filesystems
    for (size_t i = 0; i < selectedfs.size(); i++)
      ufs.insert(selectedfs[i]);
    for (size_t i = 0; i < PioReconstructFsList.size(); i++)
      ufs.insert(PioReconstructFsList[i]);
  }


  newlayoutId = eos::common::LayoutId::GetId(
                                             isPio ? eos::common::LayoutId::kPlain :
                                             eos::common::LayoutId::GetLayoutType(layoutId),
                                             isPio ? eos::common::LayoutId::kNone : eos::common::LayoutId::GetChecksum(layoutId),
                                             isPioReconstruct ? static_cast<int> (ufs.size()) : static_cast<int> (selectedfs.size()),
                                             eos::common::LayoutId::GetBlocksizeType(layoutId),
                                             eos::common::LayoutId::GetBlockChecksum(layoutId));

  capability += "&mgm.lid=";
  capability += static_cast<int> (newlayoutId);
  // space to be prebooked/allocated
  capability += "&mgm.bookingsize=";
  capability += eos::common::StringConversion::GetSizeString(sizestring,
                                                             bookingsize);

  if (minimumsize)
  {
    capability += "&mgm.minsize=";
    capability += eos::common::StringConversion::GetSizeString(sizestring,
                                                               minimumsize);
  }

  if (maximumsize)
  {
    capability += "&mgm.maxsize=";
    capability += eos::common::StringConversion::GetSizeString(sizestring,
                                                               maximumsize);
  }

  // expected size of the target file on close
  if (targetsize)
  {
    capability += "&mgm.targetsize=";
    capability += eos::common::StringConversion::GetSizeString(sizestring,
                                                               targetsize);
  }

  if (eos::common::LayoutId::GetLayoutType(layoutId) ==
      eos::common::LayoutId::kPlain)
  {
    capability += "&mgm.fsid=";
    capability += (int) filesystem->GetId();
  }

  XrdOucString infolog = "";
  XrdOucString piolist = "";

  if ((eos::common::LayoutId::GetLayoutType(layoutId) == eos::common::LayoutId::kReplica) ||
      (eos::common::LayoutId::GetLayoutType(layoutId) == eos::common::LayoutId::kRaidDP) ||
      (eos::common::LayoutId::GetLayoutType(layoutId) == eos::common::LayoutId::kArchive) ||
      (eos::common::LayoutId::GetLayoutType(layoutId) == eos::common::LayoutId::kRaid6))
  {
    capability += "&mgm.fsid=";
    capability += (int) filesystem->GetId();

    eos::mgm::FileSystem* repfilesystem = 0;
    replacedfs.resize(selectedfs.size());

    // -------------------------------------------------------------------------
    // if replacement has been specified try to get new locations for reco.
    // -------------------------------------------------------------------------

    if (isPioReconstruct && PioReconstructFsList.size())
    {
      const char* containertag = 0;
      if (attrmap.count("user.tag"))
      {
        containertag = attrmap["user.tag"].c_str();
      }

      // -----------------------------------------------------------------------
      // create a plain layout with the number of replacement stripes to be
      // scheduled in the file placement routine
      // -----------------------------------------------------------------------
      unsigned long plainLayoutId = newlayoutId;
      eos::common::LayoutId::SetStripeNumber(plainLayoutId,
                                             PioReconstructFsList.size() - 1);

      // -----------------------------------------------------------------------
      // get the original placement group of the first fs to reconstruct
      {
        eos::common::FileSystem::fs_snapshot orig_snapshot;
        // get an original filesystem which is not in the reconstruction list
        unsigned int orig_fs = 0;
        for (unsigned int i = 0; i < fmd->getNumLocation(); i++)
        {
          orig_fs = fmd->getLocation(i);
          bool isInReco = false;
          for (unsigned int j = 0; j < PioReconstructFsList.size(); j++)
          {
            if (orig_fs == PioReconstructFsList[j])
            {
              isInReco = true;
              break;
            }
          }
          if (!isInReco)
            break;
          orig_fs = 0;
        }

        if (!orig_fs)
        {
          // there is no original filesystem which is not in reconstruction
          return Emsg(epname, error, EINVAL, "get original filesystem for reconstruction", path);
        }

        if (!FsView::gFsView.mIdView.count(orig_fs))
        {
          // not existing original filesystem
          return Emsg(epname, error, EINVAL, "reconstruct filesystem", path);
        }

        // get an original filesystem which is not in the reconstruction list

        eos::mgm::FileSystem* origfs = FsView::gFsView.mIdView[orig_fs];
        origfs->SnapShotFileSystem(orig_snapshot);
        forcedGroup = orig_snapshot.mGroupIndex;
      }

      // -----------------------------------------------------------------------

      eos_info("nstripes=%d => nstripes=%d [ sub-group=%d ]",
               eos::common::LayoutId::GetStripeNumber(newlayoutId),
               eos::common::LayoutId::GetStripeNumber(plainLayoutId),
               forcedGroup);
      // -----------------------------------------------------------------------
      // compute the size of the stripes to be placed
      // -----------------------------------------------------------------------
      unsigned long long plainBookingSize =
              fmd->getSize() /
              (eos::common::LayoutId::GetStripeNumber(layoutId) + 1);
      plainBookingSize += 4096;
      plainBookingSize *= PioReconstructFsList.size();

      eos::common::Mapping::VirtualIdentity rootvid;
      eos::common::Mapping::Root(rootvid);

<<<<<<< HEAD
      /// ###############
      /// FOR DEMONSTRATION PUPOSE, TO BE REMOVED
      std::vector<std::string> proxys,firewalleps;
      /// ###############
      retc = quotaspace->FilePlacement(path, rootvid, containertag, plainLayoutId,
                                       selectedfs, PioReplacementFsList, &proxys, &firewalleps,
                                       plctplcy,targetgeotag,
                                       false, forcedGroup,
                                       plainBookingSize);
      /// ###############
      /// FOR DEMONSTRATION PUPOSE, TO BE REMOVED
      std::stringstream strstr;
      strstr << "\nselectedfs are : ";
      for(auto it=selectedfs.begin();it!=selectedfs.end();it++) strstr<<*it<<"  ";
      strstr << "\nproxys are : ";
      for(auto it=proxys.begin();it!=proxys.end();it++) strstr<<*it<<"  ";
      strstr << "\nfirewallentrypoints are : ";
      for(auto it=firewalleps.begin();it!=firewalleps.end();it++) strstr<<*it<<"  ";
      strstr << "  and retc=" << retc;
      eos_static_info(strstr.str().c_str());
      /// ###############

=======
      retc = Quota::FilePlacement(space.c_str(), path, rootvid, containertag,
				  plainLayoutId, selectedfs, PioReplacementFsList,
				  plctplcy, targetgeotag, false, forcedGroup,
				  plainBookingSize);
>>>>>>> 7418b894

      if (retc)
      {
        // the placement didn't work, we cannot schedule reconstruction
        gOFS->MgmStats.Add("OpenFailedReconstruct", rootvid.uid, rootvid.gid, 1);
        return Emsg(epname, error, retc, "schedule stripes for reconstruction", path);
      }

      for (int i = 0; i < (int) PioReplacementFsList.size(); i++)
      {
        eos_debug("msg=\"scheduled fs for reconstruction\" rec-fsid=%lu nrecofs=%lu", PioReplacementFsList[i], PioReplacementFsList.size());
      }

      // add fsid=0 filesystems to the selection vector if it has less than the nominal replica
      int selection_diff = (eos::common::LayoutId::GetStripeNumber(fmd->getLayoutId()) + 1) - selectedfs.size();
      eos_info("selection-diff=%d %d/%d", selection_diff, (eos::common::LayoutId::GetStripeNumber(fmd->getLayoutId()) + 1), selectedfs.size());
      if (selection_diff > 0)
      {
        unavailfs.push_back(0);
        for (int i = 0; i < selection_diff; i++)
        {
          selectedfs.push_back(0);
          eos_info("msg=\"adding fsid=0 as missing filesystem\"");
        }
      }
    }

    // put all the replica urls into the capability
    for (int i = 0; i < (int) selectedfs.size(); i++)
    {
      if (!selectedfs[i])
        eos_err("0 filesystem in replica vector");


      // -----------------------------------------------------------------------
      // Logic to discover filesystems to be reconstructed
      // -----------------------------------------------------------------------
      bool replace = false;
      if (isPioReconstruct)
      {
        for (size_t k = 0; k < PioReconstructFsList.size(); k++)
        {
          if (selectedfs[i] == PioReconstructFsList[k])
          {
            replace = true;
            break;
          }
        }
      }

      if (replace)
      {
        if (!PioReplacementFsList.size())
        {
          // if we don't have found any filesystem to be used as a replacement
          return Emsg(epname,
                      error,
                      EIO,
                      "get replacement file system",
                      path);
        }
        // ---------------------------------------------------------------------
        // take one replacement filesystem from the replacement list
        // ---------------------------------------------------------------------
        replacedfs[i] = selectedfs[i];
        selectedfs[i] = PioReplacementFsList.back();
        eos_info("msg=\"replace fs\" old-fsid=%u new-fsid=%u", replacedfs[i], selectedfs[i]);
        PioReplacementFsList.pop_back();
      }
      else
      {
        // there is no replacement happening
        replacedfs[i] = 0;
      }

      if (FsView::gFsView.mIdView.count(selectedfs[i]))
        repfilesystem = FsView::gFsView.mIdView[selectedfs[i]];
      else
        repfilesystem = 0;

      if (!repfilesystem)
      {
        // don't fail IO on a shadow file system but throw a ciritical error message
        eos_crit("msg=\"Unable to get replica filesystem information\" "
                 "path=\"%s\" fsid=%d", path, selectedfs[i]);
        continue;
      }
      else
      {
        if (replace)
        {
          // Set the FST gateway if this is available otherwise the actual FST
          if ((vid.geolocation == eos::common::Mapping::PROXY_GEOTAG) &&
              !gOFS->mFstGwHost.empty() && gOFS->mFstGwPort)
          {
            // Build the URL for the forwarding proxy and must have the following
            // signature: xroot://proxy:port//xroot://endpoint:port/abspath
            targetport = gOFS->mFstGwPort;
            std::ostringstream oss;
            oss << gOFS->mFstGwHost.c_str() << "?eos.fstfrw="
                    << filesystem->GetString("host").c_str() << ":"
                    << filesystem->GetString("port").c_str();
            targethost = oss.str().c_str();
            redirectionhost = targethost;
          }
          else
          {
            // We now have a new target host which will do the reconstruction
            targethost = repfilesystem->GetString("host").c_str();
            targetport = atoi(repfilesystem->GetString("port").c_str());
            redirectionhost = targethost;
            redirectionhost += "?";
          }

          // point at the right vector entry
          fsIndex = i;
        }
      }

      capability += "&mgm.url";
      capability += i;
      capability += "=root://";
      XrdOucString replicahost = "";
      int replicaport = 0;

      // -----------------------------------------------------------------------
      // Logic to mask 'offline' filesystems
      // -----------------------------------------------------------------------
      bool exclude = false;
      for (size_t k = 0; k < unavailfs.size(); k++)
      {
        if (selectedfs[i] == unavailfs[k])
        {
          exclude = true;
          break;
        }
      }

      if (exclude)
      {
        replicahost = "__offline_";
        replicahost += repfilesystem->GetString("host").c_str();
      }
      else
      {
        replicahost = repfilesystem->GetString("host").c_str();
      }

      replicaport = atoi(repfilesystem->GetString("port").c_str());

      capability += replicahost;
      capability += ":";
      capability += replicaport;
      capability += "//";
      // add replica fsid
      capability += "&mgm.fsid";
      capability += i;
      capability += "=";
      capability += (int) repfilesystem->GetId();

      if (isPio)
      {
        if (replacedfs[i])
        {
          // -------------------------------------------------------------------
          // add the drop message to the replacement capability
          // -------------------------------------------------------------------
          capability += "&mgm.drainfsid";
          capability += i;
          capability += "=";
          capability += (int) replacedfs[i];
        }

        piolist += "pio.";
        piolist += (int) i;
        piolist += "=";
        piolist += replicahost;
        piolist += ":";
        piolist += replicaport;
        piolist += "&";
      }
      eos_debug("Redirection Url %d => %s", i, replicahost.c_str());
      infolog += "target[";
      infolog += (int) i;
      infolog += "]=(";
      infolog += replicahost.c_str();
      infolog += ",";
      infolog += (int) repfilesystem->GetId();
      infolog += ") ";
    }
  }

  // ---------------------------------------------------------------------------
  // Encrypt capability
  // ---------------------------------------------------------------------------
  XrdOucEnv incapability(capability.c_str());
  XrdOucEnv* capabilityenv = 0;
  eos::common::SymKey* symkey = eos::common::gSymKeyStore.GetCurrentKey();

  eos_debug("capability=%s\n", capability.c_str());
  int caprc = 0;
  if ((caprc = gCapabilityEngine.Create(&incapability, capabilityenv, symkey)))
  {
    return Emsg(epname, error, caprc, "sign capability", path);
  }

  int caplen = 0;
  if (isPio)
  {
    redirectionhost = piolist;
    redirectionhost += "mgm.lid=";
    redirectionhost += static_cast<int> (layoutId);
    redirectionhost += "&mgm.logid=";
    redirectionhost += this->logId;
    redirectionhost += capabilityenv->Env(caplen);
  }
  else
  {
    redirectionhost += capabilityenv->Env(caplen);
    redirectionhost += "&mgm.logid=";
    redirectionhost += this->logId;
    if (openOpaque->Get("eos.blockchecksum"))
    {
      redirectionhost += "&mgm.blockchecksum=";
      redirectionhost += openOpaque->Get("eos.blockchecksum");
    }
    else
    {
      if ((!isRW) && (eos::common::LayoutId::GetLayoutType(layoutId) ==
          eos::common::LayoutId::kReplica))
      {
        redirectionhost += "&mgm.blockchecksum=ignore";
      }
    }

    if (openOpaque->Get("eos.checksum"))
    {
      redirectionhost += "&mgm.checksum=";
      redirectionhost += openOpaque->Get("eos.checksum");
    }

    if (openOpaque->Get("eos.mtime"))
    {
      redirectionhost += "&mgm.time=";
      redirectionhost += openOpaque->Get("eos.mtime");
    }

    // For the moment we redirect only on storage nodes
    redirectionhost += "&mgm.replicaindex=";
    redirectionhost += (int) fsIndex;
    redirectionhost += "&mgm.replicahead=";
    redirectionhost += (int) fsIndex;
  }

  if (vid.prot == "https")
  {
    struct stat buf;
    std::string etag;
    eos::common::Mapping::VirtualIdentity rootvid;
    eos::common::Mapping::Root(rootvid);

    // get the current ETAG
    gOFS->_stat(path, &buf, error, rootvid, "", &etag);
    redirectionhost += "&mgm.etag=";
    redirectionhost += etag.c_str();
  }

  // add the MGM hex id for this file
  redirectionhost += "&mgm.id=";
  redirectionhost += hexfid;

  // Always redirect
  ecode = targetport;
  rcode = SFS_REDIRECT;
  error.setErrInfo(ecode, redirectionhost.c_str());

  if (redirectionhost.length() > (int) XrdOucEI::Max_Error_Len)
  {
    return Emsg(epname, error, ENOMEM,
                "open file - capability exceeds 2kb limit", path);
  }

  XrdOucString predirectionhost = redirectionhost.c_str();
  eos::common::StringConversion::MaskTag(predirectionhost, "cap.msg");
  eos::common::StringConversion::MaskTag(predirectionhost, "cap.sym");

  if (isRW)
  {
    eos_info("op=write path=%s info=%s %s redirection=%s:%d",
             path, pinfo.c_str(), infolog.c_str(), predirectionhost.c_str(),
             ecode);
  }
  else
  {
    eos_info("op=read  path=%s info=%s %s redirection=%s:%d",
             path, pinfo.c_str(), infolog.c_str(), predirectionhost.c_str(),
             ecode);
  }

  eos_info("info=\"redirection\" hostport=%s:%d", predirectionhost.c_str(),
           ecode);

  if (capabilityenv)
    delete capabilityenv;

  if (attrmap.count("sys.force.atime"))
  {
    // -------------------------------------------------------------------------
    // we are supposed to track the access time of a file.
    // since we don't have an atime field we use the change time of the file
    // we only update the atime if the current atime is older than the age
    // value given by the attribute
    // -------------------------------------------------------------------------

    const char* app = 0;
    if (!(app = openOpaque->Get("eos.app")) ||
        (
        (strcmp(app, "balancer")) &&
        (strcmp(app, "drainer")) &&
        (strcmp(app, "converter"))
        )
        )
    {
      // we are supposed to update the change time with the access since this
      // is any kind of external access
      time_t now = time(NULL);
      XrdOucString sage = attrmap["sys.force.atime"].c_str();
      time_t age = eos::common::StringConversion::GetSizeFromString(sage);
      eos::common::RWMutexWriteLock lock(gOFS->eosViewRWMutex);
      try
      {
        fmd = gOFS->eosView->getFile(path);
        eos::IFileMD::ctime_t ctime;
        fmd->getCTime(ctime);
        if ((ctime.tv_sec + age) < now)
        {
          // only update within the resolution of the access tracking
          fmd->setCTimeNow();
          gOFS->eosView->updateFileStore(fmd);
        }
        errno = 0;
      }
      catch (eos::MDException &e)
      {
        errno = e.getErrno();
        eos_warning("msg=\"failed to update access time\" path=\"%s\" ec=%d emsg=\"%s\"\n",
                    path, e.getErrno(), e.getMessage().str().c_str());
      }
    }
  }
  EXEC_TIMING_END("Open");

  return rcode;
}

/*----------------------------------------------------------------------------*/
int
XrdMgmOfsFile::close ()
/*----------------------------------------------------------------------------*/
/*
 * @brief close a file object
 *
 * @return SFS_OK
 *
 * The close on the MGM is called only for files opened using the 'proc' e.g.
 * EOS shell comamnds. By construction failures can happen only during the open
 * of a 'proc' file e.g. the close always succeeds!
 */
/*----------------------------------------------------------------------------*/
{
  oh = -1;
  if (fname)
  {
    free(fname);
    fname = 0;
  }

  if (procCmd)
  {

    procCmd->close();
    return SFS_OK;
  }
  return SFS_OK;
}

XrdSfsXferSize
XrdMgmOfsFile::read (XrdSfsFileOffset offset,
                     char *buff,
                     XrdSfsXferSize blen)
/*----------------------------------------------------------------------------*/
/*
 * read a partial result of a 'proc' interface command
 *
 * @param offset where to read from the result
 * @param buff buffer where to place the result
 * @param blen maximum size to read
 *
 * @return number of bytes read upon success or SFS_ERROR
 *
 * This read is only used to stream back 'proc' command results to the EOS
 * shell since all normal files get a redirection or error during the file open.
 */
/*----------------------------------------------------------------------------*/
{
  static const char *epname = "read";

  if (isZeroSizeFile)
  {
    return 0;
  }
  // Make sure the offset is not too large
  //
#if _FILE_OFFSET_BITS!=64
  if (offset > 0x000000007fffffff)
    return Emsg(epname, error, EFBIG, "read", fname);
#endif

  if (procCmd)
  {

    return procCmd->read(offset, buff, blen);
  }

  return Emsg(epname, error, EOPNOTSUPP, "read", fname);
}

/*----------------------------------------------------------------------------*/
int
XrdMgmOfsFile::read (XrdSfsAio * aiop)
/*----------------------------------------------------------------------------*/
/*
 * aio flavour of a read - not supported
 * @return SFS_ERROR and EOPNOTSUPP
 */
/*----------------------------------------------------------------------------*/
{
  static const char *epname = "read";
  if (isZeroSizeFile)
    return 0;

  // Execute this request in a synchronous fashion
  //
  return Emsg(epname, error, EOPNOTSUPP, "read", fname);
}

/*----------------------------------------------------------------------------*/
XrdSfsXferSize
XrdMgmOfsFile::write (XrdSfsFileOffset offset,
                      const char *buff,
                      XrdSfsXferSize blen)
/*----------------------------------------------------------------------------*/
/*
 * @brief write a block to an open file - not implemented (no use case)
 *
 * @return SFS_ERROR and EOPNOTSUPP
 */
/*----------------------------------------------------------------------------*/
{
  static const char *epname = "write";


  // Make sure the offset is not too large
  //
#if _FILE_OFFSET_BITS!=64

  if (offset > 0x000000007fffffff)
    return Emsg(epname, error, EFBIG, "write", fname);
#endif

  return Emsg(epname, error, EOPNOTSUPP, "write", fname);
}

/*----------------------------------------------------------------------------*/
int
XrdMgmOfsFile::write (XrdSfsAio * aiop)
/*----------------------------------------------------------------------------*/
/*
 * @brief write a block to an open file - not implemented (no use case)
 *
 * @return SFS_ERROR and EOPNOTSUPP
 */
/*----------------------------------------------------------------------------*/
{

  static const char *epname = "write";
  // Execute this request in a synchronous fashion
  return Emsg(epname, error, EOPNOTSUPP, "write", fname);
}

/*----------------------------------------------------------------------------*/
int
XrdMgmOfsFile::stat (struct stat * buf)
/*----------------------------------------------------------------------------*/
/*
 * @brief stat the size of an open 'proc' command/file
 *
 * @param buf stat struct where to store information
 * @return SFS_OK if open proc file otherwise SFS_ERROR
 *
 * For 'proc' files the result is created during the file open call.
 * The stat function will fill the size of the created result into the stat
 * buffer.
 */
/*----------------------------------------------------------------------------*/
{
  static const char *epname = "stat";

  if (isZeroSizeFile)
  {
    memset(buf, 0, sizeof (struct stat));
    return 0;
  }

  if (procCmd)
    return procCmd->stat(buf);

  return Emsg(epname, error, EOPNOTSUPP, "stat", fname);
}

/*----------------------------------------------------------------------------*/
int
XrdMgmOfsFile::sync ()
/*----------------------------------------------------------------------------*/
/*
 * sync an open file - no implemented (no use case)
 *
 * @return SFS_ERROR and EOPNOTSUPP
 */
/*----------------------------------------------------------------------------*/
{

  static const char *epname = "sync";
  return Emsg(epname, error, EOPNOTSUPP, "sync", fname);
}

/*----------------------------------------------------------------------------*/
int
XrdMgmOfsFile::sync (XrdSfsAio * aiop)
/*----------------------------------------------------------------------------*/
/*
 * aio sync an open file - no implemented (no use case)
 *
 * @return SFS_ERROR and EOPNOTSUPP
 */
/*----------------------------------------------------------------------------*/
{

  static const char *epname = "sync";
  // Execute this request in a synchronous fashion
  //
  return Emsg(epname, error, EOPNOTSUPP, "sync", fname);
}

/*----------------------------------------------------------------------------*/
int
XrdMgmOfsFile::truncate (XrdSfsFileOffset flen)
/*----------------------------------------------------------------------------*/
/*
 * truncate an open file - no implemented (no use case)
 *
 * @return SFS_ERROR and EOPNOTSUPP
 */
/*----------------------------------------------------------------------------*/
{
  static const char *epname = "trunc";
  // Make sure the offset is not too larg
#if _FILE_OFFSET_BITS!=64

  if (flen > 0x000000007fffffff)
    return Emsg(epname, error, EFBIG, "truncate", fname);
#endif

  return Emsg(epname, error, EOPNOTSUPP, "truncate", fname);
}

/*----------------------------------------------------------------------------*/
XrdMgmOfsFile::~XrdMgmOfsFile ()
/*----------------------------------------------------------------------------*/
/*
 * @brief destructor
 *
 * Cleans-up the file object on destruction
 */
/*----------------------------------------------------------------------------*/
{
  if (oh > 0) close();
  if (openOpaque)
  {
    delete openOpaque;
    openOpaque = 0;
  }
  if (procCmd)
  {

    delete procCmd;
    procCmd = 0;
  }
}


/*----------------------------------------------------------------------------*/
int
XrdMgmOfsFile::Emsg (const char *pfx,
                     XrdOucErrInfo &einfo,
                     int ecode,
                     const char *op,
                     const char *target)
/*----------------------------------------------------------------------------*/
/*
 * @brief create an error message for a file object
 *
 * @param pfx message prefix value
 * @param einfo error text/code object
 * @param ecode error code
 * @param op name of the operation performed
 * @param target target of the operation e.g. file name etc.
 *
 * @return SFS_ERROR in all cases
 *
 * This routines prints also an error message into the EOS log.
 */
/*----------------------------------------------------------------------------*/
{
  char *etext, buffer[4096], unkbuff[64];

  // ---------------------------------------------------------------------------
  // Get the reason for the error
  // ---------------------------------------------------------------------------
  if (ecode < 0) ecode = -ecode;
  if (!(etext = strerror(ecode)))
  {

    sprintf(unkbuff, "reason unknown (%d)", ecode);
    etext = unkbuff;
  }

  // ---------------------------------------------------------------------------
  // Format the error message
  // ---------------------------------------------------------------------------
  snprintf(buffer, sizeof (buffer), "Unable to %s %s; %s", op, target, etext);

  eos_err("Unable to %s %s; %s", op, target, etext);

  // ---------------------------------------------------------------------------
  // Print it out if debugging is enabled
  // ---------------------------------------------------------------------------
#ifndef NODEBUG
  //   XrdMgmOfs::eDest->Emsg(pfx, buffer);
#endif

  // ---------------------------------------------------------------------------
  // Place the error message in the error object and return
  // ---------------------------------------------------------------------------
  einfo.setErrInfo(ecode, buffer);

  return SFS_ERROR;
}
<|MERGE_RESOLUTION|>--- conflicted
+++ resolved
@@ -1298,13 +1298,12 @@
 
     if (attrmap.count("user.tag"))
       containertag = attrmap["user.tag"].c_str();
-<<<<<<< HEAD
-    }
+
     /// ###############
     /// FOR DEMONSTRATION PUPOSE, TO BE REMOVED
     std::vector<std::string> proxys,firewalleps;
     /// ###############
-    retc = quotaspace->FilePlacement(path, vid, containertag, layoutId,
+    retc = Quota::FilePlacement(space.c_str(),path, vid, containertag, layoutId,
                                      selectedfs, selectedfs, &proxys, &firewalleps,
                                      plctplcy,targetgeotag,
                                      open_mode & SFS_O_TRUNC,
@@ -1322,12 +1321,6 @@
     strstr << "  and retc=" << retc;
     eos_static_info(strstr.str().c_str());
     /// ###############
-=======
-
-    retc = Quota::FilePlacement(space.c_str(), path, vid, containertag, layoutId,
-				selectedfs, selectedfs, plctplcy, targetgeotag,
-				open_mode & SFS_O_TRUNC, forcedGroup, bookingsize);
->>>>>>> 7418b894
   }
   else
   {
@@ -1346,14 +1339,13 @@
       return Emsg(epname, error, ENODEV, "open - no replica exists", path);
     }
 
-<<<<<<< HEAD
     /// ###############
     /// FOR DEMONSTRATION PUPOSE, TO BE REMOVED
     std::vector<std::string> proxys,firewalleps;
     /// ###############
     // reconstruction opens files in RW mode but we actually need RO mode in this case
-    retc = quotaspace->FileAccess(vid, forcedFsId, space.c_str(), tried_cgi, layoutId,
-                                  selectedfs,&proxys,&firewalleps,
+    retc = Quota::FileAccess(vid, forcedFsId, space.c_str(), tried_cgi, layoutId,
+                                  selectedfs, &proxys,&firewalleps,
                                   fsIndex, isPioReconstruct ? false : isRW, fmd->getSize(),
                                   unavailfs);
     /// ###############
@@ -1369,12 +1361,6 @@
     eos_static_info(strstr.str().c_str());
     /// ###############
 
-=======
-    // Reconstruction opens files in RW mode but we actually need RO mode in this case
-    retc = Quota::FileAccess(vid, forcedFsId, space.c_str(), tried_cgi, layoutId,
-			     selectedfs, fsIndex, isPioReconstruct ? false : isRW,
-			     fmd->getSize(), unavailfs);
->>>>>>> 7418b894
 
     if (retc == EXDEV)
     {
@@ -1854,16 +1840,16 @@
       eos::common::Mapping::VirtualIdentity rootvid;
       eos::common::Mapping::Root(rootvid);
 
-<<<<<<< HEAD
       /// ###############
       /// FOR DEMONSTRATION PUPOSE, TO BE REMOVED
       std::vector<std::string> proxys,firewalleps;
       /// ###############
-      retc = quotaspace->FilePlacement(path, rootvid, containertag, plainLayoutId,
-                                       selectedfs, PioReplacementFsList, &proxys, &firewalleps,
-                                       plctplcy,targetgeotag,
-                                       false, forcedGroup,
-                                       plainBookingSize);
+      retc = Quota::FilePlacement(space.c_str(),path, rootvid, containertag, plainLayoutId,
+                                  selectedfs, PioReplacementFsList,
+                                  &proxys, &firewalleps,
+                                  plctplcy,targetgeotag,
+                                  false, forcedGroup,
+                                  plainBookingSize);
       /// ###############
       /// FOR DEMONSTRATION PUPOSE, TO BE REMOVED
       std::stringstream strstr;
@@ -1877,12 +1863,6 @@
       eos_static_info(strstr.str().c_str());
       /// ###############
 
-=======
-      retc = Quota::FilePlacement(space.c_str(), path, rootvid, containertag,
-				  plainLayoutId, selectedfs, PioReplacementFsList,
-				  plctplcy, targetgeotag, false, forcedGroup,
-				  plainBookingSize);
->>>>>>> 7418b894
 
       if (retc)
       {
