--- conflicted
+++ resolved
@@ -32,12 +32,11 @@
 int
 ProcCommand::AdminQuota()
 {
-<<<<<<< HEAD
   if (mSubCmd == "rmnode")
   {
-    eos_notice("quota rm");
+    eos_notice("quota rmnode");
 
-    if ((pVid->prot != "sss") && (eos::common::Mapping::IsLocalhost(*pVid)))
+    if ( (pVid->uid == 0) )
     {
       std::string msg = "";
       std::string tag = "mgm.quota.space";
@@ -59,8 +58,7 @@
     else
     {
       retc = EPERM;
-      stdErr = "error: you cannot remove quota nodes from storage node with"
-	       " 'sss' authentication!";
+      stdErr = "error: you cannot remove quota nodes without having the root role!";
     }
   }
   else
@@ -72,38 +70,6 @@
   }
 
   return SFS_OK;
-=======
- if (mSubCmd == "rmnode")
- {
-   eos_notice("quota rmnode");
-   if ( (pVid->uid == 0) )
-   {
-     XrdOucString space = pOpaque->Get("mgm.quota.space");
-     XrdOucString msg = "";
-     if (!Quota::RmSpaceQuota(space, msg, retc))
-     {
-       stdErr = msg;
-     }
-     else
-     {
-       stdOut = msg;
-     }
-   }
-   else
-   {
-     retc = EPERM;
-     stdErr = "error: you cannot remove quota nodes without having the root role!";
-   }
- }
- else
- {
-   stdErr = "error: I don't know subcommand <";
-   stdErr += mSubCmd;
-   stdErr += ">";
-   retc = EINVAL;
- }
- return SFS_OK;
->>>>>>> 1818b959
 }
 
 EOSMGMNAMESPACE_END