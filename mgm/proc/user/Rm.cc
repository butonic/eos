--- conflicted
+++ resolved
@@ -149,26 +149,11 @@
       }
       else
       {
-<<<<<<< HEAD
-        eos::IContainerMD::XAttrMap attrmap;
-
-        // check if this path exists at all
-        struct stat buf;
-        if (!gOFS->_stat(spath.c_str(), &buf, *mError, *pVid, ""))
-        {
-          // check if this path has a recycle attribute
-          if (gOFS->_attr_ls(spath.c_str(), *mError, *pVid, "", attrmap))
-          {
-            stdErr += "error: unable to get attributes on search path\n";
-            retc = errno;
-          }
-        }
-=======
 	XrdOucString recyclingAttribute;
 	
 	// check if this path has a recycle attribute
-	gOFS->_attr_get(spath.c_str(), *mError, *pVid, "", Recycle::gRecyclingAttribute.c_str(),recyclingAttribute);
->>>>>>> e4fb0d6d
+	gOFS->_attr_get(spath.c_str(), *mError, *pVid, "",
+                        Recycle::gRecyclingAttribute.c_str(),recyclingAttribute);
 
         //.......................................................................
         // see if we have a recycle policy set and if avoid to recycle inside
