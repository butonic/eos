// ----------------------------------------------------------------------
// File: proc/user/Ls.cc
// Author: Andreas-Joachim Peters - CERN
// ----------------------------------------------------------------------

/************************************************************************
 * EOS - the CERN Disk Storage System                                   *
 * Copyright (C) 2011 CERN/Switzerland                                  *
 *                                                                      *
 * This program is free software: you can redistribute it and/or modify *
 * it under the terms of the GNU General Public License as published by *
 * the Free Software Foundation, either version 3 of the License, or    *
 * (at your option) any later version.                                  *
 *                                                                      *
 * This program is distributed in the hope that it will be useful,      *
 * but WITHOUT ANY WARRANTY; without even the implied warranty of       *
 * MERCHANTABILITY or FITNESS FOR A PARTICULAR PURPOSE.  See the        *
 * GNU General Public License for more details.                         *
 *                                                                      *
 * You should have received a copy of the AGNU General Public License    *
 * along with this program.  If not, see <http://www.gnu.org/licenses/>.*
 ************************************************************************/

#include "mgm/proc/ProcInterface.hh"
#include "mgm/XrdMgmOfs.hh"
#include "mgm/XrdMgmOfsDirectory.hh"
#include "mgm/Access.hh"
#include "mgm/Macros.hh"

EOSMGMNAMESPACE_BEGIN


int
ProcCommand::Ls()
{
  gOFS->MgmStats.Add("Ls", pVid->uid, pVid->gid, 1);
  XrdOucString spath = pOpaque->Get("mgm.path");
  eos::common::Path cPath(spath.c_str());
  const char* inpath = cPath.GetPath();
  NAMESPACEMAP;
  PROC_BOUNCE_ILLEGAL_NAMES;
  PROC_BOUNCE_NOT_ALLOWED;
  eos_info("mapped to %s", path);
  spath = path;
  XrdOucString option = pOpaque->Get("mgm.option");
  bool showbackendstatus = false;

  if (!spath.length()) {
    stdErr = "error: you have to give a path name to call 'ls'";
    retc = EINVAL;
  } else {
    XrdMgmOfsDirectory dir;
    struct stat buf;
    int listrc = 0;
    XrdOucString filter = "";

    if (spath.find("*") != STR_NPOS) {
      eos::common::Path cPath(spath.c_str());
      spath = cPath.GetParentPath();
      filter = cPath.GetName();
    }

    XrdOucString ls_file;
    std::string uri;

    if (gOFS->_stat(spath.c_str(), &buf, *mError, *pVid, (const char*) 0, 0, true,
                    &uri)) {
      stdErr = mError->getErrText();
      retc = errno;
    } else {
      // put the resolved uri path
      spath = uri.c_str();

      // if this is a directory open it and list
      if (S_ISDIR(buf.st_mode) && ((option.find("d")) == STR_NPOS)) {
        listrc = dir.open(spath.c_str(), *pVid, (const char*) 0);
      } else {
        // if this is a file, open the parent and set the filter
        if (spath.endswith("/")) {
          spath.erase(spath.length() - 1);
        }

        int rpos = spath.rfind("/");

        if (rpos == STR_NPOS) {
          listrc = SFS_ERROR;
          retc = ENOENT;
        } else {
          // this is an 'ls <file>' command which has to return only one entry!
          ls_file.assign(spath, rpos + 1);
          spath.erase(rpos);
          listrc = 0;
        }
      }

      bool translateids = true;

      if ((option.find("n")) != STR_NPOS) {
        translateids = false;
      }

      if ((option.find("s")) != STR_NPOS) {
        // just return '0' if this is a directory
        return SFS_OK;
      }

      if ((option.find("y")) != STR_NPOS) {
        showbackendstatus = true;
        option += "l";
      }

      if (!listrc) {
        const char* val;

        while ((ls_file.length() && (val = ls_file.c_str())) ||
               (val = dir.nextEntry())) {
          // this return's a single file or a (filtered) directory list
          XrdOucString entryname = val;

          if (((option.find("a")) == STR_NPOS) && entryname.beginswith(".")) {
            // quit if we list a hidden file without 'a' flag
            if (ls_file.length()) {
              break;
            }

            // skip over . .. and hidden files
            continue;
          }

          if ((filter.length()) && (!entryname.matches(filter.c_str()))) {
            // apply filter
            continue;
          }

          if ((((option.find("l")) == STR_NPOS)) && ((option.find("F")) == STR_NPOS)) {
            stdOut += val;
            stdOut += "\n";
          } else {
            char ftype[8];
            unsigned int ftype_v[7];
            char fmode[10];
            int fmode_v[9];
            char modestr[11];
            std::string backendstatus;
            strcpy(ftype, "pcdb-ls");
            ftype_v[0] = S_IFIFO;
            ftype_v[1] = S_IFCHR;
            ftype_v[2] = S_IFDIR;
            ftype_v[3] = S_IFBLK;
            ftype_v[4] = S_IFREG;
            ftype_v[5] = S_IFLNK;
            ftype_v[6] = S_IFSOCK;
            strcpy(fmode, "rwxrwxrwx");
            fmode_v[0] = S_IRUSR;
            fmode_v[1] = S_IWUSR;
            fmode_v[2] = S_IXUSR;
            fmode_v[3] = S_IRGRP;
            fmode_v[4] = S_IWGRP;
            fmode_v[5] = S_IXGRP;
            fmode_v[6] = S_IROTH;
            fmode_v[7] = S_IWOTH;
            fmode_v[8] = S_IXOTH;
            // return full information
            XrdOucString statpath = spath;
            statpath += "/";
            statpath += val;

            while (statpath.replace("//", "/")) {
            }

            struct stat buf;

            if (gOFS->_stat(statpath.c_str(), &buf, *mError, *pVid, (const char*) 0, 0,
                            false)) {
              stdErr += "error: unable to stat path ";
              stdErr += statpath;
              stdErr += "\n";
              retc = errno;
            } else {
              int i = 0;
              // TODO: convert virtual IDs back
              XrdOucString suid = "";
              suid += (int) buf.st_uid;
              XrdOucString sgid = "";
              sgid += (int) buf.st_gid;
              XrdOucString sizestring = "";
              struct tm* t_tm;
              struct tm t_tm_local;
              t_tm = localtime_r(&buf.st_ctime, &t_tm_local);
              strcpy(modestr, "----------");

              for (i = 0; i < 6; i++) if (ftype_v[i] == (S_IFMT & buf.st_mode)) {
                  break;
                }

              modestr[0] = ftype[i];

              for (i = 0; i < 9; i++) if (fmode_v[i] & buf.st_mode) {
                  modestr[i + 1] = fmode[i];
                }

              if (S_ISUID & buf.st_mode) {
                modestr[3] = 's';
              }

              if (S_ISVTX & buf.st_mode) {
                modestr[9] = '+';
              }

              if (showbackendstatus) {
                // to be extended later to display in-flight status
                char sbst[256];
                snprintf(sbst, sizeof(sbst), "d%lu::t%i ", (buf.st_mode & EOS_TAPE_MODE_T) ?
                         buf.st_nlink - 1 : buf.st_nlink, (buf.st_mode & EOS_TAPE_MODE_T ? 1 : 0));
                char sbsts[256];
                snprintf(sbsts, sizeof(sbsts), "%-9s", sbst);
                backendstatus = sbsts;
              }

              if (translateids) {
                {
                  // try to translate with password database
                  int terrc = 0;
                  std::string username = "";
                  username = eos::common::Mapping::UidToUserName(buf.st_uid, terrc);

                  if (!terrc) {
                    char uidlimit[16];
                    snprintf(uidlimit, 12, "%s", username.c_str());
                    suid = uidlimit;
                  }
                }
                {
                  // try to translate with password database
                  std::string groupname = "";
                  int terrc = 0;
                  groupname = eos::common::Mapping::GidToGroupName(buf.st_gid, terrc);

                  if (!terrc) {
                    char gidlimit[16];
                    snprintf(gidlimit, 12, "%s", groupname.c_str());
                    sgid = gidlimit;
                  }
                }
              }

              std::string t_creat = eos::common::Timing::ToLsFormat(t_tm);
              char lsline[4096];
              XrdOucString dirmarker = "";

              if ((option.find("F")) != STR_NPOS) {
                dirmarker = "/";
              }

              if (modestr[0] != 'd') {
                dirmarker = "";
              }

              if ((option.find("i")) != STR_NPOS) {
                // add inode information
                char sinode[16];
                bool isfile = (modestr[0] != 'd');
                snprintf(sinode, 16, "%llu",
                         (unsigned long long)(isfile ? (buf.st_ino >> 28) : buf.st_ino));
                sprintf(lsline, "%-16s", sinode);
                stdOut += lsline;
              }

              if ((option.find("h")) == STR_NPOS)
                sprintf(lsline, "%s%s %3d %-8.8s %-8.8s %12s %s %s%s", backendstatus.c_str(),
                        modestr,
                        (int) buf.st_nlink,
                        suid.c_str(), sgid.c_str(),
                        eos::common::StringConversion::GetSizeString(sizestring,
                            (unsigned long long) buf.st_size),
                        t_creat.c_str(), val, dirmarker.c_str());
              else
                sprintf(lsline, "%s%s %3d %-8.8s %-8.8s %12s %s %s%s", backendstatus.c_str(),
                        modestr,
                        (int) buf.st_nlink,
                        suid.c_str(), sgid.c_str(),
                        eos::common::StringConversion::GetReadableSizeString(sizestring,
                            (unsigned long long) buf.st_size, ""),
                        t_creat.c_str(), val, dirmarker.c_str());

              if ((option.find("l")) != STR_NPOS) {
                stdOut += lsline;

                if (S_ISLNK(buf.st_mode)) {
                  stdOut += " -> ";
                  XrdOucString link;

                  if (!gOFS->_readlink(statpath.c_str(), *mError, *pVid, link)) {
                    stdOut += link.c_str();
                  } else {
                    stdOut += "( error )\n";
                  }
                }

                stdOut += "\n";
              } else {
                stdOut += val;
                stdOut += dirmarker;
                stdOut += "\n";
              }
            }
          }
<<<<<<< HEAD

          if (ls_file.length()) {
=======
	  if (stdOut.length() > 1*1024*1024*1024)
	  {
	    stdOut += "... (truncated after 1G of output)\n";
	    retc = E2BIG;
	    stdErr += "warning: list too long - truncated after 1GB of output!\n";
	    break;
	  }


          if (ls_file.length())
          {
>>>>>>> 4f804e4c
            // this was a single file to be listed
            break;
          }
        }

        if (!ls_file.length()) {
          dir.close();
        }
      } else {
        stdErr += "error: unable to open directory";
        retc = errno;
      }
    }
  }

  return SFS_OK;
}

EOSMGMNAMESPACE_END<|MERGE_RESOLUTION|>--- conflicted
+++ resolved
@@ -305,22 +305,15 @@
               }
             }
           }
-<<<<<<< HEAD
+
+          if (stdOut.length() > 1 * 1024 * 1024 * 1024) {
+            stdOut += "... (truncated after 1G of output)\n";
+            retc = E2BIG;
+            stdErr += "warning: list too long - truncated after 1GB of output!\n";
+            break;
+          }
 
           if (ls_file.length()) {
-=======
-	  if (stdOut.length() > 1*1024*1024*1024)
-	  {
-	    stdOut += "... (truncated after 1G of output)\n";
-	    retc = E2BIG;
-	    stdErr += "warning: list too long - truncated after 1GB of output!\n";
-	    break;
-	  }
-
-
-          if (ls_file.length())
-          {
->>>>>>> 4f804e4c
             // this was a single file to be listed
             break;
           }
