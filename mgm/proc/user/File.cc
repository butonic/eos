--- conflicted
+++ resolved
@@ -1340,68 +1340,44 @@
               else
               {
                 unsigned long fsIndex; // this defines the fs to use in the selectefs vector
-<<<<<<< HEAD
+
+                // Fill the existing locations
                 std::vector<unsigned int> selectedfs;
-        	std::vector<unsigned int> sourcefs;
                 std::vector<unsigned int> unavailfs;
-                // fill the existing locations
-                for (lociter = fmd->locationsBegin();
-                        lociter != fmd->locationsEnd();
-                        ++lociter)
-                {
-        	  sourcefs.push_back(*lociter);
-                }
-
-=======
-
-                // Fill the existing locations
-                eos::IFileMD::LocationVector selectedfs = fmd_cpy->getLocations();
-                eos::IFileMD::LocationVector unavailfs;
+                std::vector<unsigned int> sourcefs = fmd_cpy->getLocations();
                 std::string tried_cgi;
                
-                if (!(errno = quotaspace->FileAccess(*pVid,
-                                                     (unsigned long) 0,
-                                                     space.c_str(),
-                                                     tried_cgi,
-                                                     (unsigned long) fmd_cpy->getLayoutId(),
-                                                     selectedfs,
-                                                     fsIndex,
-                                                     false,
-                                                     (long long unsigned) 0,
-                                                     unavailfs))
-                    )
-                {
-                  // this is now our source filesystem
-                  unsigned int sourcefsid = selectedfs[fsIndex];
->>>>>>> 17590438
-                  // now the just need to ask for <n> targets
-                  int layoutId = eos::common::LayoutId::GetId(eos::common::LayoutId::kReplica,
-                                                              eos::common::LayoutId::kNone,
+                // this is now our source filesystem
+                unsigned int sourcefsid = selectedfs[fsIndex];
+
+                // now we just need to ask for <n> targets
+                int layoutId = eos::common::LayoutId::GetId(eos::common::LayoutId::kReplica,
+                                                            eos::common::LayoutId::kNone,
                                                               nnewreplicas);
-                  eos::common::Path cPath(spath.c_str());
-                  eos::ContainerMD::XAttrMap attrmap;
-                  gOFS->_attr_ls(cPath.GetParentPath(), *mError, *pVid, (const char *) 0,attrmap);
-                  eos::mgm::Scheduler::tPlctPolicy plctplcy;
-                  std::string targetgeotag;
-                  // get placement policy
-                  Policy::GetPlctPolicy(spath.c_str(),
-                                        attrmap,
-                                        *pVid,
-                                        *pOpaque,
-                                        plctplcy,
-                                        targetgeotag);
-
-                  // We don't know the container tag here, but we don't really
-                  // care since we are scheduled as root
-                  if (!(errno = quotaspace->FilePlacement(spath.c_str(),
-                                                          *pVid, 0,
-                                                          layoutId,
-							sourcefs,
-                                                          selectedfs,
-                                                          plctplcy,targetgeotag,
-                                                          SFS_O_TRUNC,
-                                                          forcedsubgroup,
-                                                          fmd_cpy->getSize()))
+                eos::common::Path cPath(spath.c_str());
+                eos::IContainerMD::XAttrMap attrmap;
+                gOFS->_attr_ls(cPath.GetParentPath(), *mError, *pVid, (const char *) 0,attrmap);
+                eos::mgm::Scheduler::tPlctPolicy plctplcy;
+                std::string targetgeotag;
+                // get placement policy
+                Policy::GetPlctPolicy(spath.c_str(),
+                                      attrmap,
+                                      *pVid,
+                                      *pOpaque,
+                                      plctplcy,
+                                      targetgeotag);
+
+                // We don't know the container tag here, but we don't really
+                // care since we are scheduled as root
+                if (!(errno = quotaspace->FilePlacement(spath.c_str(),
+                                                        *pVid, 0,
+                                                        layoutId,
+                                                        sourcefs,
+                                                        selectedfs,
+                                                        plctplcy,targetgeotag,
+                                                        SFS_O_TRUNC,
+                                                        forcedsubgroup,
+                                                        fmd_cpy->getSize()))
                       )
                   {
                     // yes we got a new replication vector
@@ -1410,6 +1386,7 @@
         	    if (!(errno = quotaspace->FileAccess(*pVid,
 							 (unsigned long) 0,
 							 space.c_str(),
+                                                         tried_cgi,
 							 (unsigned long) fmd->getLayoutId(),
 							 sourcefs,
 							 fsIndex,
@@ -1418,17 +1395,10 @@
 							 unavailfs))
         	    )
                     {
-<<<<<<< HEAD
-                      //                      stdOut += "info: replication := "; stdOut += (int) sourcefsid; stdOut += " => "; stdOut += (int)selectedfs[i]; stdOut += "\n";
-        	      unsigned int sourcefsid = sourcefs[fsIndex];
-                      // add replication here
-                      if (gOFS->_replicatestripe(fmd,
-=======
                       // stdOut += "info: replication := "; stdOut += (int) sourcefsid;
                       // stdOut += " => "; stdOut += (int)selectedfs[i]; stdOut += "\n";
                       // Add replication here
                       if (gOFS->_replicatestripe(fmd_cpy.get(),
->>>>>>> 17590438
                                                  spath.c_str(),
                                                  *mError,
                                                  *pVid,
