--- conflicted
+++ resolved
@@ -127,12 +127,8 @@
       eos::common::Path cPath(statpath.c_str());
 
       // attach MD to get inode number
-<<<<<<< HEAD
       eos::IFileMD* fmd = 0;
-=======
-      eos::FileMD* fmd = 0;
-      eos::ContainerMD* dir = 0;
->>>>>>> 713e0074
+      eos::IContainerMD* dir = 0;
       inode = 0;
 
       //-------------------------------------------
@@ -154,10 +150,6 @@
       // check if that is a directory in case
       if (!fmd)
       {
-<<<<<<< HEAD
-        eos::IContainerMD* dir = 0;
-=======
->>>>>>> 713e0074
         //-------------------------------------------
         eos::common::RWMutexReadLock lock(gOFS->eosViewRWMutex);
         try
