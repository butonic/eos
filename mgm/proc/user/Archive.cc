//------------------------------------------------------------------------------
// File: Archive.cc
// Author: Elvin-Alin Sindrilaru <esindril@cern.ch>
//------------------------------------------------------------------------------

/************************************************************************
 * EOS - the CERN Disk Storage System                                   *
 * Copyright (C) 2014 CERN/Switzerland                                  *
 *                                                                      *
 * This program is free software: you can redistribute it and/or modify *
 * it under the terms of the GNU General Public License as published by *
 * the Free Software Foundation, either version 3 of the License, or    *
 * (at your option) any later version.                                  *
 *                                                                      *
 * This program is distributed in the hope that it will be useful,      *
 * but WITHOUT ANY WARRANTY; without even the implied warranty of       *
 * MERCHANTABILITY or FITNESS FOR A PARTICULAR PURPOSE.  See the        *
 * GNU General Public License for more details.                         *
 *                                                                      *
 * You should have received a copy of the GNU General Public License    *
 * along with this program.  If not, see <http://www.gnu.org/licenses/>.*
 ************************************************************************/


/*----------------------------------------------------------------------------*/
#include "mgm/ProcInterface.hh"
#include "mgm/XrdMgmOfs.hh"
#include "mgm/XrdMgmOfsDirectory.hh"
#include "mgm/Access.hh"
#include "mgm/Macros.hh"
#include "mgm/Acl.hh"
/*----------------------------------------------------------------------------*/
#include "common/SymKeys.hh"
/*----------------------------------------------------------------------------*/
#include <iomanip>
/*----------------------------------------------------------------------------*/

EOSMGMNAMESPACE_BEGIN

static const std::string ARCH_INIT = ".archive.init";
static const std::string ARCH_PUT_DONE = ".archive.put.done";
static const std::string ARCH_PUT_ERR = ".archive.put.err";
static const std::string ARCH_GET_DONE = ".archive.get.done";
static const std::string ARCH_GET_ERR = ".archive.get.err";
static const std::string ARCH_PURGE_DONE = ".archive.purge.done";
static const std::string ARCH_PURGE_ERR = ".archive.purge.err";
static const std::string ARCH_DELETE_ERR = ".archive.delete.err";
static const std::string ARCH_LOG = ".archive.log";


//------------------------------------------------------------------------------
// Archive command
//------------------------------------------------------------------------------
int
ProcCommand::Archive()
{
  struct stat statinfo;
  std::ostringstream cmd_json;
  std::string option = (pOpaque->Get("mgm.archive.option") ?
                        pOpaque->Get("mgm.archive.option") : "");

  // For listing we don't need an EOS path
  if (mSubCmd == "transfers")
  {
    if (option.empty())
    {
      stdErr = "error: need to provide the archive listing type";
      retc = EINVAL;
    }
    else
    {
      cmd_json << "{\"cmd\": " << "\"" << mSubCmd.c_str() << "\", "
               << "\"opt\": " <<  "\"" << option << "\", "
               << "\"uid\": " << "\"" << pVid->uid << "\", "
               << "\"gid\": " << "\"" << pVid->gid << "\" "
               << "}";
    }
  }
  else if (mSubCmd == "kill")
  {
    if (option.empty())
    {
      stdErr = "error: need to provide a job_uuid for kill";
      retc = EINVAL;
    }
    else
    {
      cmd_json << "{\"cmd\": " << "\"" << mSubCmd.c_str() << "\", "
               << "\"opt\": " << "\"" << option << "\", "
               << "\"uid\": " << "\"" << pVid->uid << "\", "
               << "\"gid\": " << "\"" << pVid->gid << "\" "
               << "}";
    }
  }
  else if (mSubCmd == "list")
  {
    XrdOucString spath = pOpaque->Get("mgm.archive.path");
    const char* inpath = spath.c_str();
    NAMESPACEMAP;
    if (info) info = 0;
    PROC_BOUNCE_ILLEGAL_NAMES;
    PROC_BOUNCE_NOT_ALLOWED;
    eos::common::Path cPath(path);
    spath = cPath.GetPath();

    // Make sure the EOS directory path ends with '/'
    if (spath[spath.length() - 1] != '/')
      spath += '/';

    // First get the list of the ongoing transfers
    cmd_json << "{\"cmd\": \"transfers\", "
             << "\"opt\": \"all\", "
             << "\"uid\": \"" << pVid->uid << "\", "
             << "\"gid\": \"" << pVid->gid << "\" "
             << "}";
  }
  else
  {
    // Archive/backup transfer operation
    XrdOucString spath = pOpaque->Get("mgm.archive.path");
    const char* inpath = spath.c_str();
    NAMESPACEMAP;
    if (info) info = 0;
    PROC_BOUNCE_ILLEGAL_NAMES;
    PROC_BOUNCE_NOT_ALLOWED;
    eos::common::Path cPath(path);
    spath = cPath.GetPath();

    // Make sure the EOS directory path ends with '/'
    if (spath[spath.length() - 1] != '/')
      spath += '/';

    // Check archive permissions
    if (!ArchiveCheckAcl(spath.c_str()))
    {
      stdErr = "error: failed archive ACL check";
      retc = EPERM;
      return SFS_OK;
    }

    std::ostringstream dir_stream;
    dir_stream << "root://" << gOFS->ManagerId.c_str() << "/" << spath.c_str();
    std::string dir_url = dir_stream.str();

    // Check that the requested path exists and is a directory
    if (gOFS->_stat(spath.c_str(), &statinfo, *mError, *pVid))
    {
      stdErr = "error: requested path does not exits";
      retc = EINVAL;
      return SFS_OK;
    }

    if (!S_ISDIR(statinfo.st_mode))
    {
      stdErr = "error:archive path is not a directory";
      retc = EINVAL;
      return SFS_OK;
    }

    // Used for creating/deleting a file in /eos/.../proc/archive with the same
    // name as the inode value. Used to provide archive fast find functionality.
    int fid = statinfo.st_ino;

    // Create vector containing the paths to all the possible special files
    std::ostringstream oss;
    std::vector<std::string> vect_paths;
    std::vector<std::string> vect_files =
      {ARCH_INIT, ARCH_PUT_DONE, ARCH_PUT_ERR, ARCH_GET_DONE, ARCH_GET_ERR,
       ARCH_PURGE_DONE, ARCH_PURGE_ERR, ARCH_DELETE_ERR, ARCH_LOG};

    for (auto it = vect_files.begin(); it != vect_files.end(); ++it)
    {
      oss.str("");
      oss.clear();
      oss << spath.c_str() << *it;
      vect_paths.push_back(oss.str());
    }

    if (mSubCmd == "create")
    {
      if (!gOFS->MgmArchiveDstUrl.length())
      {
        eos_err("archive destination not configured for this EOS instance");
        stdErr = "error: archive destination not configured for this EOS instance";
        retc = EINVAL;
        return SFS_OK;
      }

      // Build the destination dir by using the uid/gid of the user triggering
      // the archive operation e.g root:// ... //some/dir/gid1/uid1/
      std::string dir_sha256 = eos::common::SymKey::Sha256(spath.c_str());
      std::ostringstream dst_oss;
      dst_oss << gOFS->MgmArchiveDstUrl.c_str() << dir_sha256 << '/';
      std::string surl = dst_oss.str();

      // Make sure the destination directory does not exist
      XrdCl::URL url(surl);
      XrdCl::FileSystem fs(url);
      XrdCl::StatInfo *st_info = 0;
      XrdCl::XRootDStatus status = fs.Stat(url.GetPath(), st_info);

      if (status.IsOK())
      {
        stdErr = "error: archive dst=";
        stdErr += surl.c_str();
        stdErr += " already exists";
        eos_err("%s", stdErr.c_str());
        retc = EIO;
        return SFS_OK;
      }

      if (MakeSubTreeImmutable(spath.c_str(), vect_files))
      {
        return retc;
      }

      ArchiveCreate(spath.c_str(), surl, fid);
      return SFS_OK;
    }
    else if ((mSubCmd == "put") ||
             (mSubCmd == "get") ||
             (mSubCmd == "purge") ||
             (mSubCmd == "delete"))
    {
      std::string arch_url = dir_url;

      if (option == "r")
      {
        // Retry failed operation
        option = "retry";
        std::string arch_err = spath.c_str();

        if (mSubCmd == "put")
        {
          arch_err += ARCH_PUT_ERR;
          arch_url += ARCH_PUT_ERR;
        }
        else if (mSubCmd == "get")
        {
          arch_err += ARCH_GET_ERR;
          arch_url += ARCH_GET_ERR;
        }
        else if (mSubCmd == "purge")
        {
          arch_err += ARCH_PURGE_ERR;
          arch_url += ARCH_PURGE_ERR;
        }
        else if (mSubCmd == "delete")
        {
          arch_err += ARCH_DELETE_ERR;
          arch_url += ARCH_DELETE_ERR;
        }

        if (gOFS->_stat(arch_err.c_str(), &statinfo, *mError, *pVid))
        {
          stdErr = "error: no failed ";
          stdErr += mSubCmd;
          stdErr += " file in directory: ";
          stdErr += spath.c_str();
          retc = EINVAL;
        }
      }
      else
      {
        // Check that the init/put archive file exists
        option = "";
        std::string arch_path = spath.c_str();

        if (mSubCmd == "put") // put
        {
          arch_path += ARCH_INIT;
          arch_url += ARCH_INIT;

          if (gOFS->_stat(arch_path.c_str(), &statinfo, *mError, *pVid))
          {
            stdErr = "error: no archive init file in directory: ";
            stdErr += spath.c_str();
            retc = EINVAL;
          }
        }
        else if (mSubCmd == "get") // get
        {
          arch_path += ARCH_PURGE_DONE;
          arch_url += ARCH_PURGE_DONE;

          if (gOFS->_stat(arch_path.c_str(), &statinfo, *mError, *pVid))
          {
            stdErr = "error: no archive purge file in directory: ";
            stdErr += spath.c_str();
            retc = EINVAL;
          }
        }
        else if (mSubCmd == "purge") // purge
        {
          arch_path += ARCH_PUT_DONE;

          if (gOFS->_stat(arch_path.c_str(), &statinfo, *mError, *pVid))
          {
            arch_path = spath.c_str();
            arch_path += ARCH_GET_DONE;

            if (gOFS->_stat(arch_path.c_str(), &statinfo, *mError, *pVid))
            {
              stdErr = "error: purge can be done only after a successful " \
                "get or put operation";
              retc = EINVAL;
            }
            else
            {
              arch_url += ARCH_GET_DONE;
            }
          }
          else
          {
            arch_url += ARCH_PUT_DONE;
          }
        }
        else if (mSubCmd == "delete") // delete
        {
          if (pVid->uid == 0 && ((pVid->prot == "unix") || (pVid->prot == "sss")))
          {
            bool found = false;
            std::string arch_fn;

            // Check that archive exists in the current directory
            for (auto it = vect_files.begin(); it != vect_files.end(); ++it)
            {
              arch_fn = spath.c_str();
              arch_fn += *it;

              if ((*it != ARCH_LOG) && (!gOFS->_stat(arch_fn.c_str(), &statinfo, *mError, *pVid)))
              {
                arch_url += *it;
                found = true;
                break;
              }
            }

            if (!found)
            {
              stdErr = "error: current directory is not archived";
              retc = EINVAL;
            }
            else
            {
              // Delete the entry in /eos/.../proc/archive/
              std::ostringstream proc_fn;
              proc_fn << gOFS->MgmProcArchivePath << '/' << fid;

              if (gOFS->_rem(proc_fn.str().c_str(), *mError, *pVid))
                stdErr = "warning: unable to remove archive id from /proc fast find";
            }
          }
          else
          {
            stdErr = "error: permission denied, only admin can delete an archive";
            retc = EPERM;
          }
        }
      }

      cmd_json << "{\"cmd\": " << "\"" << mSubCmd.c_str() << "\", "
               << "\"src\": " << "\"" << arch_url << "\", "
               << "\"opt\": " << "\"" << option  << "\", "
               << "\"uid\": " << "\"" << pVid->uid << "\", "
               << "\"gid\": " << "\"" << pVid->gid << "\" "
               << "}";
    }
    else
    {
      stdErr = "error: operation not supported, needs to be one of the following: "
        "create, put, get or list";
      retc = EINVAL;
    }
  }

  // Send request to archiver process if no error occured
  if (!retc)
  {
    // Do formatting if this is a listing command
    if ((mSubCmd == "list") || (mSubCmd == "transfers"))
    {
      ArchiveFormatListing(cmd_json.str());
    }
    else {
      retc = ArchiveExecuteCmd(cmd_json.str());
    }
  }


  eos_debug("retc=%i, stdOut=%s, stdErr=%s", retc, stdOut.c_str(), stdErr.c_str());
  return SFS_OK;
}

//------------------------------------------------------------------------------
// Format listing output. Includes combining the information that we get
// from the archiver daemon with the list of pending transfers at the MGM.
//------------------------------------------------------------------------------
void
ProcCommand::ArchiveFormatListing(const std::string& cmd_json)
{
  // Parse response from the archiver regarding ongoing transfers
  size_t pos;
  size_t max_path_len = 64;
  std::string entry, token, key, value;
  std::map<std::string, std::string> map_info;
  std::vector<ArchDirStatus> tx_dirs;
  std::vector<ArchDirStatus> bkps;

  // For "transfers" command now list of pending backups to avoid false reporting
  if (mSubCmd == "transfers") {
    bkps = gOFS->GetPendingBkps();
  }

  // Get list of ongoing transfers from the archiver daemon
  if (ArchiveExecuteCmd(cmd_json)) {
    return;
  }

  std::istringstream iss(stdOut.c_str());
  stdOut = "";

  while (std::getline(iss, entry, '\n'))
  {
    // Entry has the following format:
    //date=%s,uuid=%s,path=%s,op=%s,status=%s
    entry += ','; // for easier parsing

    while ((pos = entry.find(',')) != std::string::npos)
    {
      token = entry.substr(0, pos);
      entry = entry.substr(pos + 1);
      pos = token.find('=');

      if (pos == std::string::npos)
      {
        stdErr = "error: unexpected archive response format";
        retc = EINVAL;
        return;
      }

      key = token.substr(0, pos);
      value = token.substr(pos + 1);
      map_info[key] = value;
    }

    if (map_info.size() != 5)
    {
      stdErr = "error: incomplete archive response information";
      retc = EINVAL;
      return;
    }

    tx_dirs.emplace_back(map_info["date"], map_info["uuid"],
                         map_info["path"], map_info["op"],
                         map_info["status"]);

    // Save max path lenght for formatting purposes
    if (max_path_len < map_info["path"].length()) {
      max_path_len = map_info["path"].length();
    }

    map_info.clear();
  }

  // For the list command print only information about the existing archived
  // directories and their status
  if (mSubCmd == "list")
  {
    // Create the table for displaying archive status informations
    std::string spath = (pOpaque->Get("mgm.archive.path") ?
                         pOpaque->Get("mgm.archive.path") : "/");
    std::vector<ArchDirStatus> archive_dirs = ArchiveGetDirs(spath.c_str());
    ArchiveUpdateStatus(archive_dirs, tx_dirs, max_path_len);
    std::vector<size_t> col_size = {30, max_path_len + 5, 16};
    std::ostringstream oss;
    oss << '|' << std::setfill('-') << std::setw(col_size[0] + 1)
        << '|' << std::setw(col_size[1] + 1)
        << '|' << std::setw(col_size[2] + 1)
        << '|' << std::setfill(' ');
    std::string line = oss.str();
    oss.str("");
    oss.clear();

    // Add table header
    oss << line << std::endl
        << '|' << std::setw(col_size[0]) << std::setiosflags(std::ios_base::left)
        << "Creation date"
        << '|' << std::setw(col_size[1]) << std::setiosflags(std::ios_base::left)
        << "Path"
        << '|' << std::setw(col_size[2]) << std::setiosflags(std::ios_base::left)
        << "Status"
        << '|'
        << std::endl << line << std::endl;

    for (auto dir = archive_dirs.begin(); dir != archive_dirs.end(); ++dir)
    {
      oss << '|' << std::setw(col_size[0]) << std::setiosflags(std::ios_base::left)
          << dir->mTime
          << '|' << std::setw(col_size[1]) << std::setiosflags(std::ios_base::left)
          << dir->mPath
          << '|' << std::setw(col_size[2]) << std::setiosflags(std::ios_base::left)
          << dir->mStatus
          << '|'
          << std::endl << line << std::endl;
    }

    stdOut = oss.str().c_str();
  }
  else if (mSubCmd == "transfers")
  {
    // Remove those pending backup transfers that were submitted to the archive
    // daemon in the meantime. We need this as getting the pending backups and
    // the ongoing transfers from the archiver is not atomic.
    bool skip;

    for (auto pending = bkps.begin(); pending != bkps.end(); /*empty*/)
    {
      skip = false;

      for (auto tx = tx_dirs.begin(); tx != tx_dirs.end(); ++tx)
      {
        if (tx->mPath == pending->mPath) {
          bkps.erase(pending++);
          skip = true;
          break;
        }
      }

      if (!skip) {
        if (max_path_len < pending->mPath.length()) {
          max_path_len = pending->mPath.length();
        }

        // Advance iterator
        pending++;
      }
    }

    // For "transfers" command print status of onging transfers based on the reply
    // from the archive daemon
    std::vector<size_t> col_size = {26, max_path_len + 7, 16, 24};
    std::ostringstream oss;
    oss << '|' << std::setfill('-') << std::setw(col_size[0] + 1)
        << '|' << std::setw(col_size[1] + 1)
        << '|' << std::setw(col_size[2] + 1)
        << '|' << std::setw(col_size[3] + 1)
        << '|' << std::setfill(' ');
    std::string line = oss.str();
    oss.str("");
    oss.clear();

    // Add table header
    oss << line << std::endl
        << '|' << std::setw(col_size[0]) << std::setiosflags(std::ios_base::left)
        << "Start time"
        << '|' << std::setw(col_size[1]) << std::setiosflags(std::ios_base::left)
        << "Transfer info"
        << '|' << std::setw(col_size[2]) << std::setiosflags(std::ios_base::left)
        << "Operation"
        << '|' << std::setw(col_size[3]) << std::setiosflags(std::ios_base::left)
        << "Status"
        << '|'
        << std::endl << line << std::endl;

    for (auto dir = tx_dirs.begin(); dir != tx_dirs.end(); ++dir)
    {
      oss << '|' << std::setw(col_size[0]) << std::setiosflags(std::ios_base::left)
          << dir->mTime
          << '|' << std::setw(col_size[1]) << std::setiosflags(std::ios_base::left)
          <<  ("Uuid: " + dir->mUuid)
          << '|' << std::setw(col_size[2]) << std::setiosflags(std::ios_base::left)
          << dir->mOp
          << '|' << std::setw(col_size[3]) << std::setiosflags(std::ios_base::left)
          << dir->mStatus
          << '|'
          << std::endl
          << '|' << std::setw(col_size[0]) << std::setiosflags(std::ios_base::left)
          << ' '
          << '|' << std::setw(col_size[1]) << std::setiosflags(std::ios_base::left)
          << ("Path: " + dir->mPath)
          << '|' << std::setw(col_size[2]) << std::setiosflags(std::ios_base::left)
          << ' '
          << '|' << std::setw(col_size[3]) << std::setiosflags(std::ios_base::left)
          << ' '
          << '|'
          << std::endl << line << std::endl;
    }

    // Append set of pending backup transfers at the MGM
    for (auto it = bkps.begin(); it != bkps.end(); ++it)
    {
      oss << '|' << std::setw(col_size[0]) << std::setiosflags(std::ios_base::left)
          << it->mTime
          << '|'  << std::setw(col_size[1]) << std::setiosflags(std::ios_base::left)
          << ("Uuid: " + it->mUuid)
          << '|' << std::setw(col_size[2]) << std::setiosflags(std::ios_base::left)
          << it->mOp
          << '|' << std::setw(col_size[3]) << std::setiosflags(std::ios_base::left)
          << it->mStatus
          << '|'
          << std::endl
          << '|' << std::setw(col_size[0]) << std::setiosflags(std::ios_base::left)
          << ' '
          << '|' << std::setw(col_size[1]) << std::setiosflags(std::ios_base::left)
          << ("Path: " + it->mPath)
          << '|' << std::setw(col_size[2]) << std::setiosflags(std::ios_base::left)
          << ' '
          << '|' << std::setw(col_size[3]) << std::setiosflags(std::ios_base::left)
          << ' '
          << '|'
          << std::endl << line << std::endl;
    }

    stdOut = oss.str().c_str();
  }
}

//------------------------------------------------------------------------------
// Get archive status for both already archived directories as well as for dirs
// that have ongoing transfers
//------------------------------------------------------------------------------
void
ProcCommand::ArchiveUpdateStatus(std::vector<ProcCommand::ArchDirStatus>& dirs,
                                 std::vector<ProcCommand::ArchDirStatus>& tx_dirs,
                                 size_t& max_path_length)
{
  max_path_length = 0;
  bool found = false;
  std::string path;
  std::vector<std::string> vect_files = {ARCH_INIT, ARCH_PUT_DONE, ARCH_PUT_ERR,
                                         ARCH_GET_DONE, ARCH_GET_ERR, ARCH_PURGE_ERR,
                                         ARCH_PURGE_DONE, ARCH_DELETE_ERR};
  XrdSfsFileExistence exists_flag;
  XrdOucErrInfo out_error;

  for (auto dir = dirs.begin(); dir != dirs.end(); ++dir)
  {
    if (max_path_length < dir->mPath.length()) {
      max_path_length = dir->mPath.length();
    }

    found = false;

    for (auto it = tx_dirs.begin(); it != tx_dirs.end(); ++it)
    {
      if (dir->mPath == it->mPath)
      {
        found = true;
        break;
      }
    }

    if (found)
    {
      dir->mStatus = "transferring";
    }
    else
    {
      XrdCl::URL url(dir->mPath);

      for (auto st_file = vect_files.begin(); st_file != vect_files.end(); ++st_file)
      {
        path = url.GetPath() + *st_file;

        if ((gOFS->_exists(path.c_str(), exists_flag, out_error) == SFS_OK) &&
            ((exists_flag & XrdSfsFileExistIsFile) == true))
        {
          if (*st_file == ARCH_INIT)
            dir->mStatus = "created";
          else if (*st_file == ARCH_PUT_DONE)
            dir->mStatus = "put done";
          else if (*st_file == ARCH_PUT_ERR)
            dir->mStatus = "put failed";
          else if (*st_file == ARCH_GET_DONE)
            dir->mStatus = "get done";
          else if (*st_file == ARCH_GET_ERR)
            dir->mStatus = "get failed";
          else if (*st_file == ARCH_PURGE_DONE)
            dir->mStatus = "purge done";
          else if (*st_file == ARCH_PURGE_ERR)
            dir->mStatus = "purge failed";
          else if (*st_file == ARCH_DELETE_ERR)
            dir->mStatus = "delete failed";
          break;
        }
      }
    }
  }
}

//------------------------------------------------------------------------------
// Get the list of files in proc/arhive whose name represents the fid of the
// archived directory
//------------------------------------------------------------------------------
std::vector<ProcCommand::ArchDirStatus>
ProcCommand::ArchiveGetDirs(const std::string& root) const
{
  const char* dname;
  std::string full_path;
  std::set<std::string> fids;
  eos::common::Mapping::VirtualIdentity_t root_ident;
  eos::common::Mapping::Root(root_ident);
  std::vector<ArchDirStatus> dirs;
  XrdMgmOfsDirectory proc_dir = XrdMgmOfsDirectory();
  int retc = proc_dir._open(gOFS->MgmProcArchivePath.c_str(),
                            root_ident, static_cast<const char*>(0));

  if (retc) {
    return dirs;
  }

  while ((dname = proc_dir.nextEntry()))
  {
    if (dname[0] != '.')
    {
      fids.insert(dname);
    }
  }

  proc_dir.close();
<<<<<<< HEAD
  std::istringstream iss;
  std::shared_ptr<eos::IContainerMD> cmd;
  eos::IContainerMD::id_t id;
  std::vector<ArchDirStatus> dirs;
=======
  struct timespec mtime;
  std::string sdate;
  eos::ContainerMD* cmd = 0;
  eos::ContainerMD::id_t id;
>>>>>>> 695fcd0f

  {
    eos::common::RWMutexReadLock nsLock(gOFS->eosViewRWMutex);

    for (auto fid = fids.begin(); fid != fids.end(); ++fid)
    {
      // Convert string id to ContainerMD:id_t
      id = std::stoll(*fid);

      try
      {
        cmd = gOFS->eosDirectoryService->getContainerMD(id);
        full_path = gOFS->eosView->getUri(cmd.get());

        // If archive directory is in the currently searched subtree
        if (full_path.find(root) == 0)
        {
          cmd->getMTime(mtime);
          sdate = asctime(localtime(&mtime.tv_sec));
          sdate.erase(sdate.find('\n')); // trim string
          dirs.emplace_back(sdate, "N/A", full_path, "N/A", "unknown");
        }
      }
      catch (eos::MDException &e)
      {
        errno = e.getErrno();
        eos_static_err("fid=%016x errno=%d msg=\"%s\"\n",
                       id, e.getErrno(), e.getMessage().str().c_str());
      }
    }
  }

  return dirs;
}

//------------------------------------------------------------------------------
// Send command to archive daemon and collect the response
//------------------------------------------------------------------------------
int
ProcCommand::ArchiveExecuteCmd(const::string& cmd)
{
  int retc = 0;
  int sock_linger = 0;
  zmq::context_t zmq_ctx(1);
  zmq::socket_t socket(zmq_ctx, ZMQ_REQ);
#if ZMQ_VERSION >= 20200
  int sock_timeout = 1500; // 1,5s
  socket.setsockopt(ZMQ_RCVTIMEO, &sock_timeout, sizeof(sock_timeout));
#endif
  socket.setsockopt(ZMQ_LINGER, &sock_linger, sizeof(sock_linger));

  try
  {
    socket.connect(gOFS->mArchiveEndpoint.c_str());
  }
  catch (zmq::error_t& zmq_err)
  {
    eos_static_err("connect to archiver failed");
    stdErr = "error: connect to archiver failed";
    retc = EINVAL;
  }

  if (!retc)
  {
    zmq::message_t msg((void*)cmd.c_str(), cmd.length(), NULL);

    try
    {
      if (!socket.send(msg))
      {
        stdErr = "error: send request to archiver";
        retc = EINVAL;
      }
      else if (!socket.recv(&msg))
      {
        stdErr = "error: no response from archiver";
        retc = EINVAL;
      }
      else
      {
        // Parse response from the archiver
        XrdOucString msg_str((const char*) msg.data(), msg.size());
        //eos_info("Msg_str:%s", msg_str.c_str());
        std::istringstream iss(msg_str.c_str());
        std::string status, line, response;
        iss >> status;

        // Discard whitespaces from the beginning
        while (getline(iss >> std::ws, line))
        {
          response += line;

          if (iss.good())
            response += '\n';
        }

        if (status == "OK")
        {
          stdOut = response.c_str();
        }
        else if (status == "ERROR")
        {
          stdErr = response.c_str();
          retc = EINVAL;
        }
        else
        {
          stdErr = "error: unknown response format from archiver";
          retc = EINVAL;
        }
      }
    }
    catch (zmq::error_t& zmq_err)
    {
      stdErr = "error: timeout getting response from archiver, msg: ";
      stdErr += zmq_err.what();
      retc = EINVAL;
    }
  }

  return retc;
}

//------------------------------------------------------------------------------
// Check if the current user has the necessary permissions to do an archiving
// operation
//------------------------------------------------------------------------------
bool
ProcCommand::ArchiveCheckAcl(const std::string& arch_dir) const
{
  bool is_allowed = false;
  eos::IContainerMD::XAttrMap attrmap;
  // Load evt. the attributes
  gOFS->_attr_ls(arch_dir.c_str(), *mError, *pVid, 0, attrmap, false);
  
  // ACL and permission check
  Acl acl(arch_dir.c_str(), *mError, *pVid, attrmap, true);

  eos_info("acl=%d a=%d egroup=%d mutable=%d", acl.HasAcl(), acl.CanArchive(),
             acl.HasEgroup(), acl.IsMutable());
  
  if (pVid->uid)
      is_allowed = acl.CanArchive();
  else
    is_allowed = true;

  return is_allowed;
}


//------------------------------------------------------------------------------
// Create archive file.
//------------------------------------------------------------------------------
void
ProcCommand::ArchiveCreate(const std::string& arch_dir,
                           const std::string& dst_url, int fid)
{
  int num_dirs = 0;
  int num_files = 0;

  // Create the output directory if necessary and open the temporary file in
  // which we construct the archive file
  std::ostringstream oss;
  oss << "/tmp/eos.mgm/archive." << XrdSysThread::ID();
  std::string arch_fn = oss.str();
  std::fstream arch_ofs(arch_fn.c_str(), std::fstream::out);

  if (!arch_ofs.is_open())
  {
    eos_err("failed to open local archive file=%s", arch_fn.c_str());
    stdErr = "failed to open archive file at MGM ";
    retc = EIO;
    return;
  }

  // Write archive JSON header leaving blank the fields for the number of
  // files/dirs and timestamp which will be filled in later on
  arch_ofs << "{"
           << "\"src\": \"" << "root://" << gOFS->ManagerId << "/" << arch_dir << "\", "
           << "\"dst\": \"" << dst_url << "\", "
           << "\"svc_class\": \"" << gOFS->MgmArchiveSvcClass << "\", "
           << "\"dir_meta\": [\"uid\", \"gid\", \"mode\", \"attr\"], "
           << "\"file_meta\": [\"size\", \"mtime\", \"ctime\", \"uid\", \"gid\", "
           << "\"mode\", \"xstype\", \"xs\"], "
           << "\"uid\": \"" << pVid->uid << "\", "
           << "\"gid\": \"" << pVid->gid << "\", "
           << "\"timestamp\": " << std::setw(10) << "" << ", "
           << "\"num_dirs\": " << std::setw(10) << "" << ", "
           << "\"num_files\": " << std::setw(10) << ""
           << "}" << std::endl;

  // Add directories info
  if (ArchiveAddEntries(arch_dir, arch_ofs, num_dirs, false))
  {
    MakeSubTreeMutable(arch_dir);
    arch_ofs.close();
    unlink(arch_fn.c_str());
    return;
  }

  // Add files info
  if (ArchiveAddEntries(arch_dir, arch_ofs, num_files, true) || (num_files == 0))
  {
    MakeSubTreeMutable(arch_dir);
    arch_ofs.close();
    unlink(arch_fn.c_str());
    return;
  }

  // Rewind the stream and update the header with the number of files and dirs
  num_dirs--; // don't count current dir
  arch_ofs.seekp(0);
  arch_ofs << "{"
           << "\"src\": \"" << "root://" << gOFS->ManagerId << "/" << arch_dir << "\", "
           << "\"dst\": \"" << dst_url << "\", "
           << "\"svc_class\": \"" << gOFS->MgmArchiveSvcClass << "\", "
           << "\"dir_meta\": [\"uid\", \"gid\", \"mode\", \"attr\"], "
           << "\"file_meta\": [\"size\", \"mtime\", \"ctime\", \"uid\", \"gid\", "
           << "\"mode\", \"xstype\", \"xs\"], "
           << "\"uid\": \"" << pVid->uid << "\", "
           << "\"gid\": \"" << pVid->gid << "\", "
           << "\"timestamp\": " << std::setw(10) << time(static_cast<time_t*>(0)) << ", "
           << "\"num_dirs\": " << std::setw(10) << num_dirs << ", "
           << "\"num_files\": " << std::setw(10) << num_files
           << "}" << std::endl;
  arch_ofs.close();

  // Copy local archive file to archive directory in EOS
  std::string dst_path = arch_dir;
  dst_path += ARCH_INIT;
  XrdCl::PropertyList properties;
  XrdCl::PropertyList result;
  XrdCl::URL url_src;
  url_src.SetProtocol("file");
  url_src.SetPath(arch_fn.c_str());

  XrdCl::URL url_dst;
  url_dst.SetProtocol("root");
  url_dst.SetHostName("localhost");
  url_dst.SetUserName("root");
  url_dst.SetPath(dst_path);
  url_dst.SetParams("eos.ruid=0&eos.rgid=0");
  properties.Set("source", url_src);
  properties.Set("target", url_dst);

  XrdCl::CopyProcess copy_proc;
  copy_proc.AddJob(properties, &result);
  XrdCl::XRootDStatus status_prep = copy_proc.Prepare();

  if (status_prep.IsOK())
  {
    XrdCl::XRootDStatus status_run = copy_proc.Run(0);

    if (!status_run.IsOK())
    {
      stdErr = "error: failed run for copy process, msg=";
      stdErr += status_run.ToStr().c_str();
      retc = EIO;
    }
  }
  else
  {
    stdErr = "error: failed prepare for copy process, msg=";
    stdErr += status_prep.ToStr().c_str();
    retc = EIO;
  }

  // Remove local archive file
  unlink(arch_fn.c_str());

  // Change the permissions on the archive file to 644
  eos::common::Mapping::VirtualIdentity_t root_ident;
  eos::common::Mapping::Root(root_ident);
  XrdSfsMode mode = S_IRUSR | S_IWUSR | S_IRGRP | S_IROTH;

  if (gOFS->_chmod(dst_path.c_str(), mode, *mError, root_ident))
  {
    stdErr = "error: setting permisions on the archive file";
    retc = EIO;
  }

  // Add the dir inode to /proc/archive/ for fast find
  if (!retc)
  {
    oss.clear();
    oss.str("");
    oss << gOFS->MgmProcArchivePath << "/" << fid;

    if (gOFS->_touch(oss.str().c_str(), *mError, root_ident))
    {
      stdOut = "warning: failed to create file in /eos/.../proc/archive/";
      return;
    }
  }
}

//------------------------------------------------------------------------------
// Make EOS sub-tree immutable/mutable by adding/removing the sys.acl=z:i from
// all of the directories in the subtree.
//------------------------------------------------------------------------------
int
ProcCommand::MakeSubTreeImmutable(const std::string& arch_dir,
                                  const std::vector<std::string>& vect_files)
{
  bool found_archive = false;
  // Map of directories to set of files
  std::map< std::string, std::set<std::string> > found;

  // Check for already archived directories in the current sub-tree
  if (gOFS->_find(arch_dir.c_str(), *mError, stdErr, *pVid, found,
                 (const char*) 0, (const char*) 0))
  {
    eos_err("dir=%s list all err=%s", arch_dir.c_str(), stdErr.c_str());
    retc = errno;
    return retc;
  }

  for (auto it = found.begin(); it != found.end(); ++it)
  {
    for (auto itf = vect_files.begin(); itf != vect_files.end(); ++itf)
    {
      if (it->second.find(*itf) != it->second.end())
      {
        found_archive = true;
        stdErr = "error: another archive found in current sub-tree in ";
        stdErr += it->first.c_str();
        stdErr += itf->c_str();
        break;
      }
    }

    if (found_archive)
      break;
  }

  if (found_archive)
  {
    // Forbit archiving of archives
    retc = EPERM;
    return retc;
  }

  // Make the EOS sub-tree immutable e.g.: add sys.acl=z:i
  eos::common::Mapping::VirtualIdentity_t root_ident;
  eos::common::Mapping::Root(root_ident);
  const char* acl_key = "sys.acl";
  XrdOucString acl_val;

  for (auto it = found.begin(); it != found.end(); ++it)
  {
    acl_val = "";

    if (!gOFS->_attr_get(it->first.c_str(), *mError, *pVid,
                         (const char*) 0, acl_key, acl_val))
    {
      // Add immutable only if not already present
      int pos_z = acl_val.find("z:");

      if (pos_z != STR_NPOS)
      {
        if (acl_val.find('i', pos_z + 2) == STR_NPOS)
          acl_val.insert('i', pos_z + 2);
      }
      else
        acl_val += ",z:i";
    }
    else
      acl_val = "z:i";

    eos_debug("acl_key=%s, acl_val=%s", acl_key, acl_val.c_str());

    if (gOFS->_attr_set(it->first.c_str(), *mError, root_ident,
                         (const char*) 0, acl_key, acl_val.c_str()))
    {
      stdErr = "error: making EOS subtree immutable, dir=";
      stdErr += arch_dir.c_str();
      retc = mError->getErrInfo();
      break;
    }
  }

  return retc;
}

//----------------------------------------------------------------------------
// Make EOS sub-tree mutable by removing the sys.acl=z:i rule from all of the
// directories in the sub-tree.
//----------------------------------------------------------------------------
int
ProcCommand::MakeSubTreeMutable(const std::string& arch_dir)
{
  std::map< std::string, std::set<std::string> > found;

  // Get all dirs in current subtree
  if (gOFS->_find(arch_dir.c_str(), *mError, stdErr, *pVid, found,
                 (const char*) 0, (const char*) 0))
  {
    eos_err("dir=%s list all err=%s", arch_dir.c_str(), stdErr.c_str());
    retc = errno;
    return retc;
  }

  // Make the EOS sub-tree mutable e.g.: remove sys.acl=z:i
  eos::common::Mapping::VirtualIdentity_t root_ident;
  eos::common::Mapping::Root(root_ident);
  const char* acl_key = "sys.acl";
  XrdOucString acl_val;
  std::string new_acl;

  for (auto it = found.begin(); it != found.end(); ++it)
  {
    acl_val = "";

    if (!gOFS->_attr_get(it->first.c_str(), *mError, *pVid,
                         (const char*) 0, acl_key, acl_val))
    {
      std::istringstream iss(acl_val.c_str());
      std::string rule;
      new_acl = "";

      while (std::getline(iss, rule, ','))
      {
        if (rule.find("z:") == 0)
        {
          rule.erase(rule.find('i'), 1);

          if (rule.length() > 2)
          {
            new_acl += rule;
            new_acl += ',';
          }
        }
        else
        {
          // Don' modify the rest of the rules
          new_acl += rule;
          new_acl += ',';
        }
      }

      // Remove last comma
      if (new_acl.length())
        new_acl.erase(new_acl.length() - 1);

      acl_val = new_acl.c_str();
    }
    else
    {
      eos_warning("Dir=%s no xattrs", it->first.c_str());
      continue;
    }

    eos_debug("acl_key=%s, acl_val=%s", acl_key, acl_val.c_str());

    // Update the new sys.acl xattr
    if (acl_val.length())
    {
      if (gOFS->_attr_set(it->first.c_str(), *mError, root_ident,
                          (const char*) 0, acl_key, acl_val.c_str()))
      {
        stdErr = "error: making EOS subtree mutable (update sys.acl), dir=";
        stdErr += arch_dir.c_str();
        retc = mError->getErrInfo();
        break;
      }
    }
    else
    {
      // Completely remove the sys.acl xattr
      if (gOFS->_attr_rem(it->first.c_str(), *mError, root_ident,
                          (const char*) 0, acl_key))
      {
        stdErr = "error: making EOS subtree mutable (rm sys.acl), dir=";
        stdErr += arch_dir.c_str();
        retc = mError->getErrInfo();
        break;
      }
    }
  }

  return retc;
}

//------------------------------------------------------------------------------
// Get fileinfo for all files/dirs in the subtree and add it to the archive
//------------------------------------------------------------------------------
int
ProcCommand::ArchiveAddEntries(const std::string& arch_dir,
                               std::fstream& ofs, int& num, bool is_file,
                               IFilter* filter)
{
  num = 0;
  std::map<std::string, std::string> info_map;
  std::map<std::string, std::string> attr_map; // only for dirs

  // These keys should match the ones in the header dictionary
  if (is_file)
  {
    info_map.insert(std::make_pair("file", "")); // file name
    info_map.insert(std::make_pair("size", ""));
    info_map.insert(std::make_pair("mtime", ""));
    info_map.insert(std::make_pair("ctime", ""));
    info_map.insert(std::make_pair("uid", ""));
    info_map.insert(std::make_pair("gid", ""));
    info_map.insert(std::make_pair("mode", ""));
    info_map.insert(std::make_pair("xstype", ""));
    info_map.insert(std::make_pair("xs", ""));
  }
  else // dir
  {
    info_map.insert(std::make_pair("file", "")); // dir name
    info_map.insert(std::make_pair("uid", ""));
    info_map.insert(std::make_pair("gid", ""));
    info_map.insert(std::make_pair("mode", ""));
    info_map.insert(std::make_pair("xattrn", ""));
    info_map.insert(std::make_pair("xattrv", ""));
  }

  // In C++11 one can simply do:
  /*
    std::map<std::string, std::string> info_map =
    {
      {"size" : ""}, {"mtime": ""}, {"ctime": ""},
      {"uid": ""}, {"gid": ""}, {"xstype": ""}, {"xs": ""}
    };

    or

    std::vector<std::string, std::sting> info_map =  {
      {"uid": ""}, {"gid": ""}, {"attr": ""} };
  */

  std::string line;
  ProcCommand* cmd_find = new ProcCommand();
  XrdOucString info = "&mgm.cmd=find&mgm.path=";
  info += arch_dir.c_str();

  if (is_file)
    info += "&mgm.option=fI";
  else
    info += "&mgm.option=dI";

  cmd_find->open("/proc/user", info.c_str(), *pVid, mError);
  int ret = cmd_find->close();

  if (ret)
  {
    delete cmd_find;
    eos_err("find fileinfo on directory=%s failed", arch_dir.c_str());
    stdErr = "error: find fileinfo failed";
    retc = ret;
    return retc;
  }

  size_t spos = 0;
  size_t key_length = 0; // lenght of file/dir name - it could have spaces
  std::string rel_path;
  std::string key, value, pair;
  std::istringstream line_iss;
  std::ifstream result_ifs(cmd_find->GetResultFn());
  XrdOucString unseal_str;

  if (!result_ifs.good())
  {
    delete cmd_find;
    eos_err("failed to open find fileinfo result file on MGM");
    stdErr = "failed to open find fileinfo result file on MGM";
    retc = EIO;
    return retc;
  }

  char* tmp_buff = new char[4096*4];

  while (std::getline(result_ifs, line))
  {
    if (line.find("&mgm.proc.stderr=") == 0)
      continue;

    if (line.find("&mgm.proc.stdout=") == 0)
      line.erase(0, 17);

    unseal_str = XrdOucString(line.c_str());
    line = XrdMqMessage::UnSeal(unseal_str);
    line_iss.clear();
    line_iss.str(line);

    // We assume that the keylength.file parameter is always first in the
    // output of fileinfo -m command
    while(line_iss.good())
    {
      line_iss >> pair;
      spos = pair.find('=');

      if ((spos == std::string::npos) || (!line_iss.good()))
        continue; // not in key=value format

      key = pair.substr(0, spos);
      value = pair.substr(spos + 1);

      if (key == "keylength.file")
      {
        key_length = static_cast<size_t>(atoi(value.c_str()));

        // Read in the file/dir path using the previously read key_length
        int full_length = key_length + 5; // 5 stands for "file="
        line_iss.read(tmp_buff, 1); // read the empty space before "file=..."
        line_iss.read(tmp_buff, full_length);
        tmp_buff[full_length] = '\0';
        pair = tmp_buff;
        spos = pair.find('=');
        key = pair.substr(0, spos);
        value = pair.substr(spos + 1);
      }

      if (info_map.find(key) == info_map.end())
        continue; // not what we are looking for

      if (key == "xattrn")
      {
        // The next token must be an xattrv
        std::string xattrn = value;
        line_iss >> pair;
        spos = pair.find('=');

        if ((spos == std::string::npos) || (!line_iss.good()))
        {
          delete[] tmp_buff;
          delete cmd_find;
          eos_err("malformed xattr pair format");
          stdErr = "malformed xattr pair format";
          retc = EINVAL;
          return retc;
        }

        key = pair.substr(0, spos);
        value = pair.substr(spos + 1);

        if (key != "xattrv")
        {
          delete[] tmp_buff;
          delete cmd_find;
          eos_err("not found expected xattrv");
          stdErr = "not found expected xattrv";
          retc = EINVAL;
          return retc;
        }

        attr_map[xattrn] = value;
      }
      else
      {
        info_map[key] = value;
        eos_debug("key=%s, value=%s", key.c_str(), value.c_str());
      }
    }

    // Add entry info to the archive file with the path names relative to the
    // current archive directory
    rel_path = info_map["file"];
    rel_path.erase(0, arch_dir.length());

    if (rel_path.empty()) {
      rel_path = "./";
    }

    info_map["file"] = rel_path;
    // TODO(esindril): The file path should be base64 encoded to avoid any surprises

    if (is_file)
    {
      // Filter out file entries if necessary
      if (filter && filter->FilterOutFile(info_map))
      {
        continue;
      }

      ofs << "[\"f\", \"" << info_map["file"] << "\", "
          << "\"" << info_map["size"] << "\", "
          << "\"" << info_map["mtime"] << "\", "
          << "\"" << info_map["ctime"] << "\", "
          << "\"" << info_map["uid"] << "\", "
          << "\"" << info_map["gid"] << "\", "
          << "\"" << info_map["mode"] << "\", "
          << "\"" << info_map["xstype"] << "\", "
          << "\"" << info_map["xs"] << "\"]"
          << std::endl;
    }
    else
    {
      // Filter out directory entries if necessary
      if (filter && filter->FilterOutDir(info_map["file"]))
      {
        continue;
      }

      ofs << "[\"d\", \"" << info_map["file"] << "\", "
          << "\"" << info_map["uid"] << "\", "
          << "\"" << info_map["gid"] << "\", "
          << "\"" << info_map["mode"] << "\", "
          << "{";

      for (auto it = attr_map.begin(); it != attr_map.end(); /*empty*/)
      {
        ofs << "\"" << it->first << "\": \"" << it->second << "\"";
        ++it;

        if (it != attr_map.end()) {
          ofs << ", ";
        }
      }

      ofs << "}]" << std::endl;
      attr_map.clear();
    }

    num++;
  }

  delete[] tmp_buff;
  delete cmd_find;
  return retc;
}

EOSMGMNAMESPACE_END<|MERGE_RESOLUTION|>--- conflicted
+++ resolved
@@ -235,7 +235,7 @@
           arch_err += ARCH_PUT_ERR;
           arch_url += ARCH_PUT_ERR;
         }
-        else if (mSubCmd == "get")
+        else if (mSubCmd == "get") // get retry
         {
           arch_err += ARCH_GET_ERR;
           arch_url += ARCH_GET_ERR;
@@ -719,17 +719,10 @@
   }
 
   proc_dir.close();
-<<<<<<< HEAD
-  std::istringstream iss;
+  struct timespec mtime;
+  std::string sdate;
   std::shared_ptr<eos::IContainerMD> cmd;
   eos::IContainerMD::id_t id;
-  std::vector<ArchDirStatus> dirs;
-=======
-  struct timespec mtime;
-  std::string sdate;
-  eos::ContainerMD* cmd = 0;
-  eos::ContainerMD::id_t id;
->>>>>>> 695fcd0f
 
   {
     eos::common::RWMutexReadLock nsLock(gOFS->eosViewRWMutex);
@@ -1094,10 +1087,14 @@
           acl_val.insert('i', pos_z + 2);
       }
       else
+      {
         acl_val += ",z:i";
+      }
     }
     else
+    {
       acl_val = "z:i";
+    }
 
     eos_debug("acl_key=%s, acl_val=%s", acl_key, acl_val.c_str());
 
@@ -1172,7 +1169,9 @@
 
       // Remove last comma
       if (new_acl.length())
+      {
         new_acl.erase(new_acl.length() - 1);
+      }
 
       acl_val = new_acl.c_str();
     }
@@ -1212,6 +1211,7 @@
 
   return retc;
 }
+
 
 //------------------------------------------------------------------------------
 // Get fileinfo for all files/dirs in the subtree and add it to the archive
