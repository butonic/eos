--- conflicted
+++ resolved
@@ -608,13 +608,8 @@
   // ---------------------------------------------------------------------------
   // check access permissions by vid
   // ---------------------------------------------------------------------------
-<<<<<<< HEAD
   int _access(const char*, int mode, XrdOucErrInfo&,
-              eos::common::Mapping::VirtualIdentity& vid, const char*);
-=======
-  int _access (const char*, int mode, XrdOucErrInfo&,
-               eos::common::Mapping::VirtualIdentity &vid, const char*, bool lock=true);
->>>>>>> b68018ba
+	      eos::common::Mapping::VirtualIdentity &vid, const char*, bool lock=true);
 
   // ---------------------------------------------------------------------------
   // define access permissions by vid for a file/directory
