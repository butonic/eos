// ----------------------------------------------------------------------
// File: XrdMgmOfs.hh
// Author: Andreas-Joachim Peters - CERN
// ----------------------------------------------------------------------

/************************************************************************
 * EOS - the CERN Disk Storage System                                   *
 * Copyright (C) 2011 CERN/Switzerland                                  *
 *                                                                      *
 * This program is free software: you can redistribute it and/or modify *
 * it under the terms of the GNU General Public License as published by *
 * the Free Software Foundation, either version 3 of the License, or    *
 * (at your option) any later version.                                  *
 *                                                                      *
 * This program is distributed in the hope that it will be useful,      *
 * but WITHOUT ANY WARRANTY; without even the implied warranty of       *
 * MERCHANTABILITY or FITNESS FOR A PARTICULAR PURPOSE.  See the        *
 * GNU General Public License for more details.                         *
 *                                                                      *
 * You should have received a copy of the GNU General Public License    *
 * along with this program.  If not, see <http://www.gnu.org/licenses/>.*
 ************************************************************************/

/*----------------------------------------------------------------------------*/
/**
 * @file   XrdMgmOfs.hh
 *
 * @brief  XRootD OFS plugin implementing meta data handling of EOS
 *
 * This class is the OFS plugin which is implemented the meta data and
 * management server part. To understand the functionality of the MGM you start
 * here. The class implements three objects, the MgmOfs object for generic
 * meta data operations, configuration and EOS thread daemon startup,
 * the MgmOfsFile class which implements operations on files - in the case of
 * an MGM this is mainly 'open' for redirection to an FST. There is one exception
 * the so called EOS 'proc' commands. Every EOS shell command is implemented as
 * an 'open for read', 'read', 'close' sequence where the open actually executes
 * an EOS shell command and the read streams the result back. For details of
 * this REST like request/response format look at the ProcInterface class and
 * the implementations in the mgm/proc directory. The XrdMgmDirectory class
 * is provided to implement the POSIX like 'open', 'readdir', 'closedir' syntax.
 * The MGM code uses mainly three global mutexes given in the order they have
 * to be used:
 * - eos::common::RWMutexXXXLock lock(FsView::gFsView.ViewMutex)  : lock 1
 * - eos::common::RWMutexXXXLock lock(gOFS->eosViewRWMutex)       : lock 2
 * - eos::common::RWMutexXXXLock lock(Quota::pMapMutex)           : lock 3
 * The XXX is either Read or Write depending what has to be done on the
 * objects they are protecting. The first mutex is the file system view object
 * (FsView.cc) which contains the current state of the storage
 * filesystem/node/group/space configuration. The second mutex is protecting
 * the quota configuration and scheduling. The last mutex is protecting the
 * namespace.
 * The implementation uses a bunch of convenience macros to cut the code short.
 * These macro's filter/map path names, apply redirection, stalling rules and
 * require certain authentication credentials to be able to run some function.
 * The MgmOfs functions are always split into the main entry function e.g.
 * "::access" and an internal function "::_access". The main function applies
 * typically the mentioned macros and converts the XRootD client identity object
 * into an EOS virtual identity. The interal function requires an EOS virtual
 * identity and contains the full implementation. This allows to apply
 * mapping & stall/redirection rules once and use the interval function
 * implementation from other main functions e.g. the "rename" function can use
 * the "_access" internal function to check some permissions etc.
 * The MGM run's the following sub-services
 * (implemented by objects and threaded daemons):
 * - Fsck
 * - Balancer
 * - Iostat
 * - Messaging
 * - Vst
 * - Deletion
 * - Filesystem Listener
 * - Httpd
 * - Recycler
 * - LRU
 * - WFE
 *
 * Many functions in the MgmOfs interface take CGI parameters. The supported
 * CGI parameter are:
 * "eos.ruid" - uid role the client wants
 * "eos.rgid" - gid role the client wants
 * "eos.space" - space a user wants to use for scheduling a write
 * "eos.checksum" - checksum a file should have
 * "eos.lfn" - use this name as path name not the path parameter (used by prefix
 * redirector MGM's ...
 * "eos.bookingsize" - reserve the requested bytes in a file placement
 * "eos.cli.access=pio" - ask for a parallel open (changes the response of an open for RAIN layouts)
 * "eos.app" - set the application name reported by monitoring
 * "eos.targetsize" - expected size of a file to be uploaded
 * "eos.blockchecksum=ignore" - disable block checksum verification
 *
 * All path related functions take as parameters 'inpath' and 'ininfo'. These
 * parameters are remapped by the NAMESPACEMAP macro to path & info variables
 * which are not visible in the declaration of each function!
 */
/*----------------------------------------------------------------------------*/

#ifndef __EOSMGM_MGMOFS__HH__
#define __EOSMGM_MGMOFS__HH__

/*----------------------------------------------------------------------------*/
#include "authz/XrdCapability.hh"
#include "common/Mapping.hh"
#include "common/SymKeys.hh"
#include "common/Logging.hh"
#include "common/GlobalConfig.hh"
#include "common/CommentLog.hh"
#include "common/LinuxStat.hh"
#include "mq/XrdMqMessaging.hh"
#include "mq/XrdMqSharedObject.hh"
#include "mgm/ConfigEngine.hh"
#include "mgm/GeoTreeEngine.hh"
#include "mgm/Stat.hh"
#include "mgm/Iostat.hh"
#include "mgm/Fsck.hh"
#include "mgm/LRU.hh"
#include "mgm/WFE.hh"
#include "mgm/Master.hh"
#include "mgm/Egroup.hh"
#include "mgm/Recycle.hh"
#include "mgm/Messaging.hh"
#include "mgm/VstMessaging.hh"
#include "mgm/ProcInterface.hh"
#include "mgm/http/HttpServer.hh"
#include "namespace/interface/IView.hh"
#include "namespace/interface/IFsView.hh"
#include "namespace/interface/IFileMDSvc.hh"
#include "namespace/interface/IContainerMDSvc.hh"
/*----------------------------------------------------------------------------*/
#include "XrdOuc/XrdOucHash.hh"
#include "XrdOuc/XrdOucTable.hh"
#include "XrdOuc/XrdOucTrace.hh"
#include "XrdSec/XrdSecEntity.hh"
#include "XrdSfs/XrdSfsInterface.hh"
#include "XrdSys/XrdSysPthread.hh"
#include "XrdSys/XrdSysTimer.hh"
/*----------------------------------------------------------------------------*/
#include <dirent.h>
/*----------------------------------------------------------------------------*/
#include "auth_plugin/ProtoUtils.hh"
/*----------------------------------------------------------------------------*/
#include "common/ZMQ.hh"
/*----------------------------------------------------------------------------*/

USE_EOSMGMNAMESPACE

//! Forward declaration
class XrdMgmOfsFile;
class XrdMgmOfsDirectory;

<<<<<<< HEAD
/*----------------------------------------------------------------------------*/
=======
//------------------------------------------------------------------------------
>>>>>>> 02c6173e
//! Class implementing atomic meta data commands
/*----------------------------------------------------------------------------*/
class XrdMgmOfs : public XrdSfsFileSystem, public eos::common::LogId {
  friend class XrdMgmOfsFile;
  friend class XrdMgmOfsDirectory;
  friend class ProcCommand;

public:
  // ---------------------------------------------------------------------------
  // Object Allocation Functions
  // ---------------------------------------------------------------------------

  //----------------------------------------------------------------------------
  //! Return a MGM directory object
  //!
  //! @param user user-name
  //! @param MonID monitor ID
  //!
  //! @return MGM directory object
  //----------------------------------------------------------------------------
  XrdSfsDirectory* newDir (char *user = 0, int MonID = 0);

  //! Return a MGM directory object
  //!
  //! @param user user-name
  //! @param MonID monitor ID
  //!
  //! @return MGM directory object
  //----------------------------------------------------------------------------
  XrdSfsDirectory* newDir (char *user = 0, int MonID = 0);

  //----------------------------------------------------------------------------
  //! Return a MGM file object
  //!
  //! @param user user-name
  //! @param MonID monitor ID
  //!
  //! @return MGM file object 
  //----------------------------------------------------------------------------
  XrdSfsFile* newFile (char *user = 0, int MonID = 0);

  //----------------------------------------------------------------------------
  //! Return a MGM file object
  //!
  //! @param user user-name
  //! @param MonID monitor ID
  //!
  //! @return MGM file object 
  //----------------------------------------------------------------------------
  XrdSfsFile* newFile (char *user = 0, int MonID = 0);

  //----------------------------------------------------------------------------
  //! Meta data functions
  //! - the _XYZ functions are the internal version of XYZ when XrdSecEntity
  //! - objects have been mapped to VirtuIdentity's.
  //----------------------------------------------------------------------------

  //----------------------------------------------------------------------------
  // Chmod by client
  //----------------------------------------------------------------------------
  int chmod (const char *Name,
             XrdSfsMode Mode,
             XrdOucErrInfo &out_error,
             const XrdSecEntity *client = 0,
             const char *opaque = 0);

  // ---------------------------------------------------------------------------
  // chmod by vid
  // ---------------------------------------------------------------------------
  int _chmod (const char *Name,
              XrdSfsMode& Mode,
              XrdOucErrInfo &out_error,
              eos::common::Mapping::VirtualIdentity &vid,
              const char *opaque = 0);

  // ---------------------------------------------------------------------------
  // chown by vid
  // ---------------------------------------------------------------------------
  int _chown (const char *Name,
              uid_t uid,
              gid_t gid,
              XrdOucErrInfo &out_error,
              eos::common::Mapping::VirtualIdentity &vid,
              const char *opaque = 0);

  // ---------------------------------------------------------------------------
  // checksum by client
  // ---------------------------------------------------------------------------
  int chksum (XrdSfsFileSystem::csFunc Func,
              const char *csName,
              const char *Path,
              XrdOucErrInfo &out_error,
              const XrdSecEntity *client = 0,
              const char *opaque = 0);

  // ---------------------------------------------------------------------------
  // check if file exists by client
  // ---------------------------------------------------------------------------
  int exists (const char *fileName,
              XrdSfsFileExistence &exists_flag,
              XrdOucErrInfo &out_error,
              const XrdSecEntity *client = 0,
              const char *opaque = 0);

  // ---------------------------------------------------------------------------
  // check if file exists by client bypassing authorization/mapping/bouncing
  // ---------------------------------------------------------------------------
  int _exists (const char *fileName,
               XrdSfsFileExistence &exists_flag,
               XrdOucErrInfo &out_error,
               const XrdSecEntity *client = 0,
               const char *opaque = 0);

  // ---------------------------------------------------------------------------
  //! check if file eixsts by vid
  // ---------------------------------------------------------------------------
  int
  _exists (const char *fileName,
           XrdSfsFileExistence &exists_flag,
           XrdOucErrInfo &out_error,
           eos::common::Mapping::VirtualIdentity &vid,
           const char *opaque = 0);

  enum eFSCTL {
    kFsctlMgmOfsOffset = 40000
  };

  // ---------------------------------------------------------------------------
  // EOS plugin call fan-out function
  // ---------------------------------------------------------------------------
  int FSctl (const int cmd,
             XrdSfsFSctl &args,
             XrdOucErrInfo &error,
             const XrdSecEntity *client);

  // ---------------------------------------------------------------------------
  // fsctl
  // ---------------------------------------------------------------------------
  int fsctl (const int cmd,
             const char *args,
             XrdOucErrInfo &out_error,
             const XrdSecEntity *client = 0);

  // ---------------------------------------------------------------------------
  //! get stats function (fake ok)
  // ---------------------------------------------------------------------------

  int
  getStats (char *buff, int blen)
  {
    return 0;
  }

  //----------------------------------------------------------------------------
  //! Return the version of the MGM software
  //!
  //! @return return a version string
  //----------------------------------------------------------------------------
  const char *getVersion ();


  // ---------------------------------------------------------------------------
  // create directory
  // ---------------------------------------------------------------------------
  int mkdir (const char *dirName,
             XrdSfsMode Mode,
             XrdOucErrInfo &out_error,
             const XrdSecEntity *client = 0,
             const char *opaque = 0)
  {
    return mkdir(dirName, Mode, out_error, client, opaque, 0);
  }

  int mkdir (const char *dirName,
             XrdSfsMode Mode,
             XrdOucErrInfo &out_error,
             const XrdSecEntity *client = 0,
             const char *opaque = 0,
             ino_t* outino = 0);

  // ---------------------------------------------------------------------------
  // create directory by vid
  // ---------------------------------------------------------------------------
  int _mkdir (const char *dirName,
              XrdSfsMode Mode,
              XrdOucErrInfo &out_error,
              eos::common::Mapping::VirtualIdentity &vid,
              const char *opaque = 0,
              ino_t* outino = 0);

  //----------------------------------------------------------------------------
  //! Prepare a file (EOS does nothing, only stall/redirect if configured)
  //!
  //! @return always SFS_OK
  //----------------------------------------------------------------------------
  int prepare (XrdSfsPrep &pargs,
               XrdOucErrInfo &out_error,
               const XrdSecEntity *client = 0);

  // ---------------------------------------------------------------------------
  // delete file
  // ---------------------------------------------------------------------------
  int rem (const char *path,
           XrdOucErrInfo &out_error,
           const XrdSecEntity *client = 0,
           const char *opaque = 0);

  // ---------------------------------------------------------------------------
  // delete file by vid
  // ---------------------------------------------------------------------------
  int _rem (const char *path,
            XrdOucErrInfo &out_error,
            eos::common::Mapping::VirtualIdentity &vid,
            const char *opaque = 0,
            bool simulate = false,
            bool keepversion = false,
<<<<<<< HEAD
	    bool no_recycling = false);
=======
            bool no_recycling = false);
>>>>>>> 02c6173e

  // ---------------------------------------------------------------------------
  // find files internal function
  // ---------------------------------------------------------------------------
  int _find (const char *path,
             XrdOucErrInfo &out_error,
             XrdOucString &stdErr,
             eos::common::Mapping::VirtualIdentity &vid,
             std::map<std::string, std::set<std::string> > &found,
             const char* key = 0,
             const char* val = 0,
             bool nofiles = false,
             time_t millisleep = 0,
             bool nscounter = true,
             int maxdepth = 0,
	     const char* filematch = 0
             );

  // ---------------------------------------------------------------------------
  // delete dir
  // ---------------------------------------------------------------------------
  int remdir (const char *dirName,
              XrdOucErrInfo &out_error,
              const XrdSecEntity *client = 0,
              const char *opaque = 0);

  // ---------------------------------------------------------------------------
  // delete dir by vid
  // ---------------------------------------------------------------------------
  int _remdir (const char *dirName,
               XrdOucErrInfo &out_error,
               eos::common::Mapping::VirtualIdentity &vid,
               const char *opaque = 0,
               bool simulate = false);

  // ---------------------------------------------------------------------------
  // rename file
  // ---------------------------------------------------------------------------
  int rename (const char *oldFileName,
              const char *newFileName,
              XrdOucErrInfo &out_error,
              const XrdSecEntity *client = 0,
              const char *opaqueO = 0,
              const char *opaqueN = 0);

  // ---------------------------------------------------------------------------
  // rename file by vid
  // ---------------------------------------------------------------------------
  int rename (const char *oldFileName,
              const char *newFileName,
              XrdOucErrInfo &out_error,
              eos::common::Mapping::VirtualIdentity &vid,
              const char *opaqueO = 0,
              const char *opaqueN = 0,
              bool overwrite = false);

  // ---------------------------------------------------------------------------
  // rename file by vid
  // ---------------------------------------------------------------------------
  int _rename (const char *oldFileName,
               const char *newFileName,
               XrdOucErrInfo &out_error,
               eos::common::Mapping::VirtualIdentity &vid,
               const char *opaqueO = 0,
               const char *opaqueN = 0,
               bool updateCTime = false,
               bool checkQuota = false,
               bool overwrite = false);

  // ---------------------------------------------------------------------------
  // symlink file/dir
  // ---------------------------------------------------------------------------
  int symlink (const char *sourceName,
               const char *targetName,
               XrdOucErrInfo &out_error,
               const XrdSecEntity *client = 0,
               const char *opaqueO = 0,
               const char *opaqueN = 0);

  // ---------------------------------------------------------------------------
  // symlink file/dir by vid
  // ---------------------------------------------------------------------------
  int symlink (const char *sourceName,
               const char *targetName,
               XrdOucErrInfo &out_error,
               eos::common::Mapping::VirtualIdentity &vid,
               const char *opaqueO = 0,
               const char *opaqueN = 0,
               bool overwrite = false);

  // ---------------------------------------------------------------------------
  // symlink file/dir by vid
  // ---------------------------------------------------------------------------
  int _symlink (const char *sourceName,
                const char *targetName,
                XrdOucErrInfo &out_error,
                eos::common::Mapping::VirtualIdentity &vid,
                const char *opaqueO = 0,
                const char *opaqueN = 0);

  // ---------------------------------------------------------------------------
  // read symbolic link
  // ---------------------------------------------------------------------------
  int readlink (const char *name,
                XrdOucErrInfo &out_error,
                XrdOucString &link,
                const XrdSecEntity *client = 0,
                const char *info = 0
                );

  // ---------------------------------------------------------------------------
  // read symbolic link
  // ---------------------------------------------------------------------------
  int _readlink (const char *name,
                 XrdOucErrInfo &out_error,
                 eos::common::Mapping::VirtualIdentity &vid,
                 XrdOucString &link
                 );


  // ---------------------------------------------------------------------------
  // stat file
  // ---------------------------------------------------------------------------
  int stat (const char *Name,
            struct stat *buf,
            XrdOucErrInfo &out_error,
            std::string* etag,
            const XrdSecEntity *client = 0,
            const char *opaque = 0,
            bool follow = true,
            std::string* uri = 0
            );

  int stat (const char *Name,
            struct stat *buf,
            XrdOucErrInfo &out_error,
            const XrdSecEntity *client = 0,
            const char *opaque = 0);

  // ---------------------------------------------------------------------------
  // stat file by vid
  // ---------------------------------------------------------------------------
  int _stat (const char *Name,
             struct stat *buf,
             XrdOucErrInfo &out_error,
             eos::common::Mapping::VirtualIdentity &vid,
             const char *opaque = 0,
             std::string* etag = 0,
             bool follow = true,
             std::string* uri = 0);


  // ---------------------------------------------------------------------------
  // stat file to retrieve mode
  // ---------------------------------------------------------------------------

  int
  stat (const char *Name,
        mode_t &mode,
        XrdOucErrInfo &out_error,
        const XrdSecEntity *client = 0,
        const char *opaque = 0)
  {
    struct stat bfr;
    int rc = stat(Name, &bfr, out_error, client, opaque);
    if (!rc) mode = bfr.st_mode;
    return rc;
  }

  // ---------------------------------------------------------------------------
  // stat link
  // ---------------------------------------------------------------------------
  int lstat (const char *Name,
             struct stat *buf,
             XrdOucErrInfo &out_error,
             const XrdSecEntity *client = 0,
             const char *opaque = 0);

  //----------------------------------------------------------------------------
  //! Truncate a file (not supported in EOS, only via the file interface)
  //!
  //! @return SFS_ERROR and EOPNOTSUPP
  //----------------------------------------------------------------------------
  int truncate (const char*, XrdSfsFileOffset, XrdOucErrInfo&, const XrdSecEntity*, const char*);

  // ---------------------------------------------------------------------------
  // check access permissions
  // ---------------------------------------------------------------------------
  int access (const char*, int mode, XrdOucErrInfo&, const XrdSecEntity*, const char*);

  // ---------------------------------------------------------------------------
  // check access permissions by vid
  // ---------------------------------------------------------------------------
  int _access (const char*, int mode, XrdOucErrInfo&, eos::common::Mapping::VirtualIdentity &vid, const char*);

  // ---------------------------------------------------------------------------
  // define access permissions by vid for a file/directory
  // ---------------------------------------------------------------------------
  int acc_access (const char*,
                  XrdOucErrInfo&,
                  eos::common::Mapping::VirtualIdentity &vid,
                  std::string& accperm);

  // ---------------------------------------------------------------------------
  // set utimes
  // ---------------------------------------------------------------------------
  int utimes (const char*, struct timespec *tvp, XrdOucErrInfo&, const XrdSecEntity*, const char*);
  // ---------------------------------------------------------------------------
  // set utimes by vid
  // ---------------------------------------------------------------------------
  int _utimes (const char*, struct timespec *tvp, XrdOucErrInfo&, eos::common::Mapping::VirtualIdentity &vid, const char* opaque = 0);

  // ---------------------------------------------------------------------------
  // touch a file
  // ---------------------------------------------------------------------------
  int _touch (const char *path,
              XrdOucErrInfo &error,
              eos::common::Mapping::VirtualIdentity &vid,
              const char *ininfo = 0);

  // ---------------------------------------------------------------------------
  // list extended attributes of a directory
  // ---------------------------------------------------------------------------
  int attr_ls (const char *path,
               XrdOucErrInfo &out_error,
               const XrdSecEntity *client,
               const char *opaque,
               eos::IContainerMD::XAttrMap &map);

  // ---------------------------------------------------------------------------
  // set extended attribute of a directory
  // ---------------------------------------------------------------------------
  int attr_set (const char *path,
                XrdOucErrInfo &out_error,
                const XrdSecEntity *client,
                const char *opaque,
                const char *key,
                const char *value);

  // ---------------------------------------------------------------------------
  // get extended attribute of a directory
  // ---------------------------------------------------------------------------
  int attr_get (const char *path,
                XrdOucErrInfo &out_error,
                const XrdSecEntity *client,
                const char *opaque,
                const char *key,
                XrdOucString &value);

  // ---------------------------------------------------------------------------
  // remove extended attribute of a directory
  // ---------------------------------------------------------------------------
  int attr_rem (const char *path,
                XrdOucErrInfo &out_error,
                const XrdSecEntity *client,
                const char *opaque,
                const char *key);

  // ---------------------------------------------------------------------------
  // list extended attributes by vid
  // ---------------------------------------------------------------------------
  int _attr_ls (const char *path,
                XrdOucErrInfo &out_error,
                eos::common::Mapping::VirtualIdentity &vid,
                const char *opaque,
                eos::IContainerMD::XAttrMap &map,
		bool lock=true,
		bool links=false);

  // ---------------------------------------------------------------------------
  // set extended attribute by vid
  // ---------------------------------------------------------------------------
  int _attr_set (const char *path,
                 XrdOucErrInfo &out_error,
                 eos::common::Mapping::VirtualIdentity &vid,
                 const char *opaque,
                 const char *key,
                 const char *value);

  // ---------------------------------------------------------------------------
  // get extended attribute by vid
  // ---------------------------------------------------------------------------
  int _attr_get (const char *path,
                 XrdOucErrInfo &out_error,
                 eos::common::Mapping::VirtualIdentity &vid,
                 const char *opaque,
                 const char *key,
                 XrdOucString &value,
                 bool islocked = false);

  // ---------------------------------------------------------------------------
  // remove extended attribute by vid
  // ---------------------------------------------------------------------------
  int _attr_rem (const char *path,
                 XrdOucErrInfo &out_error,
                 eos::common::Mapping::VirtualIdentity &vid,
                 const char *opaque,
                 const char *key);

  // ---------------------------------------------------------------------------
  // clear all extended attributes by vid
  // ---------------------------------------------------------------------------

  int _attr_clear (const char *path,
                   XrdOucErrInfo &out_error,
                   eos::common::Mapping::VirtualIdentity &vid,
                   const char *opaque);

  // ---------------------------------------------------------------------------
  // drop stripe by vid
  // ---------------------------------------------------------------------------
  int _dropstripe (const char *path,
                   XrdOucErrInfo &error,
                   eos::common::Mapping::VirtualIdentity &vid,
                   unsigned long fsid,
                   bool forceRemove = false);

  // ---------------------------------------------------------------------------
  // verify stripe by vid
  // ---------------------------------------------------------------------------
  int _verifystripe (const char *path,
                     XrdOucErrInfo &error,
                     eos::common::Mapping::VirtualIdentity &vid,
                     unsigned long fsid,
                     XrdOucString options);

  // ---------------------------------------------------------------------------
  // move stripe by vid
  // ---------------------------------------------------------------------------
  int _movestripe (const char *path,
                   XrdOucErrInfo &error,
                   eos::common::Mapping::VirtualIdentity &vid,
                   unsigned long sourcefsid,
                   unsigned long targetfsid,
                   bool expressflag = false);

  // ---------------------------------------------------------------------------
  // copy stripe by vid
  // ---------------------------------------------------------------------------
  int _copystripe (const char *path,
                   XrdOucErrInfo &error,
                   eos::common::Mapping::VirtualIdentity &vid,
                   unsigned long sourcefsid,
                   unsigned long targetfsid,
                   bool expressflag = false);

  // ---------------------------------------------------------------------------
  // replicate stripe by vid
  // ---------------------------------------------------------------------------
  int _replicatestripe (const char *path,
                        XrdOucErrInfo &error,
                        eos::common::Mapping::VirtualIdentity &vid,
                        unsigned long sourcefsid,
                        unsigned long targetfsid,
                        bool dropstripe = false,
                        bool expressflag = false);

  // ---------------------------------------------------------------------------
  // replicate stripe providing file meta data by vid
  // ---------------------------------------------------------------------------
  int _replicatestripe (eos::IFileMD* fmd,
                        const char* path,
                        XrdOucErrInfo &error,
                        eos::common::Mapping::VirtualIdentity &vid,
                        unsigned long sourcefsid,
                        unsigned long targetfsid,
                        bool dropstripe = false,
                        bool expressflag = false);

  // ---------------------------------------------------------------------------
  // merge one file into another one (used by conversion)
  // ---------------------------------------------------------------------------

  int merge (const char* src_path,
             const char* dst_path,
             XrdOucErrInfo &error,
             eos::common::Mapping::VirtualIdentity &vid
             );

  // ---------------------------------------------------------------------------
  // create a versioned file
  // ---------------------------------------------------------------------------

  int Version (eos::common::FileId::fileid_t fileid,
               XrdOucErrInfo &error,
               eos::common::Mapping::VirtualIdentity &vid,
               int max_versions,
               XrdOucString* versionedname = 0,
               bool simulate = false);

  // ---------------------------------------------------------------------------
  // purge versioned files to max_versions
  // ---------------------------------------------------------------------------

  int PurgeVersion (const char* versiondir,
                    XrdOucErrInfo &error,
                    int max_versions);

  // ---------------------------------------------------------------------------
  // send resync command to a file system
  // ---------------------------------------------------------------------------
  int SendResync (eos::common::FileId::fileid_t fid,
                  eos::common::FileSystem::fsid_t fsid);

  // ---------------------------------------------------------------------------
  // static Mkpath is not supported
  // ---------------------------------------------------------------------------

  static int
  Mkpath (const char *path,
          mode_t mode,
          const char *info = 0,
          XrdSecEntity* client = 0,
          XrdOucErrInfo* error = 0)
  {
    return SFS_ERROR;
  }

  // ---------------------------------------------------------------------------
  // make a file sharing path with signature
  // ---------------------------------------------------------------------------

  std::string CreateSharePath (const char* path,
                               const char* info,
                               time_t expires,
                               XrdOucErrInfo &error,
                               eos::common::Mapping::VirtualIdentity &vid);

  // ---------------------------------------------------------------------------
  // verify a file sharing path with signature
  // ---------------------------------------------------------------------------

  bool VerifySharePath (const char* path,
                        XrdOucEnv* opaque);


  // ---------------------------------------------------------------------------
  // create Ofs error messsage
  // ---------------------------------------------------------------------------
  int Emsg (const char *, XrdOucErrInfo&, int, const char *x,
            const char *y = "");

  // ---------------------------------------------------------------------------
  // Constructor
  // ---------------------------------------------------------------------------
  XrdMgmOfs (XrdSysError *lp);

  // ---------------------------------------------------------------------------
  //! Destructor
  // ---------------------------------------------------------------------------

  virtual
  ~XrdMgmOfs ()
  {
  }

  // ---------------------------------------------------------------------------
  // Configuration routine
  // ---------------------------------------------------------------------------
  virtual int Configure (XrdSysError &);

  // ---------------------------------------------------------------------------
  // Namespace file view initialization thread start function
  // ---------------------------------------------------------------------------
  static void* StaticInitializeFileView (void* arg);

  // ---------------------------------------------------------------------------
  // Namepsace file view boot function
  // ---------------------------------------------------------------------------
  void* InitializeFileView ();

  // ---------------------------------------------------------------------------
  // Signal handler thread start function
  // ---------------------------------------------------------------------------
  static void* StaticSignalHandlerThread (void* arg);

  // ---------------------------------------------------------------------------
  // Signal handler thread function
  // ---------------------------------------------------------------------------
  void* SignalHandlerThread ();

  //----------------------------------------------------------------------------
  //! Init function
  //!
  //! This is just kept to be compatible with standard OFS plugins, but it is
  //! not used for the moment.
  //!
  //----------------------------------------------------------------------------
  virtual bool Init (XrdSysError &);

  //----------------------------------------------------------------------------
  // Create Stall response
  //!
  //! @param error error object with text/code
  //! @param stime seconds to stall
  //! @param msg message for the client
  //!
  //! @return number of seconds of stalling
  //----------------------------------------------------------------------------
  int Stall (XrdOucErrInfo &error, int stime, const char *msg);

  //----------------------------------------------------------------------------
  //! Create Redirection response
  //!
  //! @param error error object with text/code
  //! @param host redirection target host
  //! @param port redirection target port
  //!
  //!---------------------------------------------------------------------------
  int Redirect (XrdOucErrInfo &error, const char* host, int &port);

  // ---------------------------------------------------------------------------
  // Test if a client needs to be stalled
  // ---------------------------------------------------------------------------
  bool ShouldStall (const char* function,
                    int accessmode,
                    eos::common::Mapping::VirtualIdentity &vid,
                    int &stalltime, XrdOucString &stallmsg);

  // ---------------------------------------------------------------------------
  // Test if a  client should be redirected
  // ---------------------------------------------------------------------------
  bool ShouldRedirect (const char* function,
                       int accessmode,
                       eos::common::Mapping::VirtualIdentity &vid,
                       XrdOucString &host,
                       int &port);

  //----------------------------------------------------------------------------
  //! Test if there is stall configured for the given rule
  //!
  //! @param path the path where the rule should be checked (currently unused)
  //! @param rule the rule to check e.g. rule = "ENOENT:*" meaning we send a
  //!         stall if an entry is missing
  //! @param stalltime returns the configured time to stall
  //! @param stallmsg returns the message displayed to the client during a stall
  //! @return true if there is a stall configured otherwise false
  //!
  //! The interface is generic to check for individual paths, but currently we
  //! just implemented global rules for any paths. See Access.cc for details.
  //----------------------------------------------------------------------------
  bool HasStall (const char* path,
                 const char* rule,
                 int &stalltime,
                 XrdOucString &stallmsg);

  //----------------------------------------------------------------------------
  //!Test if there is redirect configured for a given rule
  //!
  //! @param path the path where the rule should be checked (currently unused)
  //! @param rule the rule to check e.g. rule = "ENOENT:*" meaning we send a
  //!        redirect if an entry is missing
  //! @param host returns the redirection target host
  //! @param port returns the redirection target port
  //! @return true if there is a redirection configured otherwise false
  //!
  //! The interface is generic to check for individual paths, but currently we
  //! just implemented global rules for any paths. See Access.cc for details.
  //----------------------------------------------------------------------------
  bool HasRedirect (const char* path,
                    const char* rule,
                    XrdOucString &host,
                    int &port);

  // Retrieve a mapping for a given path
  // ---------------------------------------------------------------------------
  void PathRemap (const char* inpath, XrdOucString &outpath); // global namespace remapping

  // ---------------------------------------------------------------------------
  // Add a path mapping rule
  // ---------------------------------------------------------------------------
  bool AddPathMap (const char* source, const char* target); // add a mapping to the path map

  // ---------------------------------------------------------------------------
  // Reset path mapping
  // ---------------------------------------------------------------------------
  void ResetPathMap (); // reset/empty the path map

  // ---------------------------------------------------------------------------
  // Send an explicit deletion message to any fsid/fid pair
  // ---------------------------------------------------------------------------
  bool DeleteExternal (eos::common::FileSystem::fsid_t fsid,
                       unsigned long long fid);

  
  // ---------------------------------------------------------------------------
  // Statistics circular buffer thread startup function
  // ---------------------------------------------------------------------------
  static void* StartMgmStats (void *pp);

  
  // ---------------------------------------------------------------------------
  // Filesystem error/config listener thread startup function
  // ---------------------------------------------------------------------------
  static void* StartMgmFsConfigListener (void *pp);

  
  //----------------------------------------------------------------------------
  //! Authentication master thread startup static function
  //!
  //! @param pp pointer to the XrdMgmOfs class
  //!
  //----------------------------------------------------------------------------
  static void* StartAuthMasterThread (void *pp);

  
  //----------------------------------------------------------------------------
  //! Authentication master thread function - accepts requests from EOS AUTH
  //! plugins which he then forwards to worker threads.
  //----------------------------------------------------------------------------
  void AuthMasterThread ();
  

  //----------------------------------------------------------------------------
  //! Authentication worker thread startup static function
  //!
  //! @param pp pointer to the XrdMgmOfs class
  //!
  //----------------------------------------------------------------------------
  static void* StartAuthWorkerThread (void *pp);


  //----------------------------------------------------------------------------
  //! Authentication worker thread function - accepts requests from the master,
  //! executed the proper action and replies with the result.
  //----------------------------------------------------------------------------
  void AuthWorkerThread ();
  
  
  // ---------------------------------------------------------------------------
  // Filesystem error and configuration change listener thread function
  // ---------------------------------------------------------------------------
  void FsConfigListener ();

  //------------------------------------------------------------------------------
  //! Add backup job to the queue to be picked up by the archive/backup submitter
  //! thread.
  //!
  //! @param job_opaque string representing the opaque information necessary for
  //!        the backup operation to be executed
  //! @return true if submission successful, otherwise false
  //------------------------------------------------------------------------------
  bool SubmitBackupJob(const std::string& job_opaque);

  //------------------------------------------------------------------------------
  //! Get set of pending backups i.e. return the path of the backup operations
  //! that are still pending at the MGM.
  //!
  //! @return vector of ArchDirStatus object representing the status of the
  //!         pending backup operations
  //------------------------------------------------------------------------------
  std::vector<ProcCommand::ArchDirStatus>
  GetPendingBkps();

  // ---------------------------------------------------------------------------
  // configuration variables
  // ---------------------------------------------------------------------------
  char *ConfigFN; //< name of the configuration file

  ConfigEngine* ConfEngine; //< storing/restoring configuration

  XrdCapability* CapabilityEngine; //< authorization module for token encryption/decryption
  uint64_t mCapabilityValidity; ///< Time in seconds the capability is valid
<<<<<<< HEAD

=======
>>>>>>> 02c6173e
  XrdOucString MgmOfsBroker; //< Url of the message broker without MGM subject
  XrdOucString MgmOfsBrokerUrl; //< Url of the message broker with MGM subject
  XrdOucString MgmOfsVstBrokerUrl; //< Url of the message broker
  XrdOucString MgmArchiveDstUrl; ///< URL where all archives are saved
  XrdOucString MgmArchiveSvcClass; ///< CASTOR svcClass for archive transfers
  Messaging* MgmOfsMessaging; //< messaging interface class
  VstMessaging* MgmOfsVstMessaging; //< admin messaging interface class
  XrdOucString MgmDefaultReceiverQueue; //< Queue where we are sending to by default
  XrdOucString MgmOfsName; //< mount point of the filesystem
  XrdOucString MgmOfsAlias; //< alias of this MGM instance
  XrdOucString MgmOfsTargetPort; //< xrootd port where redirections go on the OSTs -default is 1094
  XrdOucString MgmOfsQueue; //< our mgm queue name
  XrdOucString MgmOfsInstanceName; //< name of the EOS instance
  XrdOucString MgmConfigDir; //< Directory where config files are stored
  XrdOucString MgmConfigAutoLoad; //< Name of the automatically loaded configuration file
  //! Directory where tmp. archive transfer files are saved
  XrdOucString MgmArchiveDir; 
  XrdOucString MgmProcPath; //< Directory with proc files
  XrdOucString MgmProcConversionPath; //< Directory with conversion files (used as temporary files when a layout is changed using third party copy)
  XrdOucString MgmProcWorkflowPath; //< Directory with worflows 
  XrdOucString MgmProcLockPath; //< Directory with client locks
  XrdOucString MgmProcDelegationPath; //< Directory with client delegations
  XrdOucString MgmProcMasterPath; //< Full path to the master indication proc file
  XrdOucString MgmProcArchivePath; ///< EOS directory where archive dir inodes
                                   ///< are saved for fast find functionality
  XrdOucString AuthLib; //< path to a possible authorizationn library
  XrdOucString MgmNsFileChangeLogFile; //< path to namespace changelog file for files
  XrdOucString MgmNsDirChangeLogFile; //< path to namespace changelog file for directories
  XrdOucString MgmConfigQueue; //< name of the mgm-wide broadcasted shared hash
  XrdOucString AllConfigQueue; //< name of the cluster-wide broadcasted shared hash
  XrdOucString FstConfigQueue; //< name of the fst-wide broadcasted shared hash

  XrdOucString SpaceConfigQueuePrefix; //< name of the prefix for space configuration
  XrdOucString NodeConfigQueuePrefix; //< name of the prefix for node configuration
  XrdOucString GroupConfigQueuePrefix; //< name of the prefix for group configuration

  XrdOucString MgmTxDir; //<  Directory containing the transfer database and archive
  XrdOucString MgmAuthDir; //< Directory containing exported authentication token

  XrdOucString ManagerId; //< manager id in <host>:<port> format
  XrdOucString ManagerIp; //< manager ip in <xxx.yyy.zzz.vvv> format
  int ManagerPort; //< manager port as number e.g. 1094

  eos::common::LinuxStat::linux_stat_t LinuxStatsStartup; // => process state after namespace load time

  std::map<eos::common::FileSystem::fsid_t, time_t> ScheduledToDrainFid; // map with scheduled fids for draining
  XrdSysMutex ScheduledToDrainFidMutex; //< mutex protecting ScheduledToDrainFid
  std::map<eos::common::FileSystem::fsid_t, time_t> ScheduledToBalanceFid; // map with scheduled fids for balancing
  XrdSysMutex ScheduledToBalanceFidMutex; //< mutex protecting ScheduledToBalanceFid

  time_t StartTime; //< out starttime
  char* HostName; //< our hostname as derived in XrdOfs
  char* HostPref; //< our hostname as derived in XrdOfs without domain

  static XrdSysError *eDest; //< error routing object

<<<<<<< HEAD
  // ---------------------------------------------------------------------------
  // namespace specific variables
  // ---------------------------------------------------------------------------
=======

#ifdef HAVE_ZMQ
  ZMQ* zMQ; //<  ZMQ processor
#endif
>>>>>>> 02c6173e

  enum eNamespace {
    kDown = 0, kBooting = 1, kBooted = 2, kFailed = 3, kCompacting = 4
  };

  int Initialized; //< indicating the initialization state of the namespace with the above enum
  time_t InitializationTime; //< time of the initialization
  XrdSysMutex InitializationMutex; //< mutex protecting above variables
  bool Shutdown; //< true if the shutdown function was called => avoid to join some threads
  bool RemoveStallRuleAfterBoot; //< indicates that after a boot there shouldn't be a stall rule for all alias '*'
  static const char* gNameSpaceState[]; //< const strings to print the namespace boot state as in eNamespace

  // ---------------------------------------------------------------------------
  // state variables
  // ---------------------------------------------------------------------------

  bool IsReadOnly; //< true if this is a read-only redirector
  bool IsRedirect; //< true if the Redirect function should be called to redirect
  bool IsStall; //< true if the Stall function should be called to send a wait
  bool IsWriteStall; //< true if the Stall function should be called to send a wait to everything doing 'writes'
  bool authorize; //< determins if the autorization should be applied or not
  bool IssueCapability; //< defines if the Mgm issues capabilities
  bool MgmRedirector; //<  Act's only as a redirector, disables many components in the MGM
  bool ErrorLog; //<  Mgm writes error log with cluster collected file into /var/log/eos/error.log if <true>

<<<<<<< HEAD
  // ---------------------------------------------------------------------------
  // namespace variables
  // ---------------------------------------------------------------------------
=======
  //----------------------------------------------------------------------------
  // Namespace variables
  //----------------------------------------------------------------------------
>>>>>>> 02c6173e
  eos::IContainerMDSvc *eosDirectoryService; //< changelog for directories
  eos::IFileMDSvc *eosFileService; //< changelog for files
  eos::IView *eosView; //< hierarchical view of the namespace
  eos::IFsView *eosFsView; //< filesystem view of the namespace
  eos::IFileMDChangeListener* eosContainerAccounting; //< subtree accoutning
  eos::IContainerMDChangeListener* eosSyncTimeAccounting; //< subtree mtime propagation
  XrdSysMutex eosViewMutex; //< mutex making the namespace single threaded
  eos::common::RWMutex eosViewRWMutex; //< rw namespace mutex
  XrdOucString MgmMetaLogDir; //  Directory containing the meta data (change) log files

  // ---------------------------------------------------------------------------
  // thread variables
  // ---------------------------------------------------------------------------
  pthread_t deletion_tid; //< Thead Id of the deletion thread
  pthread_t stats_tid; //< Thread Id of the stats thread
  pthread_t fsconfiglistener_tid; //< Thread ID of the fs listener/config change thread
  pthread_t auth_tid; ///< Thread Id of the authentication thread
  std::vector<pthread_t> mVectTid; ///< vector of auth worker threads ids

  //----------------------------------------------------------------------------
  // Authentication plugin variables like the ZMQ front end port number and the
  // number of worker threads available at the MGM
  //----------------------------------------------------------------------------
  unsigned int mFrontendPort; ///< frontend port number for incoming requests
  unsigned int mNumAuthThreads; ///< max number of auth worker threads
  zmq::context_t* mZmqContext; ///< ZMQ context for all the sockets
  
<<<<<<< HEAD
  // ---------------------------------------------------------------------------
  // class objects
  // ---------------------------------------------------------------------------
  XrdAccAuthorize *Authorization; //< Authorization   Service

  Stat MgmStats; //<  Mgm Namespace Statistics

=======
  XrdAccAuthorize *Authorization; ///< Authorization service
  Stat MgmStats; ///<  Mgm Namespace Statistics
>>>>>>> 02c6173e
  Iostat IoStats; //<  Mgm IO Statistics

  XrdOucString IoReportStorePath; //<  Mgm IO Report store path by default is /var/tmp/eos/report

  eos::common::CommentLog* commentLog; //<  Class implementing comment log: mgm writes all proc commands with a comment into /var/log/eos/comments.log

  Fsck FsCheck; //<  Class checking the filesystem
  google::sparse_hash_map<unsigned long long, time_t> MgmHealMap; //< map remembering 'healing' inodes

  XrdSysMutex MgmHealMapMutex; //< mutex protecting the help map

  Master MgmMaster; //<  Master/Slave configuration/failover class

  std::map<eos::common::FileSystem::fsid_t, time_t> DumpmdTimeMap; //< this map stores the last time of a filesystem dump, this information is used to track filesystems which have not been checked decentral by an FST. It is filled in the 'dumpmd' function definde in Procinterface

  XrdSysMutex DumpmdTimeMapMutex; //< mutex protecting the 'dumpmd' time

  eos::common::RWMutex PathMapMutex; //< mutex protecting the path map

  std::map<std::string, std::string> PathMap; //< containing global path remapping

  XrdMqSharedObjectManager ObjectManager; //< Shared Hash/Queue ObjectManager
  XrdMqSharedObjectChangeNotifier ObjectNotifier; //< Shared Hash/Queue Object Change Notifier

  GeoTreeEngine GeotreeEngine; //< Placement / Access Engine

  // map keeping the modification times of directories, they are either directly inserted from directory/file creation or they are set from a directory listing
  XrdSysMutex MgmDirectoryModificationTimeMutex; //<  mutex protecting Directory Modificatino Time map MgmDirectoryModificationTime

  google::sparse_hash_map<unsigned long long, struct timespec> MgmDirectoryModificationTime;

  HttpServer Httpd; //<  Http daemon if available

  LRU LRUd; //< LRU object running the LRU policy engine
<<<<<<< HEAD

=======
  WFE WFEd; //< WFE object running the WFE engine
>>>>>>> 02c6173e
  Egroup EgroupRefresh; //<  Egroup refresh object running asynchronous Egroup fetch thread

  Recycle Recycler; //<  Recycle object running the recycle bin deletion thread

  bool UTF8; //< true if running in less restrictive character set mode

  std::string mArchiveEndpoint; ///< archive ZMQ connection endpoint
  std::string mFstGwHost; ///< FST gateway redirect fqdn host
  int mFstGwPort; ///< FST gateway redirect port, default 1094
  
private:

  eos::common::Mapping::VirtualIdentity vid; ///< virtual identity
  std::map<std::string, XrdMgmOfsDirectory*> mMapDirs; ///< uuid to directory obj. mapping
  std::map<std::string, XrdMgmOfsFile*> mMapFiles; ///< uuid to file obj. mapping
  XrdSysMutex mMutexDirs; ///< mutex for protecting the access at the dirs map
  XrdSysMutex mMutexFiles; ///< mutex for protecting the access at the files map


  //----------------------------------------------------------------------------
  //! Check that the auth ProtocolBuffer request has not been tampered with
  //!
  //! @param reqProto request ProtocolBuffer from an authentication plugin
  //!
  //! @return true if request is valid, otherwise false
  //----------------------------------------------------------------------------
  bool ValidAuthRequest(eos::auth::RequestProto* reqProto);

  
  //----------------------------------------------------------------------------
  //! Initialize MGM statistics to 0
  //----------------------------------------------------------------------------
  void InitStats();

<<<<<<< HEAD
=======
private:
  eos::common::Mapping::VirtualIdentity vid; ///< virtual identity
  std::map<std::string, XrdMgmOfsDirectory*> mMapDirs; ///< uuid to directory obj. mapping
  std::map<std::string, XrdMgmOfsFile*> mMapFiles; ///< uuid to file obj. mapping
  XrdSysMutex mMutexDirs; ///< mutex for protecting the access at the dirs map
  XrdSysMutex mMutexFiles; ///< mutex for protecting the access at the files map
>>>>>>> 02c6173e
  pthread_t mSubmitterTid; ///< Archive submitter thread
  XrdSysMutex mJobsQMutex; ///< Mutex for archive/backup job queue
  std::list<std::string> mPendingBkps; ///< Backup jobs queue

  //----------------------------------------------------------------------------
  //! Check that the auth ProtocolBuffer request has not been tampered with
  //!
  //! @param reqProto request ProtocolBuffer from an authentication plugin
  //!
  //! @return true if request is valid, otherwise false
  //----------------------------------------------------------------------------
  bool ValidAuthRequest(eos::auth::RequestProto* reqProto);

  //----------------------------------------------------------------------------
  //! Initialize MGM statistics to 0
  //----------------------------------------------------------------------------
  void InitStats();

  //----------------------------------------------------------------------------
  //! Static method to start a thread that will queue, build and submit backup
  //! operations to the archiver daemon.
  //!
  //! @param arg mgm object
  //----------------------------------------------------------------------------
  static void* StartArchiveSubmitter(void* arg);

  //----------------------------------------------------------------------------
  //! Implementation of the archive/backup submitter thread
  //----------------------------------------------------------------------------
  void* ArchiveSubmitter();

  //------------------------------------------------------------------------------
  //! Stop the submitted thread and join
  //------------------------------------------------------------------------------
  void StopArchiveSubmitter();
};
/*----------------------------------------------------------------------------*/
extern XrdMgmOfs* gOFS; //< global handle to XrdMgmOfs object
/*----------------------------------------------------------------------------*/

#endif<|MERGE_RESOLUTION|>--- conflicted
+++ resolved
@@ -148,19 +148,27 @@
 class XrdMgmOfsFile;
 class XrdMgmOfsDirectory;
 
-<<<<<<< HEAD
-/*----------------------------------------------------------------------------*/
-=======
 //------------------------------------------------------------------------------
->>>>>>> 02c6173e
 //! Class implementing atomic meta data commands
 /*----------------------------------------------------------------------------*/
-class XrdMgmOfs : public XrdSfsFileSystem, public eos::common::LogId {
+class XrdMgmOfs : public XrdSfsFileSystem, public eos::common::LogId
+{
   friend class XrdMgmOfsFile;
   friend class XrdMgmOfsDirectory;
   friend class ProcCommand;
 
 public:
+
+  //----------------------------------------------------------------------------
+  //! Constructor
+  //----------------------------------------------------------------------------
+  XrdMgmOfs(XrdSysError* lp);
+
+  //----------------------------------------------------------------------------
+  //! Destructor
+  //---------------------------------------------------------------------------
+  virtual ~XrdMgmOfs();
+
   // ---------------------------------------------------------------------------
   // Object Allocation Functions
   // ---------------------------------------------------------------------------
@@ -173,36 +181,17 @@
   //!
   //! @return MGM directory object
   //----------------------------------------------------------------------------
-  XrdSfsDirectory* newDir (char *user = 0, int MonID = 0);
-
-  //! Return a MGM directory object
+  XrdSfsDirectory* newDir(char* user = 0, int MonID = 0);
+
+  //----------------------------------------------------------------------------
+  //! Return a MGM file object
   //!
   //! @param user user-name
   //! @param MonID monitor ID
   //!
-  //! @return MGM directory object
-  //----------------------------------------------------------------------------
-  XrdSfsDirectory* newDir (char *user = 0, int MonID = 0);
-
-  //----------------------------------------------------------------------------
-  //! Return a MGM file object
-  //!
-  //! @param user user-name
-  //! @param MonID monitor ID
-  //!
-  //! @return MGM file object 
-  //----------------------------------------------------------------------------
-  XrdSfsFile* newFile (char *user = 0, int MonID = 0);
-
-  //----------------------------------------------------------------------------
-  //! Return a MGM file object
-  //!
-  //! @param user user-name
-  //! @param MonID monitor ID
-  //!
-  //! @return MGM file object 
-  //----------------------------------------------------------------------------
-  XrdSfsFile* newFile (char *user = 0, int MonID = 0);
+  //! @return MGM file object
+  //----------------------------------------------------------------------------
+  XrdSfsFile* newFile(char* user = 0, int MonID = 0);
 
   //----------------------------------------------------------------------------
   //! Meta data functions
@@ -213,68 +202,68 @@
   //----------------------------------------------------------------------------
   // Chmod by client
   //----------------------------------------------------------------------------
-  int chmod (const char *Name,
-             XrdSfsMode Mode,
-             XrdOucErrInfo &out_error,
-             const XrdSecEntity *client = 0,
-             const char *opaque = 0);
+  int chmod(const char* Name,
+            XrdSfsMode Mode,
+            XrdOucErrInfo& out_error,
+            const XrdSecEntity* client = 0,
+            const char* opaque = 0);
 
   // ---------------------------------------------------------------------------
   // chmod by vid
   // ---------------------------------------------------------------------------
-  int _chmod (const char *Name,
-              XrdSfsMode& Mode,
-              XrdOucErrInfo &out_error,
-              eos::common::Mapping::VirtualIdentity &vid,
-              const char *opaque = 0);
+  int _chmod(const char* Name,
+             XrdSfsMode& Mode,
+             XrdOucErrInfo& out_error,
+             eos::common::Mapping::VirtualIdentity& vid,
+             const char* opaque = 0);
 
   // ---------------------------------------------------------------------------
   // chown by vid
   // ---------------------------------------------------------------------------
-  int _chown (const char *Name,
-              uid_t uid,
-              gid_t gid,
-              XrdOucErrInfo &out_error,
-              eos::common::Mapping::VirtualIdentity &vid,
-              const char *opaque = 0);
+  int _chown(const char* Name,
+             uid_t uid,
+             gid_t gid,
+             XrdOucErrInfo& out_error,
+             eos::common::Mapping::VirtualIdentity& vid,
+             const char* opaque = 0);
 
   // ---------------------------------------------------------------------------
   // checksum by client
   // ---------------------------------------------------------------------------
-  int chksum (XrdSfsFileSystem::csFunc Func,
-              const char *csName,
-              const char *Path,
-              XrdOucErrInfo &out_error,
-              const XrdSecEntity *client = 0,
-              const char *opaque = 0);
+  int chksum(XrdSfsFileSystem::csFunc Func,
+             const char* csName,
+             const char* Path,
+             XrdOucErrInfo& out_error,
+             const XrdSecEntity* client = 0,
+             const char* opaque = 0);
 
   // ---------------------------------------------------------------------------
   // check if file exists by client
   // ---------------------------------------------------------------------------
-  int exists (const char *fileName,
-              XrdSfsFileExistence &exists_flag,
-              XrdOucErrInfo &out_error,
-              const XrdSecEntity *client = 0,
-              const char *opaque = 0);
+  int exists(const char* fileName,
+             XrdSfsFileExistence& exists_flag,
+             XrdOucErrInfo& out_error,
+             const XrdSecEntity* client = 0,
+             const char* opaque = 0);
 
   // ---------------------------------------------------------------------------
   // check if file exists by client bypassing authorization/mapping/bouncing
   // ---------------------------------------------------------------------------
-  int _exists (const char *fileName,
-               XrdSfsFileExistence &exists_flag,
-               XrdOucErrInfo &out_error,
-               const XrdSecEntity *client = 0,
-               const char *opaque = 0);
+  int _exists(const char* fileName,
+              XrdSfsFileExistence& exists_flag,
+              XrdOucErrInfo& out_error,
+              const XrdSecEntity* client = 0,
+              const char* opaque = 0);
 
   // ---------------------------------------------------------------------------
   //! check if file eixsts by vid
   // ---------------------------------------------------------------------------
   int
-  _exists (const char *fileName,
-           XrdSfsFileExistence &exists_flag,
-           XrdOucErrInfo &out_error,
-           eos::common::Mapping::VirtualIdentity &vid,
-           const char *opaque = 0);
+  _exists(const char* fileName,
+          XrdSfsFileExistence& exists_flag,
+          XrdOucErrInfo& out_error,
+          eos::common::Mapping::VirtualIdentity& vid,
+          const char* opaque = 0);
 
   enum eFSCTL {
     kFsctlMgmOfsOffset = 40000
@@ -283,25 +272,25 @@
   // ---------------------------------------------------------------------------
   // EOS plugin call fan-out function
   // ---------------------------------------------------------------------------
-  int FSctl (const int cmd,
-             XrdSfsFSctl &args,
-             XrdOucErrInfo &error,
-             const XrdSecEntity *client);
+  int FSctl(const int cmd,
+            XrdSfsFSctl& args,
+            XrdOucErrInfo& error,
+            const XrdSecEntity* client);
 
   // ---------------------------------------------------------------------------
   // fsctl
   // ---------------------------------------------------------------------------
-  int fsctl (const int cmd,
-             const char *args,
-             XrdOucErrInfo &out_error,
-             const XrdSecEntity *client = 0);
+  int fsctl(const int cmd,
+            const char* args,
+            XrdOucErrInfo& out_error,
+            const XrdSecEntity* client = 0);
 
   // ---------------------------------------------------------------------------
   //! get stats function (fake ok)
   // ---------------------------------------------------------------------------
 
   int
-  getStats (char *buff, int blen)
+  getStats(char* buff, int blen)
   {
     return 0;
   }
@@ -311,219 +300,215 @@
   //!
   //! @return return a version string
   //----------------------------------------------------------------------------
-  const char *getVersion ();
+  const char* getVersion();
 
 
   // ---------------------------------------------------------------------------
   // create directory
   // ---------------------------------------------------------------------------
-  int mkdir (const char *dirName,
-             XrdSfsMode Mode,
-             XrdOucErrInfo &out_error,
-             const XrdSecEntity *client = 0,
-             const char *opaque = 0)
+  int mkdir(const char* dirName,
+            XrdSfsMode Mode,
+            XrdOucErrInfo& out_error,
+            const XrdSecEntity* client = 0,
+            const char* opaque = 0)
   {
     return mkdir(dirName, Mode, out_error, client, opaque, 0);
   }
 
-  int mkdir (const char *dirName,
+  int mkdir(const char* dirName,
+            XrdSfsMode Mode,
+            XrdOucErrInfo& out_error,
+            const XrdSecEntity* client = 0,
+            const char* opaque = 0,
+            ino_t* outino = 0);
+
+  // ---------------------------------------------------------------------------
+  // create directory by vid
+  // ---------------------------------------------------------------------------
+  int _mkdir(const char* dirName,
              XrdSfsMode Mode,
-             XrdOucErrInfo &out_error,
-             const XrdSecEntity *client = 0,
-             const char *opaque = 0,
+             XrdOucErrInfo& out_error,
+             eos::common::Mapping::VirtualIdentity& vid,
+             const char* opaque = 0,
              ino_t* outino = 0);
 
-  // ---------------------------------------------------------------------------
-  // create directory by vid
-  // ---------------------------------------------------------------------------
-  int _mkdir (const char *dirName,
-              XrdSfsMode Mode,
-              XrdOucErrInfo &out_error,
-              eos::common::Mapping::VirtualIdentity &vid,
-              const char *opaque = 0,
-              ino_t* outino = 0);
-
   //----------------------------------------------------------------------------
   //! Prepare a file (EOS does nothing, only stall/redirect if configured)
   //!
   //! @return always SFS_OK
   //----------------------------------------------------------------------------
-  int prepare (XrdSfsPrep &pargs,
-               XrdOucErrInfo &out_error,
-               const XrdSecEntity *client = 0);
+  int prepare(XrdSfsPrep& pargs,
+              XrdOucErrInfo& out_error,
+              const XrdSecEntity* client = 0);
 
   // ---------------------------------------------------------------------------
   // delete file
   // ---------------------------------------------------------------------------
-  int rem (const char *path,
-           XrdOucErrInfo &out_error,
-           const XrdSecEntity *client = 0,
-           const char *opaque = 0);
+  int rem(const char* path,
+          XrdOucErrInfo& out_error,
+          const XrdSecEntity* client = 0,
+          const char* opaque = 0);
 
   // ---------------------------------------------------------------------------
   // delete file by vid
   // ---------------------------------------------------------------------------
-  int _rem (const char *path,
-            XrdOucErrInfo &out_error,
-            eos::common::Mapping::VirtualIdentity &vid,
-            const char *opaque = 0,
-            bool simulate = false,
-            bool keepversion = false,
-<<<<<<< HEAD
-	    bool no_recycling = false);
-=======
-            bool no_recycling = false);
->>>>>>> 02c6173e
+  int _rem(const char* path,
+           XrdOucErrInfo& out_error,
+           eos::common::Mapping::VirtualIdentity& vid,
+           const char* opaque = 0,
+           bool simulate = false,
+           bool keepversion = false,
+           bool no_recycling = false);
 
   // ---------------------------------------------------------------------------
   // find files internal function
   // ---------------------------------------------------------------------------
-  int _find (const char *path,
-             XrdOucErrInfo &out_error,
-             XrdOucString &stdErr,
-             eos::common::Mapping::VirtualIdentity &vid,
-             std::map<std::string, std::set<std::string> > &found,
-             const char* key = 0,
-             const char* val = 0,
-             bool nofiles = false,
-             time_t millisleep = 0,
-             bool nscounter = true,
-             int maxdepth = 0,
-	     const char* filematch = 0
-             );
+  int _find(const char* path,
+            XrdOucErrInfo& out_error,
+            XrdOucString& stdErr,
+            eos::common::Mapping::VirtualIdentity& vid,
+            std::map<std::string, std::set<std::string> >& found,
+            const char* key = 0,
+            const char* val = 0,
+            bool nofiles = false,
+            time_t millisleep = 0,
+            bool nscounter = true,
+            int maxdepth = 0,
+            const char* filematch = 0
+           );
 
   // ---------------------------------------------------------------------------
   // delete dir
   // ---------------------------------------------------------------------------
-  int remdir (const char *dirName,
-              XrdOucErrInfo &out_error,
-              const XrdSecEntity *client = 0,
-              const char *opaque = 0);
+  int remdir(const char* dirName,
+             XrdOucErrInfo& out_error,
+             const XrdSecEntity* client = 0,
+             const char* opaque = 0);
 
   // ---------------------------------------------------------------------------
   // delete dir by vid
   // ---------------------------------------------------------------------------
-  int _remdir (const char *dirName,
-               XrdOucErrInfo &out_error,
-               eos::common::Mapping::VirtualIdentity &vid,
-               const char *opaque = 0,
-               bool simulate = false);
+  int _remdir(const char* dirName,
+              XrdOucErrInfo& out_error,
+              eos::common::Mapping::VirtualIdentity& vid,
+              const char* opaque = 0,
+              bool simulate = false);
 
   // ---------------------------------------------------------------------------
   // rename file
   // ---------------------------------------------------------------------------
-  int rename (const char *oldFileName,
-              const char *newFileName,
-              XrdOucErrInfo &out_error,
-              const XrdSecEntity *client = 0,
-              const char *opaqueO = 0,
-              const char *opaqueN = 0);
+  int rename(const char* oldFileName,
+             const char* newFileName,
+             XrdOucErrInfo& out_error,
+             const XrdSecEntity* client = 0,
+             const char* opaqueO = 0,
+             const char* opaqueN = 0);
 
   // ---------------------------------------------------------------------------
   // rename file by vid
   // ---------------------------------------------------------------------------
-  int rename (const char *oldFileName,
-              const char *newFileName,
-              XrdOucErrInfo &out_error,
-              eos::common::Mapping::VirtualIdentity &vid,
-              const char *opaqueO = 0,
-              const char *opaqueN = 0,
+  int rename(const char* oldFileName,
+             const char* newFileName,
+             XrdOucErrInfo& out_error,
+             eos::common::Mapping::VirtualIdentity& vid,
+             const char* opaqueO = 0,
+             const char* opaqueN = 0,
+             bool overwrite = false);
+
+  // ---------------------------------------------------------------------------
+  // rename file by vid
+  // ---------------------------------------------------------------------------
+  int _rename(const char* oldFileName,
+              const char* newFileName,
+              XrdOucErrInfo& out_error,
+              eos::common::Mapping::VirtualIdentity& vid,
+              const char* opaqueO = 0,
+              const char* opaqueN = 0,
+              bool updateCTime = false,
+              bool checkQuota = false,
               bool overwrite = false);
 
   // ---------------------------------------------------------------------------
-  // rename file by vid
-  // ---------------------------------------------------------------------------
-  int _rename (const char *oldFileName,
-               const char *newFileName,
-               XrdOucErrInfo &out_error,
-               eos::common::Mapping::VirtualIdentity &vid,
-               const char *opaqueO = 0,
-               const char *opaqueN = 0,
-               bool updateCTime = false,
-               bool checkQuota = false,
-               bool overwrite = false);
-
-  // ---------------------------------------------------------------------------
   // symlink file/dir
   // ---------------------------------------------------------------------------
-  int symlink (const char *sourceName,
-               const char *targetName,
-               XrdOucErrInfo &out_error,
-               const XrdSecEntity *client = 0,
-               const char *opaqueO = 0,
-               const char *opaqueN = 0);
+  int symlink(const char* sourceName,
+              const char* targetName,
+              XrdOucErrInfo& out_error,
+              const XrdSecEntity* client = 0,
+              const char* opaqueO = 0,
+              const char* opaqueN = 0);
 
   // ---------------------------------------------------------------------------
   // symlink file/dir by vid
   // ---------------------------------------------------------------------------
-  int symlink (const char *sourceName,
-               const char *targetName,
-               XrdOucErrInfo &out_error,
-               eos::common::Mapping::VirtualIdentity &vid,
-               const char *opaqueO = 0,
-               const char *opaqueN = 0,
-               bool overwrite = false);
+  int symlink(const char* sourceName,
+              const char* targetName,
+              XrdOucErrInfo& out_error,
+              eos::common::Mapping::VirtualIdentity& vid,
+              const char* opaqueO = 0,
+              const char* opaqueN = 0,
+              bool overwrite = false);
 
   // ---------------------------------------------------------------------------
   // symlink file/dir by vid
   // ---------------------------------------------------------------------------
-  int _symlink (const char *sourceName,
-                const char *targetName,
-                XrdOucErrInfo &out_error,
-                eos::common::Mapping::VirtualIdentity &vid,
-                const char *opaqueO = 0,
-                const char *opaqueN = 0);
+  int _symlink(const char* sourceName,
+               const char* targetName,
+               XrdOucErrInfo& out_error,
+               eos::common::Mapping::VirtualIdentity& vid,
+               const char* opaqueO = 0,
+               const char* opaqueN = 0);
 
   // ---------------------------------------------------------------------------
   // read symbolic link
   // ---------------------------------------------------------------------------
-  int readlink (const char *name,
-                XrdOucErrInfo &out_error,
-                XrdOucString &link,
-                const XrdSecEntity *client = 0,
-                const char *info = 0
-                );
+  int readlink(const char* name,
+               XrdOucErrInfo& out_error,
+               XrdOucString& link,
+               const XrdSecEntity* client = 0,
+               const char* info = 0
+              );
 
   // ---------------------------------------------------------------------------
   // read symbolic link
   // ---------------------------------------------------------------------------
-  int _readlink (const char *name,
-                 XrdOucErrInfo &out_error,
-                 eos::common::Mapping::VirtualIdentity &vid,
-                 XrdOucString &link
-                 );
+  int _readlink(const char* name,
+                XrdOucErrInfo& out_error,
+                eos::common::Mapping::VirtualIdentity& vid,
+                XrdOucString& link
+               );
 
 
   // ---------------------------------------------------------------------------
   // stat file
   // ---------------------------------------------------------------------------
-  int stat (const char *Name,
-            struct stat *buf,
-            XrdOucErrInfo &out_error,
-            std::string* etag,
-            const XrdSecEntity *client = 0,
-            const char *opaque = 0,
+  int stat(const char* Name,
+           struct stat* buf,
+           XrdOucErrInfo& out_error,
+           std::string* etag,
+           const XrdSecEntity* client = 0,
+           const char* opaque = 0,
+           bool follow = true,
+           std::string* uri = 0
+          );
+
+  int stat(const char* Name,
+           struct stat* buf,
+           XrdOucErrInfo& out_error,
+           const XrdSecEntity* client = 0,
+           const char* opaque = 0);
+
+  // ---------------------------------------------------------------------------
+  // stat file by vid
+  // ---------------------------------------------------------------------------
+  int _stat(const char* Name,
+            struct stat* buf,
+            XrdOucErrInfo& out_error,
+            eos::common::Mapping::VirtualIdentity& vid,
+            const char* opaque = 0,
+            std::string* etag = 0,
             bool follow = true,
-            std::string* uri = 0
-            );
-
-  int stat (const char *Name,
-            struct stat *buf,
-            XrdOucErrInfo &out_error,
-            const XrdSecEntity *client = 0,
-            const char *opaque = 0);
-
-  // ---------------------------------------------------------------------------
-  // stat file by vid
-  // ---------------------------------------------------------------------------
-  int _stat (const char *Name,
-             struct stat *buf,
-             XrdOucErrInfo &out_error,
-             eos::common::Mapping::VirtualIdentity &vid,
-             const char *opaque = 0,
-             std::string* etag = 0,
-             bool follow = true,
-             std::string* uri = 0);
+            std::string* uri = 0);
 
 
   // ---------------------------------------------------------------------------
@@ -531,263 +516,272 @@
   // ---------------------------------------------------------------------------
 
   int
-  stat (const char *Name,
-        mode_t &mode,
-        XrdOucErrInfo &out_error,
-        const XrdSecEntity *client = 0,
-        const char *opaque = 0)
+  stat(const char* Name,
+       mode_t& mode,
+       XrdOucErrInfo& out_error,
+       const XrdSecEntity* client = 0,
+       const char* opaque = 0)
   {
     struct stat bfr;
     int rc = stat(Name, &bfr, out_error, client, opaque);
-    if (!rc) mode = bfr.st_mode;
+
+    if (!rc) {
+      mode = bfr.st_mode;
+    }
+
     return rc;
   }
 
   // ---------------------------------------------------------------------------
   // stat link
   // ---------------------------------------------------------------------------
-  int lstat (const char *Name,
-             struct stat *buf,
-             XrdOucErrInfo &out_error,
-             const XrdSecEntity *client = 0,
-             const char *opaque = 0);
+  int lstat(const char* Name,
+            struct stat* buf,
+            XrdOucErrInfo& out_error,
+            const XrdSecEntity* client = 0,
+            const char* opaque = 0);
 
   //----------------------------------------------------------------------------
   //! Truncate a file (not supported in EOS, only via the file interface)
   //!
   //! @return SFS_ERROR and EOPNOTSUPP
   //----------------------------------------------------------------------------
-  int truncate (const char*, XrdSfsFileOffset, XrdOucErrInfo&, const XrdSecEntity*, const char*);
+  int truncate(const char*, XrdSfsFileOffset, XrdOucErrInfo&, const XrdSecEntity*,
+               const char*);
 
   // ---------------------------------------------------------------------------
   // check access permissions
   // ---------------------------------------------------------------------------
-  int access (const char*, int mode, XrdOucErrInfo&, const XrdSecEntity*, const char*);
+  int access(const char*, int mode, XrdOucErrInfo&, const XrdSecEntity*,
+             const char*);
 
   // ---------------------------------------------------------------------------
   // check access permissions by vid
   // ---------------------------------------------------------------------------
-  int _access (const char*, int mode, XrdOucErrInfo&, eos::common::Mapping::VirtualIdentity &vid, const char*);
+  int _access(const char*, int mode, XrdOucErrInfo&,
+              eos::common::Mapping::VirtualIdentity& vid, const char*);
 
   // ---------------------------------------------------------------------------
   // define access permissions by vid for a file/directory
   // ---------------------------------------------------------------------------
-  int acc_access (const char*,
-                  XrdOucErrInfo&,
-                  eos::common::Mapping::VirtualIdentity &vid,
-                  std::string& accperm);
+  int acc_access(const char*,
+                 XrdOucErrInfo&,
+                 eos::common::Mapping::VirtualIdentity& vid,
+                 std::string& accperm);
 
   // ---------------------------------------------------------------------------
   // set utimes
   // ---------------------------------------------------------------------------
-  int utimes (const char*, struct timespec *tvp, XrdOucErrInfo&, const XrdSecEntity*, const char*);
+  int utimes(const char*, struct timespec* tvp, XrdOucErrInfo&,
+             const XrdSecEntity*, const char*);
   // ---------------------------------------------------------------------------
   // set utimes by vid
   // ---------------------------------------------------------------------------
-  int _utimes (const char*, struct timespec *tvp, XrdOucErrInfo&, eos::common::Mapping::VirtualIdentity &vid, const char* opaque = 0);
+  int _utimes(const char*, struct timespec* tvp, XrdOucErrInfo&,
+              eos::common::Mapping::VirtualIdentity& vid, const char* opaque = 0);
 
   // ---------------------------------------------------------------------------
   // touch a file
   // ---------------------------------------------------------------------------
-  int _touch (const char *path,
-              XrdOucErrInfo &error,
-              eos::common::Mapping::VirtualIdentity &vid,
-              const char *ininfo = 0);
+  int _touch(const char* path,
+             XrdOucErrInfo& error,
+             eos::common::Mapping::VirtualIdentity& vid,
+             const char* ininfo = 0);
 
   // ---------------------------------------------------------------------------
   // list extended attributes of a directory
   // ---------------------------------------------------------------------------
-  int attr_ls (const char *path,
-               XrdOucErrInfo &out_error,
-               const XrdSecEntity *client,
-               const char *opaque,
-               eos::IContainerMD::XAttrMap &map);
+  int attr_ls(const char* path,
+              XrdOucErrInfo& out_error,
+              const XrdSecEntity* client,
+              const char* opaque,
+              eos::IContainerMD::XAttrMap& map);
 
   // ---------------------------------------------------------------------------
   // set extended attribute of a directory
   // ---------------------------------------------------------------------------
-  int attr_set (const char *path,
-                XrdOucErrInfo &out_error,
-                const XrdSecEntity *client,
-                const char *opaque,
-                const char *key,
-                const char *value);
+  int attr_set(const char* path,
+               XrdOucErrInfo& out_error,
+               const XrdSecEntity* client,
+               const char* opaque,
+               const char* key,
+               const char* value);
 
   // ---------------------------------------------------------------------------
   // get extended attribute of a directory
   // ---------------------------------------------------------------------------
-  int attr_get (const char *path,
-                XrdOucErrInfo &out_error,
-                const XrdSecEntity *client,
-                const char *opaque,
-                const char *key,
-                XrdOucString &value);
+  int attr_get(const char* path,
+               XrdOucErrInfo& out_error,
+               const XrdSecEntity* client,
+               const char* opaque,
+               const char* key,
+               XrdOucString& value);
 
   // ---------------------------------------------------------------------------
   // remove extended attribute of a directory
   // ---------------------------------------------------------------------------
-  int attr_rem (const char *path,
-                XrdOucErrInfo &out_error,
-                const XrdSecEntity *client,
-                const char *opaque,
-                const char *key);
+  int attr_rem(const char* path,
+               XrdOucErrInfo& out_error,
+               const XrdSecEntity* client,
+               const char* opaque,
+               const char* key);
 
   // ---------------------------------------------------------------------------
   // list extended attributes by vid
   // ---------------------------------------------------------------------------
-  int _attr_ls (const char *path,
-                XrdOucErrInfo &out_error,
-                eos::common::Mapping::VirtualIdentity &vid,
-                const char *opaque,
-                eos::IContainerMD::XAttrMap &map,
-		bool lock=true,
-		bool links=false);
+  int _attr_ls(const char* path,
+               XrdOucErrInfo& out_error,
+               eos::common::Mapping::VirtualIdentity& vid,
+               const char* opaque,
+               eos::IContainerMD::XAttrMap& map,
+               bool lock = true,
+               bool links = false);
 
   // ---------------------------------------------------------------------------
   // set extended attribute by vid
   // ---------------------------------------------------------------------------
-  int _attr_set (const char *path,
-                 XrdOucErrInfo &out_error,
-                 eos::common::Mapping::VirtualIdentity &vid,
-                 const char *opaque,
-                 const char *key,
-                 const char *value);
+  int _attr_set(const char* path,
+                XrdOucErrInfo& out_error,
+                eos::common::Mapping::VirtualIdentity& vid,
+                const char* opaque,
+                const char* key,
+                const char* value);
 
   // ---------------------------------------------------------------------------
   // get extended attribute by vid
   // ---------------------------------------------------------------------------
-  int _attr_get (const char *path,
-                 XrdOucErrInfo &out_error,
-                 eos::common::Mapping::VirtualIdentity &vid,
-                 const char *opaque,
-                 const char *key,
-                 XrdOucString &value,
-                 bool islocked = false);
+  int _attr_get(const char* path,
+                XrdOucErrInfo& out_error,
+                eos::common::Mapping::VirtualIdentity& vid,
+                const char* opaque,
+                const char* key,
+                XrdOucString& value,
+                bool islocked = false);
 
   // ---------------------------------------------------------------------------
   // remove extended attribute by vid
   // ---------------------------------------------------------------------------
-  int _attr_rem (const char *path,
-                 XrdOucErrInfo &out_error,
-                 eos::common::Mapping::VirtualIdentity &vid,
-                 const char *opaque,
-                 const char *key);
+  int _attr_rem(const char* path,
+                XrdOucErrInfo& out_error,
+                eos::common::Mapping::VirtualIdentity& vid,
+                const char* opaque,
+                const char* key);
 
   // ---------------------------------------------------------------------------
   // clear all extended attributes by vid
   // ---------------------------------------------------------------------------
 
-  int _attr_clear (const char *path,
-                   XrdOucErrInfo &out_error,
-                   eos::common::Mapping::VirtualIdentity &vid,
-                   const char *opaque);
+  int _attr_clear(const char* path,
+                  XrdOucErrInfo& out_error,
+                  eos::common::Mapping::VirtualIdentity& vid,
+                  const char* opaque);
 
   // ---------------------------------------------------------------------------
   // drop stripe by vid
   // ---------------------------------------------------------------------------
-  int _dropstripe (const char *path,
-                   XrdOucErrInfo &error,
-                   eos::common::Mapping::VirtualIdentity &vid,
-                   unsigned long fsid,
-                   bool forceRemove = false);
+  int _dropstripe(const char* path,
+                  XrdOucErrInfo& error,
+                  eos::common::Mapping::VirtualIdentity& vid,
+                  unsigned long fsid,
+                  bool forceRemove = false);
 
   // ---------------------------------------------------------------------------
   // verify stripe by vid
   // ---------------------------------------------------------------------------
-  int _verifystripe (const char *path,
-                     XrdOucErrInfo &error,
-                     eos::common::Mapping::VirtualIdentity &vid,
-                     unsigned long fsid,
-                     XrdOucString options);
+  int _verifystripe(const char* path,
+                    XrdOucErrInfo& error,
+                    eos::common::Mapping::VirtualIdentity& vid,
+                    unsigned long fsid,
+                    XrdOucString options);
 
   // ---------------------------------------------------------------------------
   // move stripe by vid
   // ---------------------------------------------------------------------------
-  int _movestripe (const char *path,
-                   XrdOucErrInfo &error,
-                   eos::common::Mapping::VirtualIdentity &vid,
-                   unsigned long sourcefsid,
-                   unsigned long targetfsid,
-                   bool expressflag = false);
+  int _movestripe(const char* path,
+                  XrdOucErrInfo& error,
+                  eos::common::Mapping::VirtualIdentity& vid,
+                  unsigned long sourcefsid,
+                  unsigned long targetfsid,
+                  bool expressflag = false);
 
   // ---------------------------------------------------------------------------
   // copy stripe by vid
   // ---------------------------------------------------------------------------
-  int _copystripe (const char *path,
-                   XrdOucErrInfo &error,
-                   eos::common::Mapping::VirtualIdentity &vid,
-                   unsigned long sourcefsid,
-                   unsigned long targetfsid,
-                   bool expressflag = false);
+  int _copystripe(const char* path,
+                  XrdOucErrInfo& error,
+                  eos::common::Mapping::VirtualIdentity& vid,
+                  unsigned long sourcefsid,
+                  unsigned long targetfsid,
+                  bool expressflag = false);
 
   // ---------------------------------------------------------------------------
   // replicate stripe by vid
   // ---------------------------------------------------------------------------
-  int _replicatestripe (const char *path,
-                        XrdOucErrInfo &error,
-                        eos::common::Mapping::VirtualIdentity &vid,
-                        unsigned long sourcefsid,
-                        unsigned long targetfsid,
-                        bool dropstripe = false,
-                        bool expressflag = false);
+  int _replicatestripe(const char* path,
+                       XrdOucErrInfo& error,
+                       eos::common::Mapping::VirtualIdentity& vid,
+                       unsigned long sourcefsid,
+                       unsigned long targetfsid,
+                       bool dropstripe = false,
+                       bool expressflag = false);
 
   // ---------------------------------------------------------------------------
   // replicate stripe providing file meta data by vid
   // ---------------------------------------------------------------------------
-  int _replicatestripe (eos::IFileMD* fmd,
-                        const char* path,
-                        XrdOucErrInfo &error,
-                        eos::common::Mapping::VirtualIdentity &vid,
-                        unsigned long sourcefsid,
-                        unsigned long targetfsid,
-                        bool dropstripe = false,
-                        bool expressflag = false);
+  int _replicatestripe(eos::IFileMD* fmd,
+                       const char* path,
+                       XrdOucErrInfo& error,
+                       eos::common::Mapping::VirtualIdentity& vid,
+                       unsigned long sourcefsid,
+                       unsigned long targetfsid,
+                       bool dropstripe = false,
+                       bool expressflag = false);
 
   // ---------------------------------------------------------------------------
   // merge one file into another one (used by conversion)
   // ---------------------------------------------------------------------------
 
-  int merge (const char* src_path,
-             const char* dst_path,
-             XrdOucErrInfo &error,
-             eos::common::Mapping::VirtualIdentity &vid
-             );
+  int merge(const char* src_path,
+            const char* dst_path,
+            XrdOucErrInfo& error,
+            eos::common::Mapping::VirtualIdentity& vid
+           );
 
   // ---------------------------------------------------------------------------
   // create a versioned file
   // ---------------------------------------------------------------------------
 
-  int Version (eos::common::FileId::fileid_t fileid,
-               XrdOucErrInfo &error,
-               eos::common::Mapping::VirtualIdentity &vid,
-               int max_versions,
-               XrdOucString* versionedname = 0,
-               bool simulate = false);
+  int Version(eos::common::FileId::fileid_t fileid,
+              XrdOucErrInfo& error,
+              eos::common::Mapping::VirtualIdentity& vid,
+              int max_versions,
+              XrdOucString* versionedname = 0,
+              bool simulate = false);
 
   // ---------------------------------------------------------------------------
   // purge versioned files to max_versions
   // ---------------------------------------------------------------------------
 
-  int PurgeVersion (const char* versiondir,
-                    XrdOucErrInfo &error,
-                    int max_versions);
+  int PurgeVersion(const char* versiondir,
+                   XrdOucErrInfo& error,
+                   int max_versions);
 
   // ---------------------------------------------------------------------------
   // send resync command to a file system
   // ---------------------------------------------------------------------------
-  int SendResync (eos::common::FileId::fileid_t fid,
-                  eos::common::FileSystem::fsid_t fsid);
+  int SendResync(eos::common::FileId::fileid_t fid,
+                 eos::common::FileSystem::fsid_t fsid);
 
   // ---------------------------------------------------------------------------
   // static Mkpath is not supported
   // ---------------------------------------------------------------------------
 
   static int
-  Mkpath (const char *path,
-          mode_t mode,
-          const char *info = 0,
-          XrdSecEntity* client = 0,
-          XrdOucErrInfo* error = 0)
+  Mkpath(const char* path,
+         mode_t mode,
+         const char* info = 0,
+         XrdSecEntity* client = 0,
+         XrdOucErrInfo* error = 0)
   {
     return SFS_ERROR;
   }
@@ -796,64 +790,50 @@
   // make a file sharing path with signature
   // ---------------------------------------------------------------------------
 
-  std::string CreateSharePath (const char* path,
-                               const char* info,
-                               time_t expires,
-                               XrdOucErrInfo &error,
-                               eos::common::Mapping::VirtualIdentity &vid);
+  std::string CreateSharePath(const char* path,
+                              const char* info,
+                              time_t expires,
+                              XrdOucErrInfo& error,
+                              eos::common::Mapping::VirtualIdentity& vid);
 
   // ---------------------------------------------------------------------------
   // verify a file sharing path with signature
   // ---------------------------------------------------------------------------
 
-  bool VerifySharePath (const char* path,
-                        XrdOucEnv* opaque);
+  bool VerifySharePath(const char* path,
+                       XrdOucEnv* opaque);
 
 
   // ---------------------------------------------------------------------------
   // create Ofs error messsage
   // ---------------------------------------------------------------------------
-  int Emsg (const char *, XrdOucErrInfo&, int, const char *x,
-            const char *y = "");
-
-  // ---------------------------------------------------------------------------
-  // Constructor
-  // ---------------------------------------------------------------------------
-  XrdMgmOfs (XrdSysError *lp);
-
-  // ---------------------------------------------------------------------------
-  //! Destructor
-  // ---------------------------------------------------------------------------
-
-  virtual
-  ~XrdMgmOfs ()
-  {
-  }
+  int Emsg(const char*, XrdOucErrInfo&, int, const char* x,
+           const char* y = "");
 
   // ---------------------------------------------------------------------------
   // Configuration routine
   // ---------------------------------------------------------------------------
-  virtual int Configure (XrdSysError &);
+  virtual int Configure(XrdSysError&);
 
   // ---------------------------------------------------------------------------
   // Namespace file view initialization thread start function
   // ---------------------------------------------------------------------------
-  static void* StaticInitializeFileView (void* arg);
+  static void* StaticInitializeFileView(void* arg);
 
   // ---------------------------------------------------------------------------
   // Namepsace file view boot function
   // ---------------------------------------------------------------------------
-  void* InitializeFileView ();
+  void* InitializeFileView();
 
   // ---------------------------------------------------------------------------
   // Signal handler thread start function
   // ---------------------------------------------------------------------------
-  static void* StaticSignalHandlerThread (void* arg);
+  static void* StaticSignalHandlerThread(void* arg);
 
   // ---------------------------------------------------------------------------
   // Signal handler thread function
   // ---------------------------------------------------------------------------
-  void* SignalHandlerThread ();
+  void* SignalHandlerThread();
 
   //----------------------------------------------------------------------------
   //! Init function
@@ -862,7 +842,7 @@
   //! not used for the moment.
   //!
   //----------------------------------------------------------------------------
-  virtual bool Init (XrdSysError &);
+  virtual bool Init(XrdSysError&);
 
   //----------------------------------------------------------------------------
   // Create Stall response
@@ -873,7 +853,7 @@
   //!
   //! @return number of seconds of stalling
   //----------------------------------------------------------------------------
-  int Stall (XrdOucErrInfo &error, int stime, const char *msg);
+  int Stall(XrdOucErrInfo& error, int stime, const char* msg);
 
   //----------------------------------------------------------------------------
   //! Create Redirection response
@@ -883,24 +863,24 @@
   //! @param port redirection target port
   //!
   //!---------------------------------------------------------------------------
-  int Redirect (XrdOucErrInfo &error, const char* host, int &port);
+  int Redirect(XrdOucErrInfo& error, const char* host, int& port);
 
   // ---------------------------------------------------------------------------
   // Test if a client needs to be stalled
   // ---------------------------------------------------------------------------
-  bool ShouldStall (const char* function,
-                    int accessmode,
-                    eos::common::Mapping::VirtualIdentity &vid,
-                    int &stalltime, XrdOucString &stallmsg);
+  bool ShouldStall(const char* function,
+                   int accessmode,
+                   eos::common::Mapping::VirtualIdentity& vid,
+                   int& stalltime, XrdOucString& stallmsg);
 
   // ---------------------------------------------------------------------------
   // Test if a  client should be redirected
   // ---------------------------------------------------------------------------
-  bool ShouldRedirect (const char* function,
-                       int accessmode,
-                       eos::common::Mapping::VirtualIdentity &vid,
-                       XrdOucString &host,
-                       int &port);
+  bool ShouldRedirect(const char* function,
+                      int accessmode,
+                      eos::common::Mapping::VirtualIdentity& vid,
+                      XrdOucString& host,
+                      int& port);
 
   //----------------------------------------------------------------------------
   //! Test if there is stall configured for the given rule
@@ -915,10 +895,10 @@
   //! The interface is generic to check for individual paths, but currently we
   //! just implemented global rules for any paths. See Access.cc for details.
   //----------------------------------------------------------------------------
-  bool HasStall (const char* path,
-                 const char* rule,
-                 int &stalltime,
-                 XrdOucString &stallmsg);
+  bool HasStall(const char* path,
+                const char* rule,
+                int& stalltime,
+                XrdOucString& stallmsg);
 
   //----------------------------------------------------------------------------
   //!Test if there is redirect configured for a given rule
@@ -933,59 +913,61 @@
   //! The interface is generic to check for individual paths, but currently we
   //! just implemented global rules for any paths. See Access.cc for details.
   //----------------------------------------------------------------------------
-  bool HasRedirect (const char* path,
-                    const char* rule,
-                    XrdOucString &host,
-                    int &port);
+  bool HasRedirect(const char* path,
+                   const char* rule,
+                   XrdOucString& host,
+                   int& port);
 
   // Retrieve a mapping for a given path
   // ---------------------------------------------------------------------------
-  void PathRemap (const char* inpath, XrdOucString &outpath); // global namespace remapping
+  void PathRemap(const char* inpath,
+                 XrdOucString& outpath);  // global namespace remapping
 
   // ---------------------------------------------------------------------------
   // Add a path mapping rule
   // ---------------------------------------------------------------------------
-  bool AddPathMap (const char* source, const char* target); // add a mapping to the path map
+  bool AddPathMap(const char* source,
+                  const char* target);  // add a mapping to the path map
 
   // ---------------------------------------------------------------------------
   // Reset path mapping
   // ---------------------------------------------------------------------------
-  void ResetPathMap (); // reset/empty the path map
+  void ResetPathMap();  // reset/empty the path map
 
   // ---------------------------------------------------------------------------
   // Send an explicit deletion message to any fsid/fid pair
   // ---------------------------------------------------------------------------
-  bool DeleteExternal (eos::common::FileSystem::fsid_t fsid,
-                       unsigned long long fid);
-
-  
+  bool DeleteExternal(eos::common::FileSystem::fsid_t fsid,
+                      unsigned long long fid);
+
+
   // ---------------------------------------------------------------------------
   // Statistics circular buffer thread startup function
   // ---------------------------------------------------------------------------
-  static void* StartMgmStats (void *pp);
-
-  
+  static void* StartMgmStats(void* pp);
+
+
   // ---------------------------------------------------------------------------
   // Filesystem error/config listener thread startup function
   // ---------------------------------------------------------------------------
-  static void* StartMgmFsConfigListener (void *pp);
-
-  
+  static void* StartMgmFsConfigListener(void* pp);
+
+
   //----------------------------------------------------------------------------
   //! Authentication master thread startup static function
   //!
   //! @param pp pointer to the XrdMgmOfs class
   //!
   //----------------------------------------------------------------------------
-  static void* StartAuthMasterThread (void *pp);
-
-  
+  static void* StartAuthMasterThread(void* pp);
+
+
   //----------------------------------------------------------------------------
   //! Authentication master thread function - accepts requests from EOS AUTH
   //! plugins which he then forwards to worker threads.
   //----------------------------------------------------------------------------
-  void AuthMasterThread ();
-  
+  void AuthMasterThread();
+
 
   //----------------------------------------------------------------------------
   //! Authentication worker thread startup static function
@@ -993,20 +975,20 @@
   //! @param pp pointer to the XrdMgmOfs class
   //!
   //----------------------------------------------------------------------------
-  static void* StartAuthWorkerThread (void *pp);
+  static void* StartAuthWorkerThread(void* pp);
 
 
   //----------------------------------------------------------------------------
   //! Authentication worker thread function - accepts requests from the master,
   //! executed the proper action and replies with the result.
   //----------------------------------------------------------------------------
-  void AuthWorkerThread ();
-  
-  
+  void AuthWorkerThread();
+
+
   // ---------------------------------------------------------------------------
   // Filesystem error and configuration change listener thread function
   // ---------------------------------------------------------------------------
-  void FsConfigListener ();
+  void FsConfigListener();
 
   //------------------------------------------------------------------------------
   //! Add backup job to the queue to be picked up by the archive/backup submitter
@@ -1031,16 +1013,13 @@
   // ---------------------------------------------------------------------------
   // configuration variables
   // ---------------------------------------------------------------------------
-  char *ConfigFN; //< name of the configuration file
+  char* ConfigFN; //< name of the configuration file
 
   ConfigEngine* ConfEngine; //< storing/restoring configuration
 
-  XrdCapability* CapabilityEngine; //< authorization module for token encryption/decryption
+  XrdCapability*
+  CapabilityEngine; //< authorization module for token encryption/decryption
   uint64_t mCapabilityValidity; ///< Time in seconds the capability is valid
-<<<<<<< HEAD
-
-=======
->>>>>>> 02c6173e
   XrdOucString MgmOfsBroker; //< Url of the message broker without MGM subject
   XrdOucString MgmOfsBrokerUrl; //< Url of the message broker with MGM subject
   XrdOucString MgmOfsVstBrokerUrl; //< Url of the message broker
@@ -1048,66 +1027,77 @@
   XrdOucString MgmArchiveSvcClass; ///< CASTOR svcClass for archive transfers
   Messaging* MgmOfsMessaging; //< messaging interface class
   VstMessaging* MgmOfsVstMessaging; //< admin messaging interface class
-  XrdOucString MgmDefaultReceiverQueue; //< Queue where we are sending to by default
+  XrdOucString
+  MgmDefaultReceiverQueue; //< Queue where we are sending to by default
   XrdOucString MgmOfsName; //< mount point of the filesystem
   XrdOucString MgmOfsAlias; //< alias of this MGM instance
-  XrdOucString MgmOfsTargetPort; //< xrootd port where redirections go on the OSTs -default is 1094
+  XrdOucString
+  MgmOfsTargetPort; //< xrootd port where redirections go on the OSTs -default is 1094
   XrdOucString MgmOfsQueue; //< our mgm queue name
   XrdOucString MgmOfsInstanceName; //< name of the EOS instance
   XrdOucString MgmConfigDir; //< Directory where config files are stored
-  XrdOucString MgmConfigAutoLoad; //< Name of the automatically loaded configuration file
+  XrdOucString
+  MgmConfigAutoLoad; //< Name of the automatically loaded configuration file
   //! Directory where tmp. archive transfer files are saved
-  XrdOucString MgmArchiveDir; 
+  XrdOucString MgmArchiveDir;
   XrdOucString MgmProcPath; //< Directory with proc files
-  XrdOucString MgmProcConversionPath; //< Directory with conversion files (used as temporary files when a layout is changed using third party copy)
-  XrdOucString MgmProcWorkflowPath; //< Directory with worflows 
+  XrdOucString
+  MgmProcConversionPath; //< Directory with conversion files (used as temporary files when a layout is changed using third party copy)
+  XrdOucString MgmProcWorkflowPath; //< Directory with worflows
   XrdOucString MgmProcLockPath; //< Directory with client locks
   XrdOucString MgmProcDelegationPath; //< Directory with client delegations
   XrdOucString MgmProcMasterPath; //< Full path to the master indication proc file
   XrdOucString MgmProcArchivePath; ///< EOS directory where archive dir inodes
-                                   ///< are saved for fast find functionality
+  ///< are saved for fast find functionality
   XrdOucString AuthLib; //< path to a possible authorizationn library
-  XrdOucString MgmNsFileChangeLogFile; //< path to namespace changelog file for files
-  XrdOucString MgmNsDirChangeLogFile; //< path to namespace changelog file for directories
+  XrdOucString
+  MgmNsFileChangeLogFile; //< path to namespace changelog file for files
+  XrdOucString
+  MgmNsDirChangeLogFile; //< path to namespace changelog file for directories
   XrdOucString MgmConfigQueue; //< name of the mgm-wide broadcasted shared hash
-  XrdOucString AllConfigQueue; //< name of the cluster-wide broadcasted shared hash
+  XrdOucString
+  AllConfigQueue; //< name of the cluster-wide broadcasted shared hash
   XrdOucString FstConfigQueue; //< name of the fst-wide broadcasted shared hash
 
-  XrdOucString SpaceConfigQueuePrefix; //< name of the prefix for space configuration
-  XrdOucString NodeConfigQueuePrefix; //< name of the prefix for node configuration
-  XrdOucString GroupConfigQueuePrefix; //< name of the prefix for group configuration
-
-  XrdOucString MgmTxDir; //<  Directory containing the transfer database and archive
+  XrdOucString
+  SpaceConfigQueuePrefix; //< name of the prefix for space configuration
+  XrdOucString
+  NodeConfigQueuePrefix; //< name of the prefix for node configuration
+  XrdOucString
+  GroupConfigQueuePrefix; //< name of the prefix for group configuration
+
+  XrdOucString
+  MgmTxDir; //<  Directory containing the transfer database and archive
   XrdOucString MgmAuthDir; //< Directory containing exported authentication token
 
   XrdOucString ManagerId; //< manager id in <host>:<port> format
   XrdOucString ManagerIp; //< manager ip in <xxx.yyy.zzz.vvv> format
   int ManagerPort; //< manager port as number e.g. 1094
 
-  eos::common::LinuxStat::linux_stat_t LinuxStatsStartup; // => process state after namespace load time
-
-  std::map<eos::common::FileSystem::fsid_t, time_t> ScheduledToDrainFid; // map with scheduled fids for draining
+  eos::common::LinuxStat::linux_stat_t
+  LinuxStatsStartup; // => process state after namespace load time
+
+  std::map<eos::common::FileSystem::fsid_t, time_t>
+  ScheduledToDrainFid; // map with scheduled fids for draining
   XrdSysMutex ScheduledToDrainFidMutex; //< mutex protecting ScheduledToDrainFid
-  std::map<eos::common::FileSystem::fsid_t, time_t> ScheduledToBalanceFid; // map with scheduled fids for balancing
-  XrdSysMutex ScheduledToBalanceFidMutex; //< mutex protecting ScheduledToBalanceFid
+  std::map<eos::common::FileSystem::fsid_t, time_t>
+  ScheduledToBalanceFid; // map with scheduled fids for balancing
+  XrdSysMutex
+  ScheduledToBalanceFidMutex; //< mutex protecting ScheduledToBalanceFid
 
   time_t StartTime; //< out starttime
   char* HostName; //< our hostname as derived in XrdOfs
   char* HostPref; //< our hostname as derived in XrdOfs without domain
 
-  static XrdSysError *eDest; //< error routing object
-
-<<<<<<< HEAD
-  // ---------------------------------------------------------------------------
-  // namespace specific variables
-  // ---------------------------------------------------------------------------
-=======
+  static XrdSysError* eDest; //< error routing object
 
 #ifdef HAVE_ZMQ
   ZMQ* zMQ; //<  ZMQ processor
 #endif
->>>>>>> 02c6173e
-
+
+  //----------------------------------------------------------------------------
+  // Namespace specific variables
+  //----------------------------------------------------------------------------
   enum eNamespace {
     kDown = 0, kBooting = 1, kBooted = 2, kFailed = 3, kCompacting = 4
   };
@@ -1117,7 +1107,8 @@
   XrdSysMutex InitializationMutex; //< mutex protecting above variables
   bool Shutdown; //< true if the shutdown function was called => avoid to join some threads
   bool RemoveStallRuleAfterBoot; //< indicates that after a boot there shouldn't be a stall rule for all alias '*'
-  static const char* gNameSpaceState[]; //< const strings to print the namespace boot state as in eNamespace
+  static const char*
+  gNameSpaceState[]; //< const strings to print the namespace boot state as in eNamespace
 
   // ---------------------------------------------------------------------------
   // state variables
@@ -1132,24 +1123,20 @@
   bool MgmRedirector; //<  Act's only as a redirector, disables many components in the MGM
   bool ErrorLog; //<  Mgm writes error log with cluster collected file into /var/log/eos/error.log if <true>
 
-<<<<<<< HEAD
-  // ---------------------------------------------------------------------------
-  // namespace variables
-  // ---------------------------------------------------------------------------
-=======
   //----------------------------------------------------------------------------
   // Namespace variables
   //----------------------------------------------------------------------------
->>>>>>> 02c6173e
-  eos::IContainerMDSvc *eosDirectoryService; //< changelog for directories
-  eos::IFileMDSvc *eosFileService; //< changelog for files
-  eos::IView *eosView; //< hierarchical view of the namespace
-  eos::IFsView *eosFsView; //< filesystem view of the namespace
+  eos::IContainerMDSvc* eosDirectoryService; //< changelog for directories
+  eos::IFileMDSvc* eosFileService; //< changelog for files
+  eos::IView* eosView; //< hierarchical view of the namespace
+  eos::IFsView* eosFsView; //< filesystem view of the namespace
   eos::IFileMDChangeListener* eosContainerAccounting; //< subtree accoutning
-  eos::IContainerMDChangeListener* eosSyncTimeAccounting; //< subtree mtime propagation
+  eos::IContainerMDChangeListener*
+  eosSyncTimeAccounting; //< subtree mtime propagation
   XrdSysMutex eosViewMutex; //< mutex making the namespace single threaded
   eos::common::RWMutex eosViewRWMutex; //< rw namespace mutex
-  XrdOucString MgmMetaLogDir; //  Directory containing the meta data (change) log files
+  XrdOucString
+  MgmMetaLogDir; //  Directory containing the meta data (change) log files
 
   // ---------------------------------------------------------------------------
   // thread variables
@@ -1167,33 +1154,27 @@
   unsigned int mFrontendPort; ///< frontend port number for incoming requests
   unsigned int mNumAuthThreads; ///< max number of auth worker threads
   zmq::context_t* mZmqContext; ///< ZMQ context for all the sockets
-  
-<<<<<<< HEAD
-  // ---------------------------------------------------------------------------
-  // class objects
-  // ---------------------------------------------------------------------------
-  XrdAccAuthorize *Authorization; //< Authorization   Service
-
-  Stat MgmStats; //<  Mgm Namespace Statistics
-
-=======
-  XrdAccAuthorize *Authorization; ///< Authorization service
+
+  XrdAccAuthorize* Authorization; ///< Authorization service
   Stat MgmStats; ///<  Mgm Namespace Statistics
->>>>>>> 02c6173e
   Iostat IoStats; //<  Mgm IO Statistics
 
-  XrdOucString IoReportStorePath; //<  Mgm IO Report store path by default is /var/tmp/eos/report
-
-  eos::common::CommentLog* commentLog; //<  Class implementing comment log: mgm writes all proc commands with a comment into /var/log/eos/comments.log
+  XrdOucString
+  IoReportStorePath; //<  Mgm IO Report store path by default is /var/tmp/eos/report
+
+  eos::common::CommentLog*
+  commentLog; //<  Class implementing comment log: mgm writes all proc commands with a comment into /var/log/eos/comments.log
 
   Fsck FsCheck; //<  Class checking the filesystem
-  google::sparse_hash_map<unsigned long long, time_t> MgmHealMap; //< map remembering 'healing' inodes
+  google::sparse_hash_map<unsigned long long, time_t>
+  MgmHealMap; //< map remembering 'healing' inodes
 
   XrdSysMutex MgmHealMapMutex; //< mutex protecting the help map
 
   Master MgmMaster; //<  Master/Slave configuration/failover class
 
-  std::map<eos::common::FileSystem::fsid_t, time_t> DumpmdTimeMap; //< this map stores the last time of a filesystem dump, this information is used to track filesystems which have not been checked decentral by an FST. It is filled in the 'dumpmd' function definde in Procinterface
+  std::map<eos::common::FileSystem::fsid_t, time_t>
+  DumpmdTimeMap; //< this map stores the last time of a filesystem dump, this information is used to track filesystems which have not been checked decentral by an FST. It is filled in the 'dumpmd' function definde in Procinterface
 
   XrdSysMutex DumpmdTimeMapMutex; //< mutex protecting the 'dumpmd' time
 
@@ -1202,23 +1183,22 @@
   std::map<std::string, std::string> PathMap; //< containing global path remapping
 
   XrdMqSharedObjectManager ObjectManager; //< Shared Hash/Queue ObjectManager
-  XrdMqSharedObjectChangeNotifier ObjectNotifier; //< Shared Hash/Queue Object Change Notifier
+  XrdMqSharedObjectChangeNotifier
+  ObjectNotifier; //< Shared Hash/Queue Object Change Notifier
 
   GeoTreeEngine GeotreeEngine; //< Placement / Access Engine
 
   // map keeping the modification times of directories, they are either directly inserted from directory/file creation or they are set from a directory listing
-  XrdSysMutex MgmDirectoryModificationTimeMutex; //<  mutex protecting Directory Modificatino Time map MgmDirectoryModificationTime
-
-  google::sparse_hash_map<unsigned long long, struct timespec> MgmDirectoryModificationTime;
+  XrdSysMutex
+  MgmDirectoryModificationTimeMutex; //<  mutex protecting Directory Modificatino Time map MgmDirectoryModificationTime
+
+  google::sparse_hash_map<unsigned long long, struct timespec>
+    MgmDirectoryModificationTime;
 
   HttpServer Httpd; //<  Http daemon if available
 
   LRU LRUd; //< LRU object running the LRU policy engine
-<<<<<<< HEAD
-
-=======
   WFE WFEd; //< WFE object running the WFE engine
->>>>>>> 02c6173e
   Egroup EgroupRefresh; //<  Egroup refresh object running asynchronous Egroup fetch thread
 
   Recycle Recycler; //<  Recycle object running the recycle bin deletion thread
@@ -1228,40 +1208,14 @@
   std::string mArchiveEndpoint; ///< archive ZMQ connection endpoint
   std::string mFstGwHost; ///< FST gateway redirect fqdn host
   int mFstGwPort; ///< FST gateway redirect port, default 1094
-  
+
 private:
-
   eos::common::Mapping::VirtualIdentity vid; ///< virtual identity
-  std::map<std::string, XrdMgmOfsDirectory*> mMapDirs; ///< uuid to directory obj. mapping
+  std::map<std::string, XrdMgmOfsDirectory*>
+  mMapDirs; ///< uuid to directory obj. mapping
   std::map<std::string, XrdMgmOfsFile*> mMapFiles; ///< uuid to file obj. mapping
   XrdSysMutex mMutexDirs; ///< mutex for protecting the access at the dirs map
   XrdSysMutex mMutexFiles; ///< mutex for protecting the access at the files map
-
-
-  //----------------------------------------------------------------------------
-  //! Check that the auth ProtocolBuffer request has not been tampered with
-  //!
-  //! @param reqProto request ProtocolBuffer from an authentication plugin
-  //!
-  //! @return true if request is valid, otherwise false
-  //----------------------------------------------------------------------------
-  bool ValidAuthRequest(eos::auth::RequestProto* reqProto);
-
-  
-  //----------------------------------------------------------------------------
-  //! Initialize MGM statistics to 0
-  //----------------------------------------------------------------------------
-  void InitStats();
-
-<<<<<<< HEAD
-=======
-private:
-  eos::common::Mapping::VirtualIdentity vid; ///< virtual identity
-  std::map<std::string, XrdMgmOfsDirectory*> mMapDirs; ///< uuid to directory obj. mapping
-  std::map<std::string, XrdMgmOfsFile*> mMapFiles; ///< uuid to file obj. mapping
-  XrdSysMutex mMutexDirs; ///< mutex for protecting the access at the dirs map
-  XrdSysMutex mMutexFiles; ///< mutex for protecting the access at the files map
->>>>>>> 02c6173e
   pthread_t mSubmitterTid; ///< Archive submitter thread
   XrdSysMutex mJobsQMutex; ///< Mutex for archive/backup job queue
   std::list<std::string> mPendingBkps; ///< Backup jobs queue
@@ -1298,8 +1252,7 @@
   //------------------------------------------------------------------------------
   void StopArchiveSubmitter();
 };
-/*----------------------------------------------------------------------------*/
+
 extern XrdMgmOfs* gOFS; //< global handle to XrdMgmOfs object
-/*----------------------------------------------------------------------------*/
 
 #endif