// ----------------------------------------------------------------------
// File: XrdMgmOfsConfigure.cc
// Author: Andreas-Joachim Peters - CERN
// ----------------------------------------------------------------------

/************************************************************************
 * EOS - the CERN Disk Storage System                                   *
 * Copyright (C) 2011 CERN/Switzerland                                  *
 *                                                                      *
 * This program is free software: you can redistribute it and/or modify *
 * it under the terms of the GNU General Public License as published by *
 * the Free Software Foundation, either version 3 of the License, or    *
 * (at your option) any later version.                                  *
 *                                                                      *
 * This program is distributed in the hope that it will be useful,      *
 * but WITHOUT ANY WARRANTY; without even the implied warranty of       *
 * MERCHANTABILITY or FITNESS FOR A PARTICULAR PURPOSE.  See the        *
 * GNU General Public License for more details.                         *
 *                                                                      *
 * You should have received a copy of the GNU General Public License    *
 * along with this program.  If not, see <http://www.gnu.org/licenses/>.*
 ************************************************************************/

/*----------------------------------------------------------------------------*/
#include <sys/types.h>
#include <sys/stat.h>
#include <fcntl.h>
#include <time.h>
#include <dirent.h>
#include <string.h>
/*----------------------------------------------------------------------------*/
#include "mgm/FsView.hh"
#include "mgm/XrdMgmOfs.hh"
#include "mgm/XrdMgmOfsTrace.hh"
#include "mgm/txengine/TransferEngine.hh"
#include "mgm/Quota.hh"
#include "mgm/Access.hh"
#include "mgm/Recycle.hh"
#include "namespace/persistency/ChangeLogContainerMDSvc.hh"
#include "namespace/persistency/ChangeLogFileMDSvc.hh"
#include "namespace/views/HierarchicalView.hh"
/*----------------------------------------------------------------------------*/
#include "XrdCl/XrdClDefaultEnv.hh"
#include "XrdSys/XrdSysDNS.hh"
#include "XrdOuc/XrdOucStream.hh"
#include "XrdOuc/XrdOucTrace.hh"
#include "XrdSys/XrdSysError.hh"
#include "XrdSys/XrdSysPlugin.hh"
/*----------------------------------------------------------------------------*/
extern XrdOucTrace gMgmOfsTrace;
extern void xrdmgmofs_shutdown (int sig);
extern void xrdmgmofs_stacktrace (int sig);

/*----------------------------------------------------------------------------*/

USE_EOSMGMNAMESPACE

/*----------------------------------------------------------------------------*/
void*
XrdMgmOfs::StaticInitializeFileView (void* arg)
{
  //----------------------------------------------------------------
  //! static thread startup function calling Drain
  //----------------------------------------------------------------
  return reinterpret_cast<XrdMgmOfs*> (arg)->InitializeFileView();
}

/*----------------------------------------------------------------------------*/
void*
XrdMgmOfs::InitializeFileView ()
{
  {
    XrdSysMutexHelper lock(InitializationMutex);
    Initialized = kBooting;
    InitializationTime = time(0);
    RemoveStallRuleAfterBoot = false;
  }
  time_t tstart = time(0);
  std::string oldstallrule = "";
  std::string oldstallcomment = "";
  bool oldstallglobal = false;
  // set the client stall
  {
    eos::common::RWMutexWriteLock lock(Access::gAccessMutex);
    if (Access::gStallRules.count(std::string("*")))
    {
      if (!RemoveStallRuleAfterBoot)
      {
        oldstallrule = Access::gStallRules[std::string("*")];
        oldstallcomment = Access::gStallComment[std::string("*")];
        oldstallglobal = Access::gStallGlobal;
      }
      else
      {
        RemoveStallRuleAfterBoot = false;
      }
    }
    Access::gStallRules[std::string("*")] = "100";
    Access::gStallGlobal = true;
    Access::gStallComment[std::string("*")] = "namespace is booting";
  }

  try
  {
    gOFS->eosView->initialize2();
    {
      gOFS->eosViewRWMutex.LockWrite();
      gOFS->eosView->initialize3();

      if (MgmMaster.IsMaster())
      {
        // create ../proc/<x> files
        XrdOucString procpathwhoami = MgmProcPath;
        procpathwhoami += "/whoami";
        XrdOucString procpathwho = MgmProcPath;
        procpathwho += "/who";
        XrdOucString procpathquota = MgmProcPath;
        procpathquota += "/quota";
        XrdOucString procpathreconnect = MgmProcPath;
        procpathreconnect += "/reconnect";
        XrdOucString procpathmaster = MgmProcPath;
        procpathmaster += "/master";

        XrdOucErrInfo error;
        eos::common::Mapping::VirtualIdentity vid;
        eos::common::Mapping::Root(vid);
        eos::FileMD* fmd = 0;

        try
        {
          fmd = gOFS->eosView->getFile(procpathwhoami.c_str());
          fmd = 0;
        }
        catch (eos::MDException &e)
        {
          fmd = gOFS->eosView->createFile(procpathwhoami.c_str(), 0, 0);
        }

        if (fmd)
        {
          fmd->setSize(4096);
          gOFS->eosView->updateFileStore(fmd);
        }

        try
        {
          fmd = gOFS->eosView->getFile(procpathwho.c_str());
          fmd = 0;
        }
        catch (eos::MDException &e)
        {
          fmd = gOFS->eosView->createFile(procpathwho.c_str(), 0, 0);
        }

        if (fmd)
        {
          fmd->setSize(4096);
          gOFS->eosView->updateFileStore(fmd);
        }

        try
        {
          fmd = gOFS->eosView->getFile(procpathquota.c_str());
          fmd = 0;
        }
        catch (eos::MDException &e)
        {
          fmd = gOFS->eosView->createFile(procpathquota.c_str(), 0, 0);
        }

        if (fmd)
        {
          fmd->setSize(4096);
          gOFS->eosView->updateFileStore(fmd);
        }

        try
        {
          fmd = gOFS->eosView->getFile(procpathreconnect.c_str());
          fmd = 0;
        }
        catch (eos::MDException &e)
        {
          fmd = gOFS->eosView->createFile(procpathreconnect.c_str(), 0, 0);
        }

        if (fmd)
        {
          fmd->setSize(4096);
          gOFS->eosView->updateFileStore(fmd);
        }

        try
        {
          fmd = gOFS->eosView->getFile(procpathmaster.c_str());
          fmd = 0;
        }
        catch (eos::MDException &e)
        {
          fmd = gOFS->eosView->createFile(procpathmaster.c_str(), 0, 0);
        }

        if (fmd)
        {
          fmd->setSize(4096);
          gOFS->eosView->updateFileStore(fmd);
        }
      }

      {
        XrdSysMutexHelper lock(InitializationMutex);
        Initialized = kBooted;
      }
    }
    time_t tstop = time(0);
    gOFS->MgmMaster.MasterLog(eos_notice("eos namespace file loading stopped after %d seconds", (tstop - tstart)));
    if (!MgmMaster.IsMaster())
    {
      eos_static_info("msg=\"starting slave listener\"");
      gOFS->eosFileService->startSlave();
      gOFS->eosDirectoryService->startSlave();
    }

    {
      eos::common::RWMutexWriteLock lock(Access::gAccessMutex);
      if (oldstallrule.length())
      {
        Access::gStallRules[std::string("*")] = oldstallrule;
      }
      else
      {
        Access::gStallRules.erase(std::string("*"));
      }
      if (oldstallcomment.length())
      {
        Access::gStallComment[std::string("*")] = oldstallcomment;
      }
      else
      {
        Access::gStallComment.erase(std::string("*"));
      }
      Access::gStallGlobal = oldstallglobal;
    }
    gOFS->eosViewRWMutex.UnLockWrite();
  }
  catch (eos::MDException &e)
  {
    {
      XrdSysMutexHelper lock(InitializationMutex);
      Initialized = kFailed;
    }
    time_t tstop = time(0);
    eos_crit("eos namespace file loading initialization failed after %d seconds", (tstop - tstart));
    errno = e.getErrno();
    eos_crit("initialization returnd ec=%d %s\n", e.getErrno(), e.getMessage().str().c_str());
  };

  {
    InitializationTime = (time(0) - InitializationTime);
    XrdSysMutexHelper lock(InitializationMutex);

    // grab process status after boot
    if (!eos::common::LinuxStat::GetStat(gOFS->LinuxStatsStartup))
    {
      eos_crit("failed to grab /proc/self/stat information");
    }
  }

  // fill the current accounting
  {
    eos::common::RWMutexReadLock lock(gOFS->eosViewRWMutex);
    // load all the quota nodes from the namespace
    Quota::LoadNodes();
    Quota::NodesToSpaceQuota();
  }

  return 0;
}

/*----------------------------------------------------------------------------*/
int
XrdMgmOfs::Configure (XrdSysError &Eroute)
{
  char *var;
  const char *val;
  int cfgFD, retc, NoGo = 0;
  XrdOucStream Config(&Eroute, getenv("XRDINSTANCE"));
  XrdOucString role = "server";
  bool authorize = false;
  AuthLib = "";
  Authorization = 0;
  pthread_t tid = 0;
  IssueCapability = false;
  MgmRedirector = false;

  // add SEGV handler
  signal(SIGSEGV, xrdmgmofs_stacktrace);
  signal(SIGABRT, xrdmgmofs_stacktrace);
  signal(SIGBUS, xrdmgmofs_stacktrace);

  // set short timeouts in the new XrdCl class
  XrdCl::DefaultEnv::GetEnv()->PutInt("TimeoutResolution", 1);
  // set connection window short
  XrdCl::DefaultEnv::GetEnv()->PutInt("ConnectionWindow", 5);
  // set connection retry to one
  XrdCl::DefaultEnv::GetEnv()->PutInt("ConnectionRetry", 1);
  // set stream error window
  XrdCl::DefaultEnv::GetEnv()->PutInt("StreamErrorWindow", 0);


  Shutdown = false;

  setenv("XrdSecPROTOCOL", "sss", 1);
  Eroute.Say("=====> mgmofs enforces SSS authentication for XROOT clients");

  MgmOfsTargetPort = "1094";
  MgmOfsName = "";
  MgmOfsAlias = "";
  MgmOfsBrokerUrl = "root://localhost:1097//eos/";
  MgmOfsInstanceName = "testinstance";

  MgmConfigDir = "";
  MgmMetaLogDir = "";
  MgmTxDir = "";
  MgmAuthDir = "";

  MgmHealMap.set_deleted_key(0);
  MgmDirectoryModificationTime.set_deleted_key(0);

  IoReportStorePath = "/var/tmp/eos/report";

  // cleanup the query output cache directory
  XrdOucString systemline = "rm -rf /tmp/eos.mgm/* >& /dev/null &";
  int rrc = system(systemline.c_str());
  if (WEXITSTATUS(rrc))
  {
    eos_err("%s returned %d", systemline.c_str(), rrc);
  }

  ErrorLog = true;

  bool ConfigAutoSave = false;
  MgmConfigAutoLoad = "";

  long myPort = 0;

  if (getenv("XRDDEBUG")) gMgmOfsTrace.What = TRACE_MOST | TRACE_debug;

  {
    // borrowed from XrdOfs 
    unsigned int myIPaddr = 0;

    char buff[256], *bp;
    int i;

    // Obtain port number we will be using
    //
    myPort = (bp = getenv("XRDPORT")) ? strtol(bp, (char **) 0, 10) : 0;

    // Establish our hostname and IPV4 address
    //
    HostName = XrdSysDNS::getHostName();

    if (!XrdSysDNS::Host2IP(HostName, &myIPaddr)) myIPaddr = 0x7f000001;
    strcpy(buff, "[::");
    bp = buff + 3;
    bp += XrdSysDNS::IP2String(myIPaddr, 0, bp, 128);
    *bp++ = ']';
    *bp++ = ':';
    sprintf(bp, "%ld", myPort);
    for (i = 0; HostName[i] && HostName[i] != '.'; i++);
    HostName[i] = '\0';
    HostPref = strdup(HostName);
    HostName[i] = '.';
    Eroute.Say("=====> mgmofs.hostname: ", HostName, "");
    Eroute.Say("=====> mgmofs.hostpref: ", HostPref, "");
    ManagerId = HostName;
    ManagerId += ":";
    ManagerId += (int) myPort;
    unsigned int ip = 0;

    if (XrdSysDNS::Host2IP(HostName, &ip))
    {
      char buff[1024];
      XrdSysDNS::IP2String(ip, 0, buff, 1024);
      ManagerIp = buff;
      ManagerPort = myPort;
    }
    else
    {
      return Eroute.Emsg("Config", errno, "convert hostname to IP address", HostName);
    }


    Eroute.Say("=====> mgmofs.managerid: ", ManagerId.c_str(), "");
  }

  if (!ConfigFN || !*ConfigFN)
  {
    Eroute.Emsg("Config", "Configuration file not specified.");
  }
  else
  {
    // Try to open the configuration file.
    //
    if ((cfgFD = open(ConfigFN, O_RDONLY, 0)) < 0)
      return Eroute.Emsg("Config", errno, "open config file", ConfigFN);
    Config.Attach(cfgFD);
    // Now start reading records until eof.
    //
    XrdOucString nsin;
    XrdOucString nsout;

    while ((var = Config.GetMyFirstWord()))
    {
      if (!strncmp(var, "all.", 4))
      {
        var += 4;
        if (!strcmp("role", var))
        {
          if (!(val = Config.GetWord()))
          {
            Eroute.Emsg("Config", "argument for all.role missing.");
            NoGo = 1;
          }
          else
          {
            XrdOucString lrole = val;

            if ((val = Config.GetWord()))
            {
              if (!strcmp(val, "if"))
              {
                if ((val = Config.GetWord()))
                {
                  if (!strcmp(val, HostName))
                  {
                    role = lrole;
                  }
                  if (!strcmp(val, HostPref))
                  {
                    role = lrole;
                  }
                }
              }
              else
              {
                role = lrole;
              }
            }
            else
            {
              role = lrole;
            }
          }
        }
      }
      if (!strncmp(var, "mgmofs.", 7))
      {
        var += 7;
        if (!strcmp("fs", var))
        {
          if (!(val = Config.GetWord()))
          {
            Eroute.Emsg("Config", "argument for fs invalid.");
            NoGo = 1;
          }
          else
          {
            Eroute.Say("=====> mgmofs.fs: ", val, "");
            MgmOfsName = val;
          }
        }
        if (!strcmp("targetport", var))
        {
          if (!(val = Config.GetWord()))
          {
            Eroute.Emsg("Config", "argument for fs invalid.");
            NoGo = 1;
          }
          else
          {
            Eroute.Say("=====> mgmofs.targetport: ", val, "");
            MgmOfsTargetPort = val;
          }
        }

        if (!strcmp("capability", var))
        {
          if (!(val = Config.GetWord()))
          {
            Eroute.Emsg("Config", "argument 2 for capbility missing. Can be true/lazy/1 or false/0");
            NoGo = 1;
          }
          else
          {
            if ((!(strcmp(val, "true"))) || (!(strcmp(val, "1"))) || (!(strcmp(val, "lazy"))))
            {
              IssueCapability = true;
            }
            else
            {
              if ((!(strcmp(val, "false"))) || (!(strcmp(val, "0"))))
              {
                IssueCapability = false;
              }
              else
              {
                Eroute.Emsg("Config", "argument 2 for capbility invalid. Can be <true>/1 or <false>/0");
                NoGo = 1;
              }
            }
          }
        }

        if (!strcmp("broker", var))
        {
          if (!(val = Config.GetWord()))
          {
            Eroute.Emsg("Config", "argument 2 for broker missing. Should be URL like root://<host>/<queue>/");
            NoGo = 1;
          }
          else
          {
            if (getenv("EOS_BROKER_URL"))
            {
              MgmOfsBrokerUrl = getenv("EOS_BROKER_URL");
            }
            else
            {
              MgmOfsBrokerUrl = val;
            }
          }
        }

        if (!strcmp("instance", var))
        {
          if (!(val = Config.GetWord()))
          {
            Eroute.Emsg("Config", "argument 2 for instance missing. Should be the name of the EOS cluster");
            NoGo = 1;
          }
          else
          {
            if (getenv("EOS_INSTANCE_NAME"))
            {
              MgmOfsInstanceName = getenv("EOS_INSTANCE_NAME");
            }
            else
            {
              MgmOfsInstanceName = val;
            }
          }
          Eroute.Say("=====> mgmofs.instance : ", MgmOfsInstanceName.c_str(), "");
        }

        if (!strcmp("authlib", var))
        {
          if ((!(val = Config.GetWord())) || (::access(val, R_OK)))
          {
            Eroute.Emsg("Config", "I cannot acccess you authorization library!");
            NoGo = 1;
          }
          else
          {
            AuthLib = val;
          }
          Eroute.Say("=====> mgmofs.authlib : ", AuthLib.c_str());
        }

        if (!strcmp("authorize", var))
        {
          if ((!(val = Config.GetWord())) || (strcmp("true", val) && strcmp("false", val) && strcmp("1", val) && strcmp("0", val)))
          {
            Eroute.Emsg("Config", "argument 2 for authorize illegal or missing. Must be <true>,<false>,<1> or <0>!");
            NoGo = 1;
          }
          else
          {
            if ((!strcmp("true", val) || (!strcmp("1", val))))
            {
              authorize = true;
            }
          }
          if (authorize)
            Eroute.Say("=====> mgmofs.authorize : true");
          else
            Eroute.Say("=====> mgmofs.authorize : false");
        }

        if (!strcmp("errorlog", var))
        {
          if ((!(val = Config.GetWord())) || (strcmp("true", val) && strcmp("false", val) && strcmp("1", val) && strcmp("0", val)))
          {
            Eroute.Emsg("Config", "argument 2 for errorlog illegal or missing. Must be <true>,<false>,<1> or <0>!");
            NoGo = 1;
          }
          else
          {
            if ((!strcmp("true", val) || (!strcmp("1", val))))
            {
              ErrorLog = true;
            }
            else
            {
              ErrorLog = false;
            }
          }
          if (ErrorLog)
            Eroute.Say("=====> mgmofs.errorlog : true");
          else
            Eroute.Say("=====> mgmofs.errorlog : false");
        }

        if (!strcmp("redirector", var))
        {
          if ((!(val = Config.GetWord())) || (strcmp("true", val) && strcmp("false", val) && strcmp("1", val) && strcmp("0", val)))
          {
            Eroute.Emsg("Config", "argument 2 for redirector illegal or missing. Must be <true>,<false>,<1> or <0>!");
            NoGo = 1;
          }
          else
          {
            if ((!strcmp("true", val) || (!strcmp("1", val))))
            {
              MgmRedirector = true;
            }
            else
            {
              MgmRedirector = false;
            }
          }
          if (ErrorLog)
            Eroute.Say("=====> mgmofs.redirector : true");
          else
            Eroute.Say("=====> mgmofs.redirector : false");
        }

        if (!strcmp("configdir", var))
        {
          if (!(val = Config.GetWord()))
          {
            Eroute.Emsg("Config", "argument for configdir invalid.");
            NoGo = 1;
          }
          else
          {
            MgmConfigDir = val;
            if (!MgmConfigDir.endswith("/"))
              MgmConfigDir += "/";
          }
        }

        if (!strcmp("autosaveconfig", var))
        {
          if (!(val = Config.GetWord()))
          {
            Eroute.Emsg("Config", "argument 2 for autosaveconfig missing. Can be true/1 or false/0");
            NoGo = 1;
          }
          else
          {
            if ((!(strcmp(val, "true"))) || (!(strcmp(val, "1"))))
            {
              ConfigAutoSave = true;
            }
            else
            {
              if ((!(strcmp(val, "false"))) || (!(strcmp(val, "0"))))
              {
                ConfigAutoSave = false;
              }
              else
              {
                Eroute.Emsg("Config", "argument 2 for autosaveconfig invalid. Can be <true>/1 or <false>/0");
                NoGo = 1;
              }
            }
          }
        }

        if (!strcmp("autoloadconfig", var))
        {
          if (!(val = Config.GetWord()))
          {
            Eroute.Emsg("Config", "argument for autoloadconfig invalid.");
            NoGo = 1;
          }
          else
          {
            MgmConfigAutoLoad = val;
          }
        }

        if (!strcmp("alias", var))
        {
          if (!(val = Config.GetWord()))
          {
            Eroute.Emsg("Config", "argument for alias missing.");
            NoGo = 1;
          }
          else
          {
            MgmOfsAlias = val;
          }
        }


        if (!strcmp("metalog", var))
        {
          if (!(val = Config.GetWord()))
          {
            Eroute.Emsg("Config", "argument 2 for metalog missing");
            NoGo = 1;
          }
          else
          {
            MgmMetaLogDir = val;
            // just try to create it in advance
            XrdOucString makeit = "mkdir -p ";
            makeit += MgmMetaLogDir;
            int src = system(makeit.c_str());
            if (src)
              eos_err("%s returned %d", makeit.c_str(), src);
            XrdOucString chownit = "chown -R ";
            chownit += (int) geteuid();
            chownit += " ";
            chownit += MgmMetaLogDir;
            src = system(chownit.c_str());
            if (src)
              eos_err("%s returned %d", chownit.c_str(), src);

            if (::access(MgmMetaLogDir.c_str(), W_OK | R_OK | X_OK))
            {
              Eroute.Emsg("Config", "I cannot acccess the meta data changelog directory for r/w!", MgmMetaLogDir.c_str());
              NoGo = 1;
            }
            else
            {
              Eroute.Say("=====> mgmofs.metalog: ", MgmMetaLogDir.c_str(), "");
            }
          }
        }

        if (!strcmp("txdir", var))
        {
          if (!(val = Config.GetWord()))
          {
            Eroute.Emsg("Config", "argument 2 for txdir missing");
            NoGo = 1;
          }
          else
          {
            MgmTxDir = val;
            // just try to create it in advance
            XrdOucString makeit = "mkdir -p ";
            makeit += MgmTxDir;
            int src = system(makeit.c_str());
            if (src)
              eos_err("%s returned %d", makeit.c_str(), src);
            XrdOucString chownit = "chown -R ";
            chownit += (int) geteuid();
            chownit += " ";
            chownit += MgmTxDir;
            src = system(chownit.c_str());
            if (src)
              eos_err("%s returned %d", chownit.c_str(), src);

            if (::access(MgmTxDir.c_str(), W_OK | R_OK | X_OK))
            {
              Eroute.Emsg("Config", "I cannot acccess the transfer directory for r/w!", MgmTxDir.c_str());
              NoGo = 1;
            }
            else
            {
              Eroute.Say("=====> mgmofs.txdir:   ", MgmTxDir.c_str(), "");
            }
          }
        }

        if (!strcmp("authdir", var))
        {
          if (!(val = Config.GetWord()))
          {
            Eroute.Emsg("Config", "argument 2 for authdir missing");
            NoGo = 1;
          }
          else
          {
            MgmAuthDir = val;
            // just try to create it in advance
            XrdOucString makeit = "mkdir -p ";
            makeit += MgmAuthDir;
            int src = system(makeit.c_str());
            if (src)
              eos_err("%s returned %d", makeit.c_str(), src);
            XrdOucString chownit = "chown -R ";
            chownit += (int) geteuid();
            chownit += " ";
            chownit += MgmAuthDir;
            src = system(chownit.c_str());
            if (src)
              eos_err("%s returned %d", chownit.c_str(), src);

            if ((src = ::chmod(MgmAuthDir.c_str(), S_IRUSR | S_IWUSR | S_IXUSR)))
            {
              eos_err("chmod 700 %s returned %d", MgmAuthDir.c_str(), src);
              NoGo = 1;
            }

            if (::access(MgmAuthDir.c_str(), W_OK | R_OK | X_OK))
            {
              Eroute.Emsg("Config", "I cannot acccess the transfer directory for r/w!", MgmAuthDir.c_str());
              NoGo = 1;
            }
            else
            {
              Eroute.Say("=====> mgmofs.authdir:   ", MgmAuthDir.c_str(), "");
            }
          }
        }

        if (!strcmp("reportstorepath", var))
        {
          if (!(val = Config.GetWord()))
          {
            Eroute.Emsg("Config", "argument 2 for reportstorepath missing");
            NoGo = 1;
          }
          else
          {
            IoReportStorePath = val;
            // just try to create it in advance
            XrdOucString makeit = "mkdir -p ";
            makeit += IoReportStorePath;
            int src = system(makeit.c_str());
            if (src)
              eos_err("%s returned %d", makeit.c_str(), src);
            XrdOucString chownit = "chown -R ";
            chownit += (int) geteuid();
            chownit += " ";
            chownit += IoReportStorePath;
            src = system(chownit.c_str());
            if (src)
              eos_err("%s returned %d", chownit.c_str(), src);

            if (::access(IoReportStorePath.c_str(), W_OK | R_OK | X_OK))
            {
              Eroute.Emsg("Config", "I cannot acccess the reportstore directory for r/w!", IoReportStorePath.c_str());
              NoGo = 1;
            }
            else
            {
              Eroute.Say("=====> mgmofs.reportstorepath: ", IoReportStorePath.c_str(), "");
            }
          }

        }

        if (!strcmp("trace", var))
        {

          static struct traceopts
          {
            const char *opname;
            int opval;
          } tropts[] = {
            {"aio", TRACE_aio},
            {"all", TRACE_ALL},
            {"chmod", TRACE_chmod},
            {"close", TRACE_close},
            {"closedir", TRACE_closedir},
            {"debug", TRACE_debug},
            {"delay", TRACE_delay},
            {"dir", TRACE_dir},
            {"exists", TRACE_exists},
            {"getstats", TRACE_getstats},
            {"fsctl", TRACE_fsctl},
            {"io", TRACE_IO},
            {"mkdir", TRACE_mkdir},
            {"most", TRACE_MOST},
            {"open", TRACE_open},
            {"opendir", TRACE_opendir},
            {"qscan", TRACE_qscan},
            {"read", TRACE_read},
            {"readdir", TRACE_readdir},
            {"redirect", TRACE_redirect},
            {"remove", TRACE_remove},
            {"rename", TRACE_rename},
            {"sync", TRACE_sync},
            {"truncate", TRACE_truncate},
            {"write", TRACE_write},
            {"authorize", TRACE_authorize},
            {"map", TRACE_map},
            {"role", TRACE_role},
            {"access", TRACE_access},
            {"attributes", TRACE_attributes},
            {"allows", TRACE_allows}
          };
          int i, neg, trval = 0, numopts = sizeof (tropts) / sizeof (struct traceopts);

          if (!(val = Config.GetWord()))
          {
            Eroute.Emsg("Config", "trace option not specified");
            return 1;
          }

          while (val)
          {
            Eroute.Say("=====> mgmofs.trace: ", val, "");
            if (!strcmp(val, "off")) trval = 0;
            else
            {
              if ((neg = (val[0] == '-' && val[1]))) val++;
              for (i = 0; i < numopts; i++)
              {
                if (!strcmp(val, tropts[i].opname))
                {
                  if (neg) trval &= ~tropts[i].opval;
                  else trval |= tropts[i].opval;
                  break;
                }
              }
              if (i >= numopts)
                Eroute.Say("Config warning: ignoring invalid trace option '", val, "'.");
            }
            val = Config.GetWord();
          }

          gMgmOfsTrace.What = trval;
        }
      }
    }
  }

  if (MgmRedirector)
    Eroute.Say("=====> mgmofs.redirector : true");
  else
    Eroute.Say("=====> mgmofs.redirector : false");

  if (!MgmOfsBrokerUrl.endswith("/"))
  {
    MgmOfsBrokerUrl += "/";
  }

  if (!MgmOfsBrokerUrl.endswith("//eos/"))
  {
    Eroute.Say("Config error: the broker url has to be of the form <rood://<hostname>[:<port>]//eos");
    return 1;
  }

  if (!MgmConfigDir.length())
  {
    Eroute.Say("Config error: configuration directory is not defined : mgm.configdir=</var/eos/config/>");
    return 1;
  }

  if (!MgmMetaLogDir.length())
  {
    Eroute.Say("Config error: meta data log directory is not defined : mgm.metalog=</var/eos/md/>");
    return 1;
  }

  if (!MgmTxDir.length())
  {
    Eroute.Say("Config error: transfer directory is not defined : mgm.txdir=</var/eos/tx/>");
    return 1;
  }

  if (!MgmAuthDir.length())
  {
    Eroute.Say("Config error: auth directory is not defined: mgm.authdir=</var/eos/auth/>");
    return 1;
  }

  MgmOfsBroker = MgmOfsBrokerUrl;

  MgmDefaultReceiverQueue = MgmOfsBrokerUrl;
  MgmDefaultReceiverQueue += "*/fst";

  MgmOfsBrokerUrl += HostName;
  MgmOfsBrokerUrl += "/mgm";

  MgmOfsQueue = "/eos/";
  MgmOfsQueue += ManagerId;
  MgmOfsQueue += "/mgm";

  // setup the circular in-memory logging buffer
  eos::common::Logging::Init();

  // configure log-file fan out

  std::vector<std::string> lFanOutTags;

  lFanOutTags.push_back("Balancer");
  lFanOutTags.push_back("Converter");
  lFanOutTags.push_back("DrainJob");
  lFanOutTags.push_back("Http");
  lFanOutTags.push_back("Master");
  lFanOutTags.push_back("Recycle");
  lFanOutTags.push_back("#");

  // get the XRootD log directory
  char *logdir = 0;
  XrdOucEnv::Import("XRDLOGDIR", logdir);

<<<<<<< HEAD
  if (logdir) {
=======
  if (!logdir)
  {
    fprintf(stderr, "error: XRDLOGDIR could not be found in XrdOucEnv\n");
    return 1;
  }
>>>>>>> eef45143

  for (size_t i = 0; i < lFanOutTags.size(); i++)
  {
    std::string lLogFile = logdir;
    lLogFile += "/mgm";
    lLogFile += "/";
    if (lFanOutTags[i] == "#")
    {
      lLogFile += "Clients";
    }
    else
    {
      lLogFile += lFanOutTags[i];
    }
    lLogFile += ".log";
    FILE* fp = fopen(lLogFile.c_str(), "a+");
    if (fp)
    {
      eos::common::Logging::AddFanOut(lFanOutTags[i].c_str(), fp);
    }
    else
    {
      fprintf(stderr, "error: failed to open sub-logfile=%s", lLogFile.c_str());
    }
  }
  }

  eos::common::Logging::SetUnit(MgmOfsBrokerUrl.c_str());

  Eroute.Say("=====> mgmofs.broker : ", MgmOfsBrokerUrl.c_str(), "");


  int pos1 = MgmDefaultReceiverQueue.find("//");
  int pos2 = MgmDefaultReceiverQueue.find("//", pos1 + 2);
  if (pos2 != STR_NPOS)
  {
    MgmDefaultReceiverQueue.erase(0, pos2 + 1);
  }

  Eroute.Say("=====> mgmofs.defaultreceiverqueue : ", MgmDefaultReceiverQueue.c_str(), "");

  // set our Eroute for XrdMqMessage
  XrdMqMessage::Eroute = *eDest;

  // check if mgmofsfs has been set

  if (!MgmOfsName.length())
  {
    Eroute.Say("Config error: no mgmofs fs has been defined (mgmofs.fs /...)", "", "");
  }
  else
  {
    Eroute.Say("=====> mgmofs.fs: ", MgmOfsName.c_str(), "");
  }

  if (ErrorLog)
    Eroute.Say("=====> mgmofs.errorlog : enabled");
  else
    Eroute.Say("=====> mgmofs.errorlog : disabled");


  // we need to specify this if the server was not started with the explicit manager option ... e.g. see XrdOfs

  Eroute.Say("=====> all.role: ", role.c_str(), "");

  if (role == "manager")
  {
    putenv((char *) "XRDREDIRECT=R");
  }

  if ((AuthLib != "") && (authorize))
  {
    // load the authorization plugin
    XrdSysPlugin *myLib;
    XrdAccAuthorize * (*ep)(XrdSysLogger *, const char *, const char *);

    // Authorization comes from the library or we use the default
    //
    Authorization = XrdAccAuthorizeObject(Eroute.logger(), ConfigFN, 0);

    if (!(myLib = new XrdSysPlugin(&Eroute, AuthLib.c_str())))
    {
      Eroute.Emsg("Config", "Failed to load authorization library!");
      NoGo = 1;
    }
    else
    {
      ep = (XrdAccAuthorize * (*)(XrdSysLogger *, const char *, const char *))
        (myLib->getPlugin("XrdAccAuthorizeObject"));
      if (!ep)
      {
        Eroute.Emsg("Config", "Failed to get authorization library plugin!");
        NoGo = 1;
      }
      else
      {
        Authorization = ep(Eroute.logger(), ConfigFN, 0);
      }
    }
  }

  if ((retc = Config.LastError()))
    NoGo = Eroute.Emsg("Config", -retc, "read config file", ConfigFN);
  Config.Close();

  XrdOucString unit = "mgm@";
  unit += ManagerId;

  eos::common::Logging::SetLogPriority(LOG_INFO);
  eos::common::Logging::SetUnit(unit.c_str());

  eos::common::Logging::gFilter = "Process,AddQuota,UpdateHint,UpdateQuotaStatus,SetConfigValue,Deletion,GetQuota,PrintOut,RegisterNode,SharedHash";
  Eroute.Say("=====> setting message filter: Process,AddQuota,UpdateHint,UpdateQuotaStatus,SetConfigValue,Deletion,GetQuota,PrintOut,RegisterNode,SharedHash");

  // we automatically append the host name to the config dir now !!!
  MgmConfigDir += HostName;
  MgmConfigDir += "/";

  XrdOucString makeit = "mkdir -p ";
  makeit += MgmConfigDir;
  int src = system(makeit.c_str());
  if (src)
    eos_err("%s returned %d", makeit.c_str(), src);

  XrdOucString chownit = "chown -R ";
  chownit += (int) geteuid();
  chownit += " ";
  chownit += MgmConfigDir;
  src = system(chownit.c_str());
  if (src)
    eos_err("%s returned %d", chownit.c_str(), src);

  // check config directory access
  if (::access(MgmConfigDir.c_str(), W_OK | R_OK | X_OK))
  {
    Eroute.Emsg("Config", "I cannot acccess the configuration directory for r/w!", MgmConfigDir.c_str());
    NoGo = 1;
  }
  else
  {
    Eroute.Say("=====> mgmofs.configdir: ", MgmConfigDir.c_str(), "");
  }

  // start the config enging
  ConfEngine = new ConfigEngine(MgmConfigDir.c_str());

  // create comment log
  commentLog = new eos::common::CommentLog("/var/log/eos/mgm/logbook.log");
  if (commentLog && commentLog->IsValid())
  {
    Eroute.Say("=====> comment log in /var/log/eos/mgm/logbook.log");
  }
  else
  {
    Eroute.Emsg("Config", "I cannot create/open the comment log file /var/log/eos/mgm/logbook.log");
    NoGo = 1;
  }

  if (ConfigAutoSave && (!getenv("EOS_AUTOSAVE_CONFIG")))
  {
    Eroute.Say("=====> mgmofs.autosaveconfig: true", "");
    ConfEngine->SetAutoSave(true);
  }
  else
  {
    if (getenv("EOS_AUTOSAVE_CONFIG"))
    {
      eos_info("autosave config=%s", getenv("EOS_AUTOSAVE_CONFIG"));
      XrdOucString autosave = getenv("EOS_AUTOSAVE_CONFIG");
      if ((autosave == "1") || (autosave == "true"))
      {
        Eroute.Say("=====> mgmofs.autosaveconfig: true", "");
        ConfEngine->SetAutoSave(true);
      }
      else
      {
        Eroute.Say("=====> mgmofs.autosaveconfig: false", "");
        ConfEngine->SetAutoSave(false);
      }
    }
    else
    {
      Eroute.Say("=====> mgmofs.autosaveconfig: false", "");
    }
  }

  if (getenv("EOS_MGM_ALIAS"))
  {
    MgmOfsAlias = getenv("EOS_MGM_ALIAS");
  }

  // we don't put the alias we need call-back's to appear on our node
  if (MgmOfsAlias.length())
  {
    Eroute.Say("=====> mgmofs.alias: ", MgmOfsAlias.c_str());
  }

  XrdOucString keytabcks = "unaccessible";
  // ----------------------------------------------------------
  // build the adler & sha1 checksum of the default keytab file
  // ----------------------------------------------------------
  int fd = ::open("/etc/eos.keytab", O_RDONLY);

  XrdOucString symkey = "";

  if (fd > 0)
  {
    char buffer[65535];
    char keydigest[SHA_DIGEST_LENGTH + 1];

    SHA_CTX sha1;
    SHA1_Init(&sha1);



    size_t nread = ::read(fd, buffer, sizeof (buffer));
    if (nread > 0)
    {
      unsigned int adler;
      SHA1_Update(&sha1, (const char*) buffer, nread);
      adler = adler32(0L, Z_NULL, 0);
      adler = adler32(adler, (const Bytef*) buffer, nread);
      char sadler[1024];
      snprintf(sadler, sizeof (sadler) - 1, "%08x", adler);
      keytabcks = sadler;
    }
    SHA1_Final((unsigned char*) keydigest, &sha1);
    eos::common::SymKey::Base64Encode(keydigest, SHA_DIGEST_LENGTH, symkey);
    close(fd);
  }

  eos_notice("MGM_HOST=%s MGM_PORT=%ld VERSION=%s RELEASE=%s KEYTABADLER=%s SYMKEY=%s", HostName, myPort, VERSION, RELEASE, keytabcks.c_str(), symkey.c_str());

  if (!eos::common::gSymKeyStore.SetKey64(symkey.c_str(), 0))
  {
    eos_crit("unable to store the created symmetric key %s", symkey.c_str());
    return 1;
  }

  // ----------------------------------------------------------
  // create global visible configuration parameters
  // we create 3 queues
  // "/eos/<instance>/"
  // ----------------------------------------------------------
  XrdOucString configbasequeue = "/config/";
  configbasequeue += MgmOfsInstanceName.c_str();

  MgmConfigQueue = configbasequeue;
  MgmConfigQueue += "/mgm/";
  AllConfigQueue = configbasequeue;
  AllConfigQueue += "/all/";
  FstConfigQueue = configbasequeue;
  FstConfigQueue += "/fst/";

  SpaceConfigQueuePrefix = configbasequeue;
  SpaceConfigQueuePrefix += "/space/";
  NodeConfigQueuePrefix = "/config/";
  NodeConfigQueuePrefix += MgmOfsInstanceName.c_str();
  NodeConfigQueuePrefix += "/node/";
  GroupConfigQueuePrefix = configbasequeue;
  GroupConfigQueuePrefix += "/group/";

  FsNode::gManagerId = ManagerId.c_str();

  FsView::gFsView.SetConfigQueues(MgmConfigQueue.c_str(), NodeConfigQueuePrefix.c_str(), GroupConfigQueuePrefix.c_str(), SpaceConfigQueuePrefix.c_str());
  FsView::gFsView.SetConfigEngine(ConfEngine);

  // we need to set the shared object manager to be used
  eos::common::GlobalConfig::gConfig.SetSOM(&ObjectManager);

  // set the object manager to listener only
  ObjectManager.EnableBroadCast(false);

  // setup the modifications which the fs listener thread is waiting for
  ObjectManager.SubjectsMutex.Lock();
  std::string watch_errc = "stat.errc";

  ObjectManager.ModificationWatchKeys.insert(watch_errc); // we need to take action an filesystem errors
  ObjectManager.ModificationWatchSubjects.insert(MgmConfigQueue.c_str()); // we need to apply remote configuration changes

  ObjectManager.SubjectsMutex.UnLock();

  ObjectManager.SetDebug(false);

  if (!eos::common::GlobalConfig::gConfig.AddConfigQueue(MgmConfigQueue.c_str(), "/eos/*/mgm"))
  {
    eos_crit("Cannot add global config queue %s\n", MgmConfigQueue.c_str());
  }
  if (!eos::common::GlobalConfig::gConfig.AddConfigQueue(AllConfigQueue.c_str(), "/eos/*"))
  {
    eos_crit("Cannot add global config queue %s\n", AllConfigQueue.c_str());
  }
  if (!eos::common::GlobalConfig::gConfig.AddConfigQueue(FstConfigQueue.c_str(), "/eos/*/fst"))
  {
    eos_crit("Cannot add global config queue %s\n", FstConfigQueue.c_str());
  }

  std::string out = "";
  eos::common::GlobalConfig::gConfig.PrintBroadCastMap(out);
  fprintf(stderr, "%s", out.c_str());

  // eventuall autoload a configuration 
  if (getenv("EOS_AUTOLOAD_CONFIG"))
  {
    MgmConfigAutoLoad = getenv("EOS_AUTOLOAD_CONFIG");
  }

  XrdOucString instancepath = "/eos/";
  MgmProcPath = "/eos/";
  XrdOucString subpath = MgmOfsInstanceName;
  if (subpath.beginswith("eos"))
  {
    subpath.replace("eos", "");
  }
  MgmProcPath += subpath;
  MgmProcPath += "/proc";
  MgmProcConversionPath = MgmProcPath;
  MgmProcConversionPath += "/conversion"; // this path is used for temporary output files for layout conversions
  MgmProcMasterPath = MgmProcPath;
  MgmProcMasterPath += "/master";

  Recycle::gRecyclingPrefix.insert(0, MgmProcPath.c_str());

  instancepath += subpath;

  //  eos_emerg("%s",(char*)"test emerg");
  //  eos_alert("%s",(char*)"test alert");
  //  eos_crit("%s", (char*)"test crit");
  //  eos_err("%s",  (char*)"test err");
  //  eos_warning("%s",(char*)"test warning");
  //  eos_notice("%s",(char*)"test notice");
  //  eos_info("%s",(char*)"test info");
  //  eos_debug("%s",(char*)"test debug");

  // ----------------------------------------------------------
  // initialize user mapping
  // ----------------------------------------------------------
  eos::common::Mapping::Init();

  // ----------------------------------------------------------
  // initialize the master/slave class
  // ----------------------------------------------------------
  if (!MgmMaster.Init())
  {
    return 1;
  }

  // ----------------------------------------------------------
  // configure the meta data catalog
  // ----------------------------------------------------------
  gOFS->eosViewRWMutex.SetBlocking(true);

  if (!MgmMaster.BootNamespace())
  {
    return 1;
  }

  // ----------------------------------------------------------
  // check the '/' directory
  // ----------------------------------------------------------

  eos::ContainerMD* rootmd;
  try
  {
    rootmd = gOFS->eosView->getContainer("/");
  }
  catch (eos::MDException &e)
  {
    Eroute.Emsg("Config", "cannot get the / directory meta data");
    eos_crit("eos view cannot retrieve the / directory");
    return 1;
  }

  // ----------------------------------------------------------
  // check the '/' directory permissions
  // ----------------------------------------------------------
  if (!rootmd->getMode())
  {
    if (MgmMaster.IsMaster())
    {
      // no permissions set yet
      try
      {
        rootmd->setMode(S_IFDIR | S_IRWXU | S_IROTH | S_IXOTH | S_IRGRP | S_IWGRP | S_IXGRP | S_ISGID);
      }
      catch (eos::MDException &e)
      {
        Eroute.Emsg("Config", "cannot set the / directory mode to inital mode");
        eos_crit("cannot set the / directory mode to 755");
        return 1;
      }
    }
    else
    {
      Eroute.Emsg("Config", "/ directory has no 755 permissions set");
      eos_crit("cannot see / directory with mode to 755");
      return 1;
    }
  }

  eos_info("/ permissions are %o", rootmd->getMode());

  if (MgmMaster.IsMaster())
  {
    // create /eos
    eos::ContainerMD* eosmd = 0;
    try
    {
      eosmd = gOFS->eosView->getContainer("/eos/");
    }
    catch (eos::MDException &e)
    {
      // nothing in this case
      eosmd = 0;
    }

    if (!eosmd)
    {
      try
      {
        eosmd = gOFS->eosView->createContainer("/eos/", true);
        // set attribute inheritance
        eosmd->setMode(S_IFDIR | S_IRWXU | S_IROTH | S_IXOTH | S_IRGRP | S_IWGRP | S_IXGRP | S_ISGID);
        // set default checksum 'adler'
        eosmd->setAttribute("sys.forced.checksum", "adler");
        gOFS->eosView->updateContainerStore(eosmd);
        eos_info("/eos permissions are %o checksum is set <adler>", eosmd->getMode());
      }
      catch (eos::MDException &e)
      {
        Eroute.Emsg("Config", "cannot set the /eos/ directory mode to inital mode");
        eos_crit("cannot set the /eos/ directory mode to 755");
        return 1;
      }
    }

    // check recycle directory
    try
    {
      eosmd = gOFS->eosView->getContainer(Recycle::gRecyclingPrefix.c_str());
    }
    catch (eos::MDException &e)
    {
      // nothing in this case
      eosmd = 0;
    }

    if (!eosmd)
    {
      try
      {
        eosmd = gOFS->eosView->createContainer(Recycle::gRecyclingPrefix.c_str(), true);
        // set attribute inheritance
        eosmd->setMode(S_IFDIR | S_IRWXU);

        gOFS->eosView->updateContainerStore(eosmd);
        eos_info("%s permissions are %o", Recycle::gRecyclingPrefix.c_str(), eosmd->getMode());
      }
      catch (eos::MDException &e)
      {
        Eroute.Emsg("Config", "cannot set the recycle directory mode to inital mode");
        eos_crit("cannot set the %s directory mode to 700", Recycle::gRecyclingPrefix.c_str());
        return 1;
      }
    }

    try
    {
      eosmd = gOFS->eosView->getContainer(MgmProcPath.c_str());
    }
    catch (eos::MDException &e)
    {
      eosmd = 0;
    }

    if (!eosmd)
    {
      try
      {
        eosmd = gOFS->eosView->createContainer(MgmProcPath.c_str(), true);
        // set attribute inheritance
        eosmd->setMode(S_IFDIR | S_IRWXU | S_IROTH | S_IXOTH | S_IRGRP | S_IXGRP);
        gOFS->eosView->updateContainerStore(eosmd);
      }
      catch (eos::MDException &e)
      {
        Eroute.Emsg("Config", "cannot set the /eos/proc directory mode to inital mode");
        eos_crit("cannot set the /eos/proc directory mode to 755");
        return 1;
      }
    }

    try
    {
      eosmd = gOFS->eosView->getContainer(MgmProcConversionPath.c_str());
    }
    catch (eos::MDException &e)
    {
      eosmd = 0;
    }

    if (!eosmd)
    {
      try
      {
        eosmd = gOFS->eosView->createContainer(MgmProcConversionPath.c_str(), true);
        // set attribute inheritance
        eosmd->setMode(S_IFDIR | S_IRWXU);
        gOFS->eosView->updateContainerStore(eosmd);
      }
      catch (eos::MDException &e)
      {
        Eroute.Emsg("Config", "cannot set the /eos/../proc/conversion directory mode to inital mode");
        eos_crit("cannot set the /eos/../proc/conversion directory mode to 700");
        return 1;
      }
    }

  }
  //-------------------------------------------

  XrdMqSharedHash* hash = 0;

  // - we disable a lot of features if we are only a redirector
  if (!MgmRedirector)
  {
    // create the specific listener class
    MgmOfsMessaging = new Messaging(MgmOfsBrokerUrl.c_str(), MgmDefaultReceiverQueue.c_str(), true, true, &ObjectManager);
    if (!MgmOfsMessaging->StartListenerThread()) NoGo = 1;
    MgmOfsMessaging->SetLogId("MgmOfsMessaging");

    if ((!MgmOfsMessaging) || (MgmOfsMessaging->IsZombie()))
    {
      Eroute.Emsg("Config", "cannot create messaging object(thread)");
      return NoGo;
    }

#ifdef HAVE_ZMQ
    //-------------------------------------------
    // create the ZMQ processor
    zMQ = new ZMQ("tcp://*:5555");
    if (!zMQ || zMQ->IsZombie())
    {
      Eroute.Emsg("Config", "cannto start ZMQ processor");
      return 1;
    }
#endif

    ObjectManager.CreateSharedHash("/eos/*", "/eos/*/fst");
    ObjectManager.HashMutex.LockRead();
    hash = ObjectManager.GetHash("/eos/*");


    ObjectManager.HashMutex.UnLockRead();

    XrdOucString dumperfile = MgmMetaLogDir;
    dumperfile += "/so.mgm.dump";

    ObjectManager.StartDumper(dumperfile.c_str());
    ObjectManager.SetAutoReplyQueueDerive(true);
  }

  {
    // hook to the appropiate config file
    XrdOucString stdOut;
    XrdOucString stdErr;
    MgmMaster.ApplyMasterConfig(stdOut, stdErr, 0);
  }


  /*
  if (MgmConfigAutoLoad.length()) {
    eos_info("autoload config=%s", MgmConfigAutoLoad.c_str());
    XrdOucString configloader = "mgm.config.file="; 
    configloader += MgmConfigAutoLoad;
    XrdOucEnv configenv(configloader.c_str());
    XrdOucString stdErr="";
    if (!ConfEngine->LoadConfig(configenv, stdErr)) {
      eos_crit("Unable to auto-load config %s - fix your configuration file!", MgmConfigAutoLoad.c_str());
      eos_crit("%s\n", stdErr.c_str());
      return 1;
    } else {
      eos_info("Successful auto-load config %s", MgmConfigAutoLoad.c_str());
    }
  }
   */

  if (!MgmRedirector)
  {
    if (ErrorLog)
    {
      // this 
      XrdOucString errorlogkillline = "pkill -9 -f \"eos -b console log _MGMID_\"";
      int rrc = system(errorlogkillline.c_str());
      if (WEXITSTATUS(rrc))
      {
        eos_info("%s returned %d", errorlogkillline.c_str(), rrc);
      }

      XrdOucString errorlogline = "eos -b console log _MGMID_ >& /dev/null &";
      rrc = system(errorlogline.c_str());
      if (WEXITSTATUS(rrc))
      {
        eos_info("%s returned %d", errorlogline.c_str(), rrc);
      }
    }

    eos_info("starting file view loader thread");
    if ((XrdSysThread::Run(&tid, XrdMgmOfs::StaticInitializeFileView, static_cast<void *> (this),
                           0, "File View Loader")))
    {
      eos_crit("cannot start file view loader");
      NoGo = 1;
    }
  }
#ifdef EOS_INSTRUMENTED_RWMUTEX
  eos::common::RWMutex::EstimateLatenciesAndCompensation();
  FsView::gFsView.ViewMutex.SetDebugName("FsView");
  FsView::gFsView.ViewMutex.SetTiming(false);
  FsView::gFsView.ViewMutex.SetSampling(true, 0.01);
  Quota::gQuotaMutex.SetDebugName("QuotaView");
  Quota::gQuotaMutex.SetTiming(false);
  Quota::gQuotaMutex.SetSampling(true, 0.01);
  gOFS->eosViewRWMutex.SetDebugName("eosView");
  gOFS->eosViewRWMutex.SetTiming(false);
  gOFS->eosViewRWMutex.SetSampling(true, 0.01);
  std::vector<eos::common::RWMutex*> order;
  order.push_back(&FsView::gFsView.ViewMutex);
  order.push_back(&Quota::gQuotaMutex);
  order.push_back(&gOFS->eosViewRWMutex);
  eos::common::RWMutex::AddOrderRule("Eos Mgm Mutexes", order);
#endif

  eos_info("starting statistics thread");
  if ((XrdSysThread::Run(&stats_tid, XrdMgmOfs::StartMgmStats, static_cast<void *> (this),
                         0, "Statistics Thread")))
  {
    eos_crit("cannot start statistics thread");
    NoGo = 1;
  }


  if (!MgmRedirector)
  {
    eos_info("starting fs listener thread");
    if ((XrdSysThread::Run(&fsconfiglistener_tid, XrdMgmOfs::StartMgmFsConfigListener, static_cast<void *> (this),
                           0, "FsListener Thread")))
    {
      eos_crit("cannot start fs listener thread");
      NoGo = 1;
    }

  }

  // initialize the transfer database
  if (!gTransferEngine.Init("/var/eos/tx"))
  {
    eos_crit("cannot intialize transfer database");
    NoGo = 1;
  }

  // create the 'default' quota space which is needed if quota is disabled!
  {
    eos::common::RWMutexReadLock qLock(Quota::gQuotaMutex);
    if (!Quota::GetSpaceQuota("default"))
    {
      eos_crit("failed to get default quota space");
    }
  }

  // start the Httpd if available
  if (!gOFS->Httpd.Start())
  {
    eos_warning("msg=\"cannot start httpd darmon\"");
  }

  // start the Egroup fetching 
  if (!gOFS->EgroupRefresh.Start())
  {
    eos_warning("msg=\"cannot start egroup thread\"");
  }

  // start the recycler garbage collection thread on a master machine
  if ((MgmMaster.IsMaster()) && (!gOFS->Recycler.Start()))
  {
    eos_warning("msg=\"cannot start recycle thread\"");
  }

  // add all stat entries with 0
  gOFS->MgmStats.Add("HashSet", 0, 0, 0);
  gOFS->MgmStats.Add("HashSetNoLock", 0, 0, 0);
  gOFS->MgmStats.Add("HashGet", 0, 0, 0);

  gOFS->MgmStats.Add("ViewLockR", 0, 0, 0);
  gOFS->MgmStats.Add("ViewLockW", 0, 0, 0);
  gOFS->MgmStats.Add("NsLockR", 0, 0, 0);
  gOFS->MgmStats.Add("NsLockW", 0, 0, 0);
  gOFS->MgmStats.Add("QuotaLockR", 0, 0, 0);
  gOFS->MgmStats.Add("QuotaLockW", 0, 0, 0);

  gOFS->MgmStats.Add("Access", 0, 0, 0);
  gOFS->MgmStats.Add("AdjustReplica", 0, 0, 0);
  gOFS->MgmStats.Add("AttrGet", 0, 0, 0);
  gOFS->MgmStats.Add("AttrLs", 0, 0, 0);
  gOFS->MgmStats.Add("AttrRm", 0, 0, 0);
  gOFS->MgmStats.Add("AttrSet", 0, 0, 0);
  gOFS->MgmStats.Add("Cd", 0, 0, 0);
  gOFS->MgmStats.Add("Checksum", 0, 0, 0);
  gOFS->MgmStats.Add("Chmod", 0, 0, 0);
  gOFS->MgmStats.Add("Chown", 0, 0, 0);
  gOFS->MgmStats.Add("Commit", 0, 0, 0);
  gOFS->MgmStats.Add("CommitFailedFid", 0, 0, 0);
  gOFS->MgmStats.Add("CommitFailedNamespace", 0, 0, 0);
  gOFS->MgmStats.Add("CommitFailedParameters", 0, 0, 0);
  gOFS->MgmStats.Add("CommitFailedUnlinked", 0, 0, 0);
  gOFS->MgmStats.Add("CopyStripe", 0, 0, 0);
  gOFS->MgmStats.Add("DumpMd", 0, 0, 0);
  gOFS->MgmStats.Add("Drop", 0, 0, 0);
  gOFS->MgmStats.Add("DropStripe", 0, 0, 0);
  gOFS->MgmStats.Add("Exists", 0, 0, 0);
  gOFS->MgmStats.Add("Exists", 0, 0, 0);
  gOFS->MgmStats.Add("FileInfo", 0, 0, 0);
  gOFS->MgmStats.Add("FindEntries", 0, 0, 0);
  gOFS->MgmStats.Add("Find", 0, 0, 0);
  gOFS->MgmStats.Add("Fuse", 0, 0, 0);
  gOFS->MgmStats.Add("Fuse-Statvfs", 0, 0, 0);
  gOFS->MgmStats.Add("Fuse-Stat", 0, 0, 0);
  gOFS->MgmStats.Add("Fuse-Chmod", 0, 0, 0);
  gOFS->MgmStats.Add("Fuse-Chown", 0, 0, 0);
  gOFS->MgmStats.Add("Fuse-Access", 0, 0, 0);
  gOFS->MgmStats.Add("Fuse-Access", 0, 0, 0);
  gOFS->MgmStats.Add("Fuse-Checksum", 0, 0, 0);
  gOFS->MgmStats.Add("Fuse-XAttr", 0, 0, 0);
  gOFS->MgmStats.Add("Fuse-Utimes", 0, 0, 0);
  gOFS->MgmStats.Add("GetMdLocation", 0, 0, 0);
  gOFS->MgmStats.Add("GetMd", 0, 0, 0);
  gOFS->MgmStats.Add("IdMap", 0, 0, 0);
  gOFS->MgmStats.Add("Ls", 0, 0, 0);
  gOFS->MgmStats.Add("MarkDirty", 0, 0, 0);
  gOFS->MgmStats.Add("MarkClean", 0, 0, 0);
  gOFS->MgmStats.Add("Mkdir", 0, 0, 0);
  gOFS->MgmStats.Add("Motd", 0, 0, 0);
  gOFS->MgmStats.Add("MoveStripe", 0, 0, 0);
  gOFS->MgmStats.Add("OpenDir", 0, 0, 0);
  gOFS->MgmStats.Add("OpenDir-Entry", 0, 0, 0);
  gOFS->MgmStats.Add("OpenFailedCreate", 0, 0, 0);
  gOFS->MgmStats.Add("OpenFailedENOENT", 0, 0, 0);
  gOFS->MgmStats.Add("OpenFailedExists", 0, 0, 0);
  gOFS->MgmStats.Add("OpenFailedHeal", 0, 0, 0);
  gOFS->MgmStats.Add("OpenFailedPermission", 0, 0, 0);
  gOFS->MgmStats.Add("OpenFailedQuota", 0, 0, 0);
  gOFS->MgmStats.Add("OpenFailedNoUpdate", 0, 0, 0);
  gOFS->MgmStats.Add("OpenFileOffline", 0, 0, 0);
  gOFS->MgmStats.Add("OpenProc", 0, 0, 0);
  gOFS->MgmStats.Add("OpenRead", 0, 0, 0);
  gOFS->MgmStats.Add("OpenStalledHeal", 0, 0, 0);
  gOFS->MgmStats.Add("OpenStalled", 0, 0, 0);
  gOFS->MgmStats.Add("OpenStalled", 0, 0, 0);
  gOFS->MgmStats.Add("Open", 0, 0, 0);
  gOFS->MgmStats.Add("OpenWriteCreate", 0, 0, 0);
  gOFS->MgmStats.Add("OpenWriteTruncate", 0, 0, 0);
  gOFS->MgmStats.Add("OpenWrite", 0, 0, 0);
  gOFS->MgmStats.Add("ReadLink", 0, 0, 0);
  gOFS->MgmStats.Add("Recycle", 0, 0, 0);
  gOFS->MgmStats.Add("ReplicaFailedSize", 0, 0, 0);
  gOFS->MgmStats.Add("ReplicaFailedChecksum", 0, 0, 0);
  gOFS->MgmStats.Add("Redirect", 0, 0, 0);
  gOFS->MgmStats.Add("RedirectR", 0, 0, 0);
  gOFS->MgmStats.Add("RedirectW", 0, 0, 0);
  gOFS->MgmStats.Add("RedirectENOENT", 0, 0, 0);
  gOFS->MgmStats.Add("RedirectENONET", 0, 0, 0);
  gOFS->MgmStats.Add("Rename", 0, 0, 0);
  gOFS->MgmStats.Add("RmDir", 0, 0, 0);
  gOFS->MgmStats.Add("Rm", 0, 0, 0);
  gOFS->MgmStats.Add("Schedule2Drain", 0, 0, 0);
  gOFS->MgmStats.Add("Schedule2Balance", 0, 0, 0);
  gOFS->MgmStats.Add("SchedulingFailedBalance", 0, 0, 0);
  gOFS->MgmStats.Add("SchedulingFailedDrain", 0, 0, 0);
  gOFS->MgmStats.Add("Scheduled2Balance", 0, 0, 0);
  gOFS->MgmStats.Add("Scheduled2Drain", 0, 0, 0);
  gOFS->MgmStats.Add("Schedule2Delete", 0, 0, 0);
  gOFS->MgmStats.Add("Scheduled2Delete", 0, 0, 0);
  gOFS->MgmStats.Add("SendResync", 0, 0, 0);
  gOFS->MgmStats.Add("Stall", 0, 0, 0);
  gOFS->MgmStats.Add("Stat", 0, 0, 0);
  gOFS->MgmStats.Add("Symlink", 0, 0, 0);
  gOFS->MgmStats.Add("Touch", 0, 0, 0);
  gOFS->MgmStats.Add("TxState", 0, 0, 0);
  gOFS->MgmStats.Add("Truncate", 0, 0, 0);
  gOFS->MgmStats.Add("VerifyStripe", 0, 0, 0);
  gOFS->MgmStats.Add("Version", 0, 0, 0);
  gOFS->MgmStats.Add("WhoAmI", 0, 0, 0);

  // set IO accounting file
  XrdOucString ioaccounting = MgmMetaLogDir;
  ioaccounting += "/iostat.";
  ioaccounting += HostName;
  ioaccounting += ".dump";

  eos_notice("Setting IO dump store file to %s", ioaccounting.c_str());
  if (!gOFS->IoStats.SetStoreFileName(ioaccounting.c_str()))
  {
    eos_warning("couldn't load anything from the io stat dump file %s", ioaccounting.c_str());
  }
  else
  {
    eos_notice("loaded io stat dump file %s", ioaccounting.c_str());
  }
  // start IO ciruclate thread
  gOFS->IoStats.StartCirculate();


  if (!MgmRedirector)
  {
    if (hash)
    {
      // ask for a broadcast from fst's
      hash->BroadCastRequest("/eos/*/fst");
    }
  }

  if (!getenv("EOS_NO_SHUTDOWN")) 
  {
    // add shutdown handler
    (void) signal(SIGINT, xrdmgmofs_shutdown);
    (void) signal(SIGTERM, xrdmgmofs_shutdown);
    (void) signal(SIGQUIT, xrdmgmofs_shutdown);
    
    // add SEGV handler                                                                                                                                                                
    (void) signal(SIGSEGV, xrdmgmofs_stacktrace);
    (void) signal(SIGABRT, xrdmgmofs_stacktrace);
    (void) signal(SIGBUS, xrdmgmofs_stacktrace);
  }

  XrdSysTimer sleeper;
  sleeper.Wait(200);

  return NoGo;
}
/*----------------------------------------------------------------------------*/<|MERGE_RESOLUTION|>--- conflicted
+++ resolved
@@ -1004,40 +1004,31 @@
   char *logdir = 0;
   XrdOucEnv::Import("XRDLOGDIR", logdir);
 
-<<<<<<< HEAD
   if (logdir) {
-=======
-  if (!logdir)
-  {
-    fprintf(stderr, "error: XRDLOGDIR could not be found in XrdOucEnv\n");
-    return 1;
-  }
->>>>>>> eef45143
-
-  for (size_t i = 0; i < lFanOutTags.size(); i++)
-  {
-    std::string lLogFile = logdir;
-    lLogFile += "/mgm";
-    lLogFile += "/";
-    if (lFanOutTags[i] == "#")
-    {
-      lLogFile += "Clients";
-    }
-    else
-    {
-      lLogFile += lFanOutTags[i];
-    }
-    lLogFile += ".log";
-    FILE* fp = fopen(lLogFile.c_str(), "a+");
-    if (fp)
-    {
-      eos::common::Logging::AddFanOut(lFanOutTags[i].c_str(), fp);
-    }
-    else
-    {
-      fprintf(stderr, "error: failed to open sub-logfile=%s", lLogFile.c_str());
-    }
-  }
+    for (size_t i = 0; i < lFanOutTags.size(); i++)
+    {
+      std::string lLogFile = logdir;
+      lLogFile += "/mgm";
+      lLogFile += "/";
+      if (lFanOutTags[i] == "#")
+      {
+        lLogFile += "Clients";
+      }
+      else
+      {
+        lLogFile += lFanOutTags[i];
+      }
+      lLogFile += ".log";
+      FILE* fp = fopen(lLogFile.c_str(), "a+");
+      if (fp)
+      {
+        eos::common::Logging::AddFanOut(lFanOutTags[i].c_str(), fp);
+      }
+      else
+      {
+        fprintf(stderr, "error: failed to open sub-logfile=%s", lLogFile.c_str());
+      }
+    }
   }
 
   eos::common::Logging::SetUnit(MgmOfsBrokerUrl.c_str());
