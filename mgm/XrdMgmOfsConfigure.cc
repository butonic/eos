// ----------------------------------------------------------------------
// File: XrdMgmOfsConfigure.cc
// Author: Andreas-Joachim Peters - CERN
// ----------------------------------------------------------------------

/************************************************************************
 * EOS - the CERN Disk Storage System                                   *
 * Copyright (C) 2011 CERN/Switzerland                                  *
 *                                                                      *
 * This program is free software: you can redistribute it and/or modify *
 * it under the terms of the GNU General Public License as published by *
 * the Free Software Foundation, either version 3 of the License, or    *
 * (at your option) any later version.                                  *
 *                                                                      *
 * This program is distributed in the hope that it will be useful,      *
 * but WITHOUT ANY WARRANTY; without even the implied warranty of       *
 * MERCHANTABILITY or FITNESS FOR A PARTICULAR PURPOSE.  See the        *
 * GNU General Public License for more details.                         *
 *                                                                      *
 * You should have received a copy of the GNU General Public License    *
 * along with this program.  If not, see <http://www.gnu.org/licenses/>.*
 ************************************************************************/

/*----------------------------------------------------------------------------*/
#include <sys/types.h>
#include <sys/stat.h>
#include <fcntl.h>
#include <time.h>
#include <dirent.h>
#include <string.h>
/*----------------------------------------------------------------------------*/
#include "mgm/FsView.hh"
#include "mgm/XrdMgmOfs.hh"
#include "mgm/XrdMgmOfsTrace.hh"
#include "mgm/txengine/TransferEngine.hh"
#include "mgm/Quota.hh"
#include "mgm/Access.hh"
#include "mgm/Recycle.hh"
#include "namespace/persistency/ChangeLogContainerMDSvc.hh"
#include "namespace/persistency/ChangeLogFileMDSvc.hh"
#include "namespace/views/HierarchicalView.hh"
/*----------------------------------------------------------------------------*/
#include "XrdCl/XrdClDefaultEnv.hh"
#include "XrdSys/XrdSysDNS.hh"
#include "XrdOuc/XrdOucStream.hh"
#include "XrdOuc/XrdOucTrace.hh"
#include "XrdSys/XrdSysError.hh"
#include "XrdSys/XrdSysPlugin.hh"
/*----------------------------------------------------------------------------*/
extern XrdOucTrace gMgmOfsTrace;
extern void xrdmgmofs_shutdown (int sig);
extern void xrdmgmofs_stacktrace (int sig);

/*----------------------------------------------------------------------------*/

USE_EOSMGMNAMESPACE

/*----------------------------------------------------------------------------*/
void*
XrdMgmOfs::StaticInitializeFileView (void* arg)
{
  //----------------------------------------------------------------
  //! static thread startup function calling Drain
  //----------------------------------------------------------------
  return reinterpret_cast<XrdMgmOfs*> (arg)->InitializeFileView();
}

/*----------------------------------------------------------------------------*/
void*
XrdMgmOfs::InitializeFileView ()
{
  {
    XrdSysMutexHelper lock(InitializationMutex);
    Initialized = kBooting;
    InitializationTime = time(0);
    RemoveStallRuleAfterBoot = false;
  }
  time_t tstart = time(0);
  std::string oldstallrule = "";
  std::string oldstallcomment = "";
  bool oldstallglobal = false;
  // set the client stall
  {
    eos::common::RWMutexWriteLock lock(Access::gAccessMutex);
    if (Access::gStallRules.count(std::string("*")))
    {
      if (!RemoveStallRuleAfterBoot)
      {
        oldstallrule = Access::gStallRules[std::string("*")];
        oldstallcomment = Access::gStallComment[std::string("*")];
        oldstallglobal = Access::gStallGlobal;
      }
      else
      {
        RemoveStallRuleAfterBoot = false;
      }
    }
    Access::gStallRules[std::string("*")] = "100";
    Access::gStallGlobal = true;
    Access::gStallComment[std::string("*")] = "namespace is booting";
  }

  try
  {
    gOFS->eosView->initialize2();
    {
      gOFS->eosViewRWMutex.LockWrite();
      gOFS->eosView->initialize3();

      if (MgmMaster.IsMaster())
      {
        // create ../proc/<x> files
        XrdOucString procpathwhoami = MgmProcPath;
        procpathwhoami += "/whoami";
        XrdOucString procpathwho = MgmProcPath;
        procpathwho += "/who";
        XrdOucString procpathquota = MgmProcPath;
        procpathquota += "/quota";
        XrdOucString procpathreconnect = MgmProcPath;
        procpathreconnect += "/reconnect";
        XrdOucString procpathmaster = MgmProcPath;
        procpathmaster += "/master";

        XrdOucErrInfo error;
        eos::common::Mapping::VirtualIdentity vid;
        eos::common::Mapping::Root(vid);
        eos::FileMD* fmd = 0;

        try
        {
          fmd = gOFS->eosView->getFile(procpathwhoami.c_str());
          fmd = 0;
        }
        catch (eos::MDException &e)
        {
          fmd = gOFS->eosView->createFile(procpathwhoami.c_str(), 0, 0);
        }

        if (fmd)
        {
          fmd->setSize(4096);
          gOFS->eosView->updateFileStore(fmd);
        }

        try
        {
          fmd = gOFS->eosView->getFile(procpathwho.c_str());
          fmd = 0;
        }
        catch (eos::MDException &e)
        {
          fmd = gOFS->eosView->createFile(procpathwho.c_str(), 0, 0);
        }

        if (fmd)
        {
          fmd->setSize(4096);
          gOFS->eosView->updateFileStore(fmd);
        }

        try
        {
          fmd = gOFS->eosView->getFile(procpathquota.c_str());
          fmd = 0;
        }
        catch (eos::MDException &e)
        {
          fmd = gOFS->eosView->createFile(procpathquota.c_str(), 0, 0);
        }

        if (fmd)
        {
          fmd->setSize(4096);
          gOFS->eosView->updateFileStore(fmd);
        }

        try
        {
          fmd = gOFS->eosView->getFile(procpathreconnect.c_str());
          fmd = 0;
        }
        catch (eos::MDException &e)
        {
          fmd = gOFS->eosView->createFile(procpathreconnect.c_str(), 0, 0);
        }

        if (fmd)
        {
          fmd->setSize(4096);
          gOFS->eosView->updateFileStore(fmd);
        }

        try
        {
          fmd = gOFS->eosView->getFile(procpathmaster.c_str());
          fmd = 0;
        }
        catch (eos::MDException &e)
        {
          fmd = gOFS->eosView->createFile(procpathmaster.c_str(), 0, 0);
        }

        if (fmd)
        {
          fmd->setSize(4096);
          gOFS->eosView->updateFileStore(fmd);
        }

        {
          XrdSysMutexHelper lock(InitializationMutex);
          Initialized = kBooted;
        }
      }
    }

    gOFS->eosViewRWMutex.UnLockWrite();

    if (!MgmMaster.IsMaster())
    {
      eos_static_info("msg=\"starting slave listener\"");

      struct stat buf;
      buf.st_size = 0;
      ::stat(gOFS->MgmNsFileChangeLogFile.c_str(), &buf);


      gOFS->eosFileService->startSlave();
      gOFS->eosDirectoryService->startSlave();

      // wait that the follower reaches the offset seen now
      while (gOFS->eosFileService->getFollowOffset() < (uint64_t) buf.st_size)
      {
        XrdSysTimer sleeper;
        sleeper.Wait(200);
        eos_static_debug("msg=\"waiting for the namespace to reach the follow point\" is-offset=%llu follow-offset=%llu", gOFS->eosFileService->getFollowOffset(), (uint64_t) buf.st_size);
      }

      {
        XrdSysMutexHelper lock(InitializationMutex);
        Initialized = kBooted;
      }
    }

    time_t tstop = time(0);

    gOFS->MgmMaster.MasterLog(eos_notice("eos namespace file loading stopped after %d seconds", (tstop - tstart)));

    {
      eos::common::RWMutexWriteLock lock(Access::gAccessMutex);
      if (oldstallrule.length())
      {
        Access::gStallRules[std::string("*")] = oldstallrule;
      }
      else
      {
        Access::gStallRules.erase(std::string("*"));
      }
      if (oldstallcomment.length())
      {
        Access::gStallComment[std::string("*")] = oldstallcomment;
      }
      else
      {
        Access::gStallComment.erase(std::string("*"));
      }
      Access::gStallGlobal = oldstallglobal;
    }
  }
  catch (eos::MDException &e)
  {
    {
      XrdSysMutexHelper lock(InitializationMutex);
      Initialized = kFailed;
    }
    time_t tstop = time(0);
    eos_crit("eos namespace file loading initialization failed after %d seconds", (tstop - tstart));
    errno = e.getErrno();
    eos_crit("initialization returnd ec=%d %s\n", e.getErrno(), e.getMessage().str().c_str());
  };

  {
    InitializationTime = (time(0) - InitializationTime);
    XrdSysMutexHelper lock(InitializationMutex);

    // grab process status after boot
    if (!eos::common::LinuxStat::GetStat(gOFS->LinuxStatsStartup))
    {
      eos_crit("failed to grab /proc/self/stat information");
    }
  }

  // fill the current accounting
  // load all the quota nodes from the namespace
  Quota::LoadNodes();
  Quota::NodesToSpaceQuota();


  return 0;
}

/*----------------------------------------------------------------------------*/
int
XrdMgmOfs::Configure (XrdSysError &Eroute)
{
  char *var;
  const char *val;
  int cfgFD, retc, NoGo = 0;
  XrdOucStream Config(&Eroute, getenv("XRDINSTANCE"));
  XrdOucString role = "server";
  bool authorize = false;
  AuthLib = "";
  Authorization = 0;
  pthread_t tid = 0;
  IssueCapability = false;
  MgmRedirector = false;
  StartTime = time(NULL);

  // set short timeouts in the new XrdCl class
  XrdCl::DefaultEnv::GetEnv()->PutInt("TimeoutResolution", 1);
  // set connection window short
  XrdCl::DefaultEnv::GetEnv()->PutInt("ConnectionWindow", 5);
  // set connection retry to one
  XrdCl::DefaultEnv::GetEnv()->PutInt("ConnectionRetry", 1);
  // set stream error window
  XrdCl::DefaultEnv::GetEnv()->PutInt("StreamErrorWindow", 0);

  UTF8 = getenv("EOS_UTF8")?true:false;

  Shutdown = false;

  setenv("XrdSecPROTOCOL", "sss", 1);
  Eroute.Say("=====> mgmofs enforces SSS authentication for XROOT clients");

  MgmOfsTargetPort = "1094";
  MgmOfsName = "";
  MgmOfsAlias = "";
  MgmOfsBrokerUrl = "root://localhost:1097//eos/";
  MgmOfsInstanceName = "testinstance";

  MgmConfigDir = "";
  MgmMetaLogDir = "";
  MgmTxDir = "";
  MgmAuthDir = "";
  MgmArchiveDir = "";

  MgmHealMap.set_deleted_key(0);
  MgmDirectoryModificationTime.set_deleted_key(0);

  IoReportStorePath = "/var/tmp/eos/report";
  MgmOfsVstBrokerUrl = "";
  MgmArchiveDstUrl = "";
  MgmArchiveSvcClass = "default";

  if (getenv("EOS_VST_BROKER_URL"))
    MgmOfsVstBrokerUrl = getenv("EOS_VST_BROKER_URL");

  if (getenv("EOS_ARCHIVE_URL"))
  {
    MgmArchiveDstUrl = getenv("EOS_ARCHIVE_URL");

    // Make sure it ends with a '/'
    if (MgmArchiveDstUrl[MgmArchiveDstUrl.length() - 1] != '/')
      MgmArchiveDstUrl += '/';
  }

  if (getenv("EOS_ARCHIVE_SVCCLASS"))
  {
    MgmArchiveSvcClass = getenv("EOS_ARCHIVE_SVCCLASS");
  }

  // cleanup the query output cache directory
  XrdOucString systemline = "rm -rf /tmp/eos.mgm/* >& /dev/null &";
  int rrc = system(systemline.c_str());
  if (WEXITSTATUS(rrc))
  {
    eos_err("%s returned %d", systemline.c_str(), rrc);
  }

  ErrorLog = true;

  bool ConfigAutoSave = false;
  MgmConfigAutoLoad = "";

  long myPort = 0;

  if (getenv("XRDDEBUG")) gMgmOfsTrace.What = TRACE_MOST | TRACE_debug;

  {
    // borrowed from XrdOfs
    unsigned int myIPaddr = 0;

    char buff[256], *bp;
    int i;

    // Obtain port number we will be using
    //
    myPort = (bp = getenv("XRDPORT")) ? strtol(bp, (char **) 0, 10) : 0;

    // Establish our hostname and IPV4 address
    //
    HostName = XrdSysDNS::getHostName();

    if (!XrdSysDNS::Host2IP(HostName, &myIPaddr)) myIPaddr = 0x7f000001;
    strcpy(buff, "[::");
    bp = buff + 3;
    bp += XrdSysDNS::IP2String(myIPaddr, 0, bp, 128);
    *bp++ = ']';
    *bp++ = ':';
    sprintf(bp, "%ld", myPort);
    for (i = 0; HostName[i] && HostName[i] != '.'; i++);
    HostName[i] = '\0';
    HostPref = strdup(HostName);
    HostName[i] = '.';
    Eroute.Say("=====> mgmofs.hostname: ", HostName, "");
    Eroute.Say("=====> mgmofs.hostpref: ", HostPref, "");
    ManagerId = HostName;
    ManagerId += ":";
    ManagerId += (int) myPort;
    unsigned int ip = 0;

    if (XrdSysDNS::Host2IP(HostName, &ip))
    {
      char buff[1024];
      XrdSysDNS::IP2String(ip, 0, buff, 1024);
      ManagerIp = buff;
      ManagerPort = myPort;
    }
    else
    {
      return Eroute.Emsg("Config", errno, "convert hostname to IP address", HostName);
    }


    Eroute.Say("=====> mgmofs.managerid: ", ManagerId.c_str(), "");
  }

  if (!ConfigFN || !*ConfigFN)
  {
    Eroute.Emsg("Config", "Configuration file not specified.");
  }
  else
  {
    // Try to open the configuration file.
    //
    if ((cfgFD = open(ConfigFN, O_RDONLY, 0)) < 0)
      return Eroute.Emsg("Config", errno, "open config file", ConfigFN);
    Config.Attach(cfgFD);
    // Now start reading records until eof.
    //
    XrdOucString nsin;
    XrdOucString nsout;

    while ((var = Config.GetMyFirstWord()))
    {
      if (!strncmp(var, "all.", 4))
      {
        var += 4;
        if (!strcmp("role", var))
        {
          if (!(val = Config.GetWord()))
          {
            Eroute.Emsg("Config", "argument for all.role missing.");
            NoGo = 1;
          }
          else
          {
            XrdOucString lrole = val;

            if ((val = Config.GetWord()))
            {
              if (!strcmp(val, "if"))
              {
                if ((val = Config.GetWord()))
                {
                  if (!strcmp(val, HostName))
                  {
                    role = lrole;
                  }
                  if (!strcmp(val, HostPref))
                  {
                    role = lrole;
                  }
                }
              }
              else
              {
                role = lrole;
              }
            }
            else
            {
              role = lrole;
            }
          }
        }
      }
      if (!strncmp(var, "mgmofs.", 7))
      {
        var += 7;
        if (!strcmp("fs", var))
        {
          if (!(val = Config.GetWord()))
          {
            Eroute.Emsg("Config", "argument for fs invalid.");
            NoGo = 1;
          }
          else
          {
            Eroute.Say("=====> mgmofs.fs: ", val, "");
            MgmOfsName = val;
          }
        }
        
        if (!strcmp("targetport", var))
        {
          if (!(val = Config.GetWord()))
          {
            Eroute.Emsg("Config", "argument for fs invalid.");
            NoGo = 1;
          }
          else
          {
            Eroute.Say("=====> mgmofs.targetport: ", val, "");
            MgmOfsTargetPort = val;
          }
        }

        if (!strcmp("capability", var))
        {
          if (!(val = Config.GetWord()))
          {
            Eroute.Emsg("Config", "argument 2 for capbility missing. Can be true/lazy/1 or false/0");
            NoGo = 1;
          }
          else
          {
            if ((!(strcmp(val, "true"))) || (!(strcmp(val, "1"))) || (!(strcmp(val, "lazy"))))
            {
              IssueCapability = true;
            }
            else
            {
              if ((!(strcmp(val, "false"))) || (!(strcmp(val, "0"))))
              {
                IssueCapability = false;
              }
              else
              {
                Eroute.Emsg("Config", "argument 2 for capbility invalid. Can be <true>/1 or <false>/0");
                NoGo = 1;
              }
            }
          }
        }

        if (!strcmp("broker", var))
        {
          if (!(val = Config.GetWord()))
          {
            Eroute.Emsg("Config", "argument 2 for broker missing. Should be URL like root://<host>/<queue>/");
            NoGo = 1;
          }
          else
          {
            if (getenv("EOS_BROKER_URL"))
            {
              MgmOfsBrokerUrl = getenv("EOS_BROKER_URL");
            }
            else
            {
              MgmOfsBrokerUrl = val;
            }
          }
        }

        if (!strcmp("instance", var))
        {
          if (!(val = Config.GetWord()))
          {
            Eroute.Emsg("Config", "argument 2 for instance missing. Should be the name of the EOS cluster");
            NoGo = 1;
          }
          else
          {
            if (getenv("EOS_INSTANCE_NAME"))
            {
              MgmOfsInstanceName = getenv("EOS_INSTANCE_NAME");
            }
            else
            {
              MgmOfsInstanceName = val;
            }
          }
          Eroute.Say("=====> mgmofs.instance : ", MgmOfsInstanceName.c_str(), "");
        }

        if (!strcmp("authlib", var))
        {
          if ((!(val = Config.GetWord())) || (::access(val, R_OK)))
          {
            Eroute.Emsg("Config", "I cannot acccess you authorization library!");
            NoGo = 1;
          }
          else
          {
            AuthLib = val;
          }
          Eroute.Say("=====> mgmofs.authlib : ", AuthLib.c_str());
        }

        if (!strcmp("authorize", var))
        {
          if ((!(val = Config.GetWord())) || (strcmp("true", val) && strcmp("false", val) && strcmp("1", val) && strcmp("0", val)))
          {
            Eroute.Emsg("Config", "argument 2 for authorize illegal or missing. Must be <true>,<false>,<1> or <0>!");
            NoGo = 1;
          }
          else
          {
            if ((!strcmp("true", val) || (!strcmp("1", val))))
            {
              authorize = true;
            }
          }
          if (authorize)
            Eroute.Say("=====> mgmofs.authorize : true");
          else
            Eroute.Say("=====> mgmofs.authorize : false");
        }

        if (!strcmp("errorlog", var))
        {
          if ((!(val = Config.GetWord())) || (strcmp("true", val) && strcmp("false", val) && strcmp("1", val) && strcmp("0", val)))
          {
            Eroute.Emsg("Config", "argument 2 for errorlog illegal or missing. Must be <true>,<false>,<1> or <0>!");
            NoGo = 1;
          }
          else
          {
            if ((!strcmp("true", val) || (!strcmp("1", val))))
            {
              ErrorLog = true;
            }
            else
            {
              ErrorLog = false;
            }
          }
          if (ErrorLog)
            Eroute.Say("=====> mgmofs.errorlog : true");
          else
            Eroute.Say("=====> mgmofs.errorlog : false");
        }

        if (!strcmp("redirector", var))
        {
          if ((!(val = Config.GetWord())) || (strcmp("true", val) && strcmp("false", val) && strcmp("1", val) && strcmp("0", val)))
          {
            Eroute.Emsg("Config", "argument 2 for redirector illegal or missing. Must be <true>,<false>,<1> or <0>!");
            NoGo = 1;
          }
          else
          {
            if ((!strcmp("true", val) || (!strcmp("1", val))))
            {
              MgmRedirector = true;
            }
            else
            {
              MgmRedirector = false;
            }
          }
          if (ErrorLog)
            Eroute.Say("=====> mgmofs.errorlog   : true");
          else
            Eroute.Say("=====> mgmofs.errorlog   : false");
        }

        if (!strcmp("configdir", var))
        {
          if (!(val = Config.GetWord()))
          {
            Eroute.Emsg("Config", "argument for configdir invalid.");
            NoGo = 1;
          }
          else
          {
            MgmConfigDir = val;

            if (!MgmConfigDir.endswith("/"))
              MgmConfigDir += "/";
          }
        }

        if (!strcmp("archivedir", var))
        {
          if (!(val = Config.GetWord()))
          {
            Eroute.Emsg("Config", "argument for archivedir invalid.");
            NoGo = 1;
          }
          else
          {
            MgmArchiveDir = val;

            if (!MgmArchiveDir.endswith("/"))
              MgmArchiveDir += "/";
          }
        }


        if (!strcmp("autosaveconfig", var))
        {
          if (!(val = Config.GetWord()))
          {
            Eroute.Emsg("Config", "argument 2 for autosaveconfig missing. Can be true/1 or false/0");
            NoGo = 1;
          }
          else
          {
            if ((!(strcmp(val, "true"))) || (!(strcmp(val, "1"))))
            {
              ConfigAutoSave = true;
            }
            else
            {
              if ((!(strcmp(val, "false"))) || (!(strcmp(val, "0"))))
              {
                ConfigAutoSave = false;
              }
              else
              {
                Eroute.Emsg("Config", "argument 2 for autosaveconfig invalid. Can be <true>/1 or <false>/0");
                NoGo = 1;
              }
            }
          }
        }

        if (!strcmp("autoloadconfig", var))
        {
          if (!(val = Config.GetWord()))
          {
            Eroute.Emsg("Config", "argument for autoloadconfig invalid.");
            NoGo = 1;
          }
          else
          {
            MgmConfigAutoLoad = val;
          }
        }

        if (!strcmp("alias", var))
        {
          if (!(val = Config.GetWord()))
          {
            Eroute.Emsg("Config", "argument for alias missing.");
            NoGo = 1;
          }
          else
          {
            MgmOfsAlias = val;
          }
        }


        if (!strcmp("metalog", var))
        {
          if (!(val = Config.GetWord()))
          {
            Eroute.Emsg("Config", "argument 2 for metalog missing");
            NoGo = 1;
          }
          else
          {
            MgmMetaLogDir = val;
            // just try to create it in advance
            XrdOucString makeit = "mkdir -p ";
            makeit += MgmMetaLogDir;
            int src = system(makeit.c_str());
            if (src)
              eos_err("%s returned %d", makeit.c_str(), src);
            XrdOucString chownit = "chown -R ";
            chownit += (int) geteuid();
            chownit += " ";
            chownit += MgmMetaLogDir;
            src = system(chownit.c_str());
            if (src)
              eos_err("%s returned %d", chownit.c_str(), src);

            if (::access(MgmMetaLogDir.c_str(), W_OK | R_OK | X_OK))
            {
              Eroute.Emsg("Config", "I cannot acccess the meta data changelog directory for r/w!", MgmMetaLogDir.c_str());
              NoGo = 1;
            }
            else
            {
              Eroute.Say("=====> mgmofs.metalog: ", MgmMetaLogDir.c_str(), "");
            }
          }
        }

        if (!strcmp("txdir", var))
        {
          if (!(val = Config.GetWord()))
          {
            Eroute.Emsg("Config", "argument 2 for txdir missing");
            NoGo = 1;
          }
          else
          {
            MgmTxDir = val;
            // just try to create it in advance
            XrdOucString makeit = "mkdir -p ";
            makeit += MgmTxDir;
            int src = system(makeit.c_str());
            if (src)
              eos_err("%s returned %d", makeit.c_str(), src);
            XrdOucString chownit = "chown -R ";
            chownit += (int) geteuid();
            chownit += " ";
            chownit += MgmTxDir;
            src = system(chownit.c_str());
            if (src)
              eos_err("%s returned %d", chownit.c_str(), src);

            if (::access(MgmTxDir.c_str(), W_OK | R_OK | X_OK))
            {
              Eroute.Emsg("Config", "I cannot acccess the transfer directory for r/w!", MgmTxDir.c_str());
              NoGo = 1;
            }
            else
            {
              Eroute.Say("=====> mgmofs.txdir:   ", MgmTxDir.c_str(), "");
            }
          }
        }

        if (!strcmp("authdir", var))
        {
          if (!(val = Config.GetWord()))
          {
            Eroute.Emsg("Config", "argument 2 for authdir missing");
            NoGo = 1;
          }
          else
          {
            MgmAuthDir = val;
            // just try to create it in advance
            XrdOucString makeit = "mkdir -p ";
            makeit += MgmAuthDir;
            int src = system(makeit.c_str());
            if (src)
              eos_err("%s returned %d", makeit.c_str(), src);
            XrdOucString chownit = "chown -R ";
            chownit += (int) geteuid();
            chownit += " ";
            chownit += MgmAuthDir;
            src = system(chownit.c_str());
            if (src)
              eos_err("%s returned %d", chownit.c_str(), src);

            if ((src = ::chmod(MgmAuthDir.c_str(), S_IRUSR | S_IWUSR | S_IXUSR)))
            {
              eos_err("chmod 700 %s returned %d", MgmAuthDir.c_str(), src);
              NoGo = 1;
            }

            if (::access(MgmAuthDir.c_str(), W_OK | R_OK | X_OK))
            {
              Eroute.Emsg("Config", "I cannot acccess the transfer directory for r/w!", MgmAuthDir.c_str());
              NoGo = 1;
            }
            else
            {
              Eroute.Say("=====> mgmofs.authdir:   ", MgmAuthDir.c_str(), "");
            }
          }
        }

        if (!strcmp("reportstorepath", var))
        {
          if (!(val = Config.GetWord()))
          {
            Eroute.Emsg("Config", "argument 2 for reportstorepath missing");
            NoGo = 1;
          }
          else
          {
            IoReportStorePath = val;
            // just try to create it in advance
            XrdOucString makeit = "mkdir -p ";
            makeit += IoReportStorePath;
            int src = system(makeit.c_str());
            if (src)
              eos_err("%s returned %d", makeit.c_str(), src);
            XrdOucString chownit = "chown -R ";
            chownit += (int) geteuid();
            chownit += " ";
            chownit += IoReportStorePath;
            src = system(chownit.c_str());
            if (src)
              eos_err("%s returned %d", chownit.c_str(), src);

            if (::access(IoReportStorePath.c_str(), W_OK | R_OK | X_OK))
            {
              Eroute.Emsg("Config", "I cannot acccess the reportstore directory for r/w!", IoReportStorePath.c_str());
              NoGo = 1;
            }
            else
            {
              Eroute.Say("=====> mgmofs.reportstorepath: ", IoReportStorePath.c_str(), "");
            }
          }

        }

        if (!strcmp("trace", var))
        {

          static struct traceopts
          {
            const char *opname;
            int opval;
          } tropts[] = {
            {"aio", TRACE_aio},
            {"all", TRACE_ALL},
            {"chmod", TRACE_chmod},
            {"close", TRACE_close},
            {"closedir", TRACE_closedir},
            {"debug", TRACE_debug},
            {"delay", TRACE_delay},
            {"dir", TRACE_dir},
            {"exists", TRACE_exists},
            {"getstats", TRACE_getstats},
            {"fsctl", TRACE_fsctl},
            {"io", TRACE_IO},
            {"mkdir", TRACE_mkdir},
            {"most", TRACE_MOST},
            {"open", TRACE_open},
            {"opendir", TRACE_opendir},
            {"qscan", TRACE_qscan},
            {"read", TRACE_read},
            {"readdir", TRACE_readdir},
            {"redirect", TRACE_redirect},
            {"remove", TRACE_remove},
            {"rename", TRACE_rename},
            {"sync", TRACE_sync},
            {"truncate", TRACE_truncate},
            {"write", TRACE_write},
            {"authorize", TRACE_authorize},
            {"map", TRACE_map},
            {"role", TRACE_role},
            {"access", TRACE_access},
            {"attributes", TRACE_attributes},
            {"allows", TRACE_allows}
          };
          int i, neg, trval = 0, numopts = sizeof (tropts) / sizeof (struct traceopts);

          if (!(val = Config.GetWord()))
          {
            Eroute.Emsg("Config", "trace option not specified");
            return 1;
          }

          while (val)
          {
            Eroute.Say("=====> mgmofs.trace: ", val, "");
            if (!strcmp(val, "off")) trval = 0;
            else
            {
              if ((neg = (val[0] == '-' && val[1]))) val++;
              for (i = 0; i < numopts; i++)
              {
                if (!strcmp(val, tropts[i].opname))
                {
                  if (neg) trval &= ~tropts[i].opval;
                  else trval |= tropts[i].opval;
                  break;
                }
              }
              if (i >= numopts)
                Eroute.Say("Config warning: ignoring invalid trace option '", val, "'.");
            }
            val = Config.GetWord();
          }

          gMgmOfsTrace.What = trval;
        }

        // Configure the number of authentication worker threads
        if (!strcmp("auththreads", var))
        {
          if (!(val = Config.GetWord()))
          {
            Eroute.Emsg("Config", "argument for number of auth threads is invalid.");
            NoGo = 1;
          }
          else
          {
            Eroute.Say("=====> mgmofs.auththreads: ", val, "");
            mNumAuthThreads = atoi(val);
          }
        }

        // Configure frontend port number on which clients submit requests
        if (!strcmp("authport", var))
        {
          if (!(val = Config.GetWord()))
          {
            Eroute.Emsg("Config", "argument for frontend port invalid.");
            NoGo = 1;
          }
          else
          {
            Eroute.Say("=====> mgmofs.authport: ", val, "");
            mFrontendPort = atoi(val);
          }
        }
      }
    }
  }

  if (MgmRedirector)
    Eroute.Say("=====> mgmofs.redirector : true");
  else
    Eroute.Say("=====> mgmofs.redirector : false");

  if (!MgmOfsBrokerUrl.endswith("/"))
  {
    MgmOfsBrokerUrl += "/";
  }

  if (!MgmOfsBrokerUrl.endswith("//eos/"))
  {
    Eroute.Say("Config error: the broker url has to be of the form <root://<hostname>[:<port>]//");
    return 1;
  }

  if (MgmOfsVstBrokerUrl.length() && (!MgmOfsVstBrokerUrl.endswith("//eos/")))
  {
    Eroute.Say("Config error: the vst broker url has to be of the form <root://<hostname>[:<port>]//");
    return 1;
  }

  if (!MgmConfigDir.length())
  {
    Eroute.Say("Config error: configuration directory is not defined : mgm.configdir=</var/eos/config/>");
    return 1;
  }

  if (!MgmMetaLogDir.length())
  {
    Eroute.Say("Config error: meta data log directory is not defined : mgm.metalog=</var/eos/md/>");
    return 1;
  }

  if (!MgmTxDir.length())
  {
    Eroute.Say("Config error: transfer directory is not defined : mgm.txdir=</var/eos/tx/>");
    return 1;
  }

  if (!MgmAuthDir.length())
  {
    Eroute.Say("Config error: auth directory is not defined: mgm.authdir=</var/eos/auth/>");
    return 1;
  }

  if (!MgmArchiveDir.length())
  {
    Eroute.Say("Config notice: archive directory is not defined - archiving is disabled");
  }

  MgmOfsBroker = MgmOfsBrokerUrl;
  MgmDefaultReceiverQueue = MgmOfsBrokerUrl;
  MgmDefaultReceiverQueue += "*/fst";

  MgmOfsBrokerUrl += HostName;
  MgmOfsBrokerUrl += "/mgm";

  if (MgmOfsVstBrokerUrl.length())
  {
    MgmOfsVstBrokerUrl += MgmOfsInstanceName;
    MgmOfsVstBrokerUrl += "/";
    MgmOfsVstBrokerUrl += HostName;
    MgmOfsVstBrokerUrl += "/vst";
  }

  MgmOfsQueue = "/eos/";
  MgmOfsQueue += ManagerId;
  MgmOfsQueue += "/mgm";

  // setup the circular in-memory logging buffer
  eos::common::Logging::Init();

  // configure log-file fan out

  std::vector<std::string> lFanOutTags;

  lFanOutTags.push_back("Balancer");
  lFanOutTags.push_back("Converter");
  lFanOutTags.push_back("DrainJob");
  lFanOutTags.push_back("Http");
  lFanOutTags.push_back("Master");
  lFanOutTags.push_back("Recycle");
  lFanOutTags.push_back("LRU");
  lFanOutTags.push_back("GroupBalancer");
  lFanOutTags.push_back("GeoBalancer");
  lFanOutTags.push_back("GeoTreeEngine");
  lFanOutTags.push_back("#");

  // get the XRootD log directory
  char *logdir = 0;
  XrdOucEnv::Import("XRDLOGDIR", logdir);

  if (logdir)
  {
    for (size_t i = 0; i < lFanOutTags.size(); i++)
    {
      std::string lLogFile = logdir;
      lLogFile += "/";
      if (lFanOutTags[i] == "#")
      {
        lLogFile += "Clients";
      }
      else
      {
        lLogFile += lFanOutTags[i];
      }
      lLogFile += ".log";
      FILE* fp = fopen(lLogFile.c_str(), "a+");
      if (fp)
      {
        eos::common::Logging::AddFanOut(lFanOutTags[i].c_str(), fp);
      }
      else
      {
        fprintf(stderr, "error: failed to open sub-logfile=%s", lLogFile.c_str());
      }
    }
  }

  // ---------------------------------------------------------------------------
  // add some alias for the logging
  // ---------------------------------------------------------------------------

  // ---------------------------------------------------------------------------
  // HTTP module
  // ---------------------------------------------------------------------------
  eos::common::Logging::AddFanOutAlias("HttpHandler", "Http");
  eos::common::Logging::AddFanOutAlias("HttpServer", "Http");
  eos::common::Logging::AddFanOutAlias("ProtocolHandler", "Http");
  eos::common::Logging::AddFanOutAlias("S3", "Http");
  eos::common::Logging::AddFanOutAlias("S3Store", "Http");
  eos::common::Logging::AddFanOutAlias("WebDAV", "Http");
  eos::common::Logging::AddFanOutAlias("PropFindResponse", "Http");
  eos::common::Logging::AddFanOutAlias("WebDAVHandler", "Http");
  eos::common::Logging::AddFanOutAlias("WebDAVReponse", "Http");
  eos::common::Logging::AddFanOutAlias("S3Handler", "Http");
  eos::common::Logging::AddFanOutAlias("S3Store", "Http");

  eos::common::Logging::SetUnit(MgmOfsBrokerUrl.c_str());

  Eroute.Say("=====> mgmofs.broker : ", MgmOfsBrokerUrl.c_str(), "");


  int pos1 = MgmDefaultReceiverQueue.find("//");
  int pos2 = MgmDefaultReceiverQueue.find("//", pos1 + 2);
  if (pos2 != STR_NPOS)
  {
    MgmDefaultReceiverQueue.erase(0, pos2 + 1);
  }

  Eroute.Say("=====> mgmofs.defaultreceiverqueue : ", MgmDefaultReceiverQueue.c_str(), "");

  // set our Eroute for XrdMqMessage
  XrdMqMessage::Eroute = *eDest;

  // check if mgmofsfs has been set

  if (!MgmOfsName.length())
  {
    Eroute.Say("Config error: no mgmofs fs has been defined (mgmofs.fs /...)", "", "");
  }
  else
  {
    Eroute.Say("=====> mgmofs.fs: ", MgmOfsName.c_str(), "");
  }

  if (ErrorLog)
    Eroute.Say("=====> mgmofs.errorlog : enabled");
  else
    Eroute.Say("=====> mgmofs.errorlog : disabled");

  // we need to specify this if the server was not started with the explicit manager option ... e.g. see XrdOfs

  Eroute.Say("=====> all.role: ", role.c_str(), "");

  if (role == "manager")
  {
    putenv((char *) "XRDREDIRECT=R");
  }

  if ((AuthLib != "") && (authorize))
  {
    // load the authorization plugin
    XrdSysPlugin *myLib;
    XrdAccAuthorize * (*ep)(XrdSysLogger *, const char *, const char *);

    // Authorization comes from the library or we use the default
    //
    Authorization = XrdAccAuthorizeObject(Eroute.logger(), ConfigFN, 0);

    if (!(myLib = new XrdSysPlugin(&Eroute, AuthLib.c_str())))
    {
      Eroute.Emsg("Config", "Failed to load authorization library!");
      NoGo = 1;
    }
    else
    {
      ep = (XrdAccAuthorize * (*)(XrdSysLogger *, const char *, const char *))
        (myLib->getPlugin("XrdAccAuthorizeObject"));
      if (!ep)
      {
        Eroute.Emsg("Config", "Failed to get authorization library plugin!");
        NoGo = 1;
      }
      else
      {
        Authorization = ep(Eroute.logger(), ConfigFN, 0);
      }
    }
  }

  if ((retc = Config.LastError()))
    NoGo = Eroute.Emsg("Config", -retc, "read config file", ConfigFN);
  Config.Close();

  XrdOucString unit = "mgm@";
  unit += ManagerId;

  eos::common::Logging::SetLogPriority(LOG_INFO);
  eos::common::Logging::SetUnit(unit.c_str());
  std::string filter = "Process,AddQuota,UpdateHint,Update,UpdateQuotaStatus,SetConfigValue,"
    "Deletion,GetQuota,PrintOut,RegisterNode,SharedHash";
  eos::common::Logging::SetFilter(filter.c_str());
  Eroute.Say("=====> setting message filter: Process,AddQuota,UpdateHint,Update"
             "UpdateQuotaStatus,SetConfigValue,Deletion,GetQuota,PrintOut,"
             "RegisterNode,SharedHash");

  // we automatically append the host name to the config dir now !!!
  MgmConfigDir += HostName;
  MgmConfigDir += "/";

  XrdOucString makeit = "mkdir -p ";
  makeit += MgmConfigDir;
  int src = system(makeit.c_str());
  if (src)
    eos_err("%s returned %d", makeit.c_str(), src);

  XrdOucString chownit = "chown -R ";
  chownit += (int) geteuid();
  chownit += " ";
  chownit += MgmConfigDir;
  src = system(chownit.c_str());
  if (src)
    eos_err("%s returned %d", chownit.c_str(), src);

  // check config directory access
  if (::access(MgmConfigDir.c_str(), W_OK | R_OK | X_OK))
  {
    Eroute.Emsg("Config", "I cannot acccess the configuration directory for r/w!", MgmConfigDir.c_str());
    NoGo = 1;
  }
  else
  {
    Eroute.Say("=====> mgmofs.configdir: ", MgmConfigDir.c_str(), "");
  }

  // start the config enging
  ConfEngine = new ConfigEngine(MgmConfigDir.c_str());

  // create comment log
  commentLog = new eos::common::CommentLog("/var/log/eos/mgm/logbook.log");
  if (commentLog && commentLog->IsValid())
  {
    Eroute.Say("=====> comment log in /var/log/eos/mgm/logbook.log");
  }
  else
  {
    Eroute.Emsg("Config", "I cannot create/open the comment log file /var/log/eos/mgm/logbook.log");
    NoGo = 1;
  }

  if (ConfigAutoSave && (!getenv("EOS_AUTOSAVE_CONFIG")))
  {
    Eroute.Say("=====> mgmofs.autosaveconfig: true", "");
    ConfEngine->SetAutoSave(true);
  }
  else
  {
    if (getenv("EOS_AUTOSAVE_CONFIG"))
    {
      eos_info("autosave config=%s", getenv("EOS_AUTOSAVE_CONFIG"));
      XrdOucString autosave = getenv("EOS_AUTOSAVE_CONFIG");
      if ((autosave == "1") || (autosave == "true"))
      {
        Eroute.Say("=====> mgmofs.autosaveconfig: true", "");
        ConfEngine->SetAutoSave(true);
      }
      else
      {
        Eroute.Say("=====> mgmofs.autosaveconfig: false", "");
        ConfEngine->SetAutoSave(false);
      }
    }
    else
    {
      Eroute.Say("=====> mgmofs.autosaveconfig: false", "");
    }
  }

  if (getenv("EOS_MGM_ALIAS"))
  {
    MgmOfsAlias = getenv("EOS_MGM_ALIAS");
  }

  // we don't put the alias we need call-back's to appear on our node
  if (MgmOfsAlias.length())
  {
    Eroute.Say("=====> mgmofs.alias: ", MgmOfsAlias.c_str());
  }

  XrdOucString keytabcks = "unaccessible";
  // ----------------------------------------------------------
  // build the adler & sha1 checksum of the default keytab file
  // ----------------------------------------------------------
  int fd = ::open("/etc/eos.keytab", O_RDONLY);

  XrdOucString symkey = "";

  if (fd > 0)
  {
    char buffer[65535];
    char keydigest[SHA_DIGEST_LENGTH + 1];

    SHA_CTX sha1;
    SHA1_Init(&sha1);



    size_t nread = ::read(fd, buffer, sizeof (buffer));
    if (nread > 0)
    {
      unsigned int adler;
      SHA1_Update(&sha1, (const char*) buffer, nread);
      adler = adler32(0L, Z_NULL, 0);
      adler = adler32(adler, (const Bytef*) buffer, nread);
      char sadler[1024];
      snprintf(sadler, sizeof (sadler) - 1, "%08x", adler);
      keytabcks = sadler;
    }
    SHA1_Final((unsigned char*) keydigest, &sha1);
    eos::common::SymKey::Base64Encode(keydigest, SHA_DIGEST_LENGTH, symkey);
    close(fd);
  }

  eos_notice("MGM_HOST=%s MGM_PORT=%ld VERSION=%s RELEASE=%s KEYTABADLER=%s SYMKEY=%s", HostName, myPort, VERSION, RELEASE, keytabcks.c_str(), symkey.c_str());

  if (!eos::common::gSymKeyStore.SetKey64(symkey.c_str(), 0))
  {
    eos_crit("unable to store the created symmetric key %s", symkey.c_str());
    return 1;
  }

  // ----------------------------------------------------------
  // create global visible configuration parameters
  // we create 3 queues
  // "/eos/<instance>/"
  // ----------------------------------------------------------
  XrdOucString configbasequeue = "/config/";
  configbasequeue += MgmOfsInstanceName.c_str();

  MgmConfigQueue = configbasequeue;
  MgmConfigQueue += "/mgm/";
  AllConfigQueue = configbasequeue;
  AllConfigQueue += "/all/";
  FstConfigQueue = configbasequeue;
  FstConfigQueue += "/fst/";

  SpaceConfigQueuePrefix = configbasequeue;
  SpaceConfigQueuePrefix += "/space/";
  NodeConfigQueuePrefix = "/config/";
  NodeConfigQueuePrefix += MgmOfsInstanceName.c_str();
  NodeConfigQueuePrefix += "/node/";
  GroupConfigQueuePrefix = configbasequeue;
  GroupConfigQueuePrefix += "/group/";

  FsNode::gManagerId = ManagerId.c_str();

  FsView::gFsView.SetConfigQueues(MgmConfigQueue.c_str(), NodeConfigQueuePrefix.c_str(), GroupConfigQueuePrefix.c_str(), SpaceConfigQueuePrefix.c_str());
  FsView::gFsView.SetConfigEngine(ConfEngine);

  // we need to set the shared object manager to notify from
  ObjectNotifier.SetShareObjectManager(&ObjectManager);

  // we need to set the shared object manager to be used
  eos::common::GlobalConfig::gConfig.SetSOM(&ObjectManager);

  // set the object manager to listener only
  ObjectManager.EnableBroadCast(false);

  ObjectManager.SetDebug(false);

  if (!eos::common::GlobalConfig::gConfig.AddConfigQueue(MgmConfigQueue.c_str(), "/eos/*/mgm"))
  {
    eos_crit("Cannot add global config queue %s\n", MgmConfigQueue.c_str());
  }
  if (!eos::common::GlobalConfig::gConfig.AddConfigQueue(AllConfigQueue.c_str(), "/eos/*"))
  {
    eos_crit("Cannot add global config queue %s\n", AllConfigQueue.c_str());
  }
  if (!eos::common::GlobalConfig::gConfig.AddConfigQueue(FstConfigQueue.c_str(), "/eos/*/fst"))
  {
    eos_crit("Cannot add global config queue %s\n", FstConfigQueue.c_str());
  }

  std::string out = "";
  eos::common::GlobalConfig::gConfig.PrintBroadCastMap(out);
  fprintf(stderr, "%s", out.c_str());

  // eventuall autoload a configuration
  if (getenv("EOS_AUTOLOAD_CONFIG"))
  {
    MgmConfigAutoLoad = getenv("EOS_AUTOLOAD_CONFIG");
  }

  XrdOucString instancepath = "/eos/";
  MgmProcPath = "/eos/";
  XrdOucString subpath = MgmOfsInstanceName;
  if (subpath.beginswith("eos"))
  {
    subpath.replace("eos", "");
  }
  MgmProcPath += subpath;
  MgmProcPath += "/proc";
  // This path is used for temporary output files for layout conversions
  MgmProcConversionPath = MgmProcPath;
  MgmProcConversionPath += "/conversion";
  MgmProcMasterPath = MgmProcPath;
  MgmProcMasterPath += "/master";
  MgmProcArchivePath = MgmProcPath;
  MgmProcArchivePath += "/archive";

  Recycle::gRecyclingPrefix.insert(0, MgmProcPath.c_str());

  instancepath += subpath;

  //  eos_emerg("%s",(char*)"test emerg");
  //  eos_alert("%s",(char*)"test alert");
  //  eos_crit("%s", (char*)"test crit");
  //  eos_err("%s",  (char*)"test err");
  //  eos_warning("%s",(char*)"test warning");
  //  eos_notice("%s",(char*)"test notice");
  //  eos_info("%s",(char*)"test info");
  //  eos_debug("%s",(char*)"test debug");

  // ----------------------------------------------------------
  // initialize user mapping
  // ----------------------------------------------------------
  eos::common::Mapping::Init();

  // ----------------------------------------------------------
  // initialize the master/slave class
  // ----------------------------------------------------------
  if (!MgmMaster.Init())
  {
    return 1;
  }

  // ----------------------------------------------------------
  // configure the meta data catalog
  // ----------------------------------------------------------
  gOFS->eosViewRWMutex.SetBlocking(true);

  if (!MgmMaster.BootNamespace())
  {
    return 1;
  }

  // ----------------------------------------------------------
  // check the '/' directory
  // ----------------------------------------------------------

  eos::ContainerMD* rootmd;
  try
  {
    rootmd = gOFS->eosView->getContainer("/");
  }
  catch (eos::MDException &e)
  {
    Eroute.Emsg("Config", "cannot get the / directory meta data");
    eos_crit("eos view cannot retrieve the / directory");
    return 1;
  }

  // ----------------------------------------------------------
  // check the '/' directory permissions
  // ----------------------------------------------------------
  if (!rootmd->getMode())
  {
    if (MgmMaster.IsMaster())
    {
      // no permissions set yet
      try
      {
        rootmd->setMode(S_IFDIR | S_IRWXU | S_IROTH | S_IXOTH | S_IRGRP | S_IWGRP | S_IXGRP | S_ISGID);
      }
      catch (eos::MDException &e)
      {
        Eroute.Emsg("Config", "cannot set the / directory mode to inital mode");
        eos_crit("cannot set the / directory mode to 755");
        return 1;
      }
    }
    else
    {
      Eroute.Emsg("Config", "/ directory has no 755 permissions set");
      eos_crit("cannot see / directory with mode to 755");
      return 1;
    }
  }

  eos_info("/ permissions are %o", rootmd->getMode());

  if (MgmMaster.IsMaster())
  {
    // create /eos
    eos::ContainerMD* eosmd = 0;
    try
    {
      eosmd = gOFS->eosView->getContainer("/eos/");
    }
    catch (eos::MDException &e)
    {
      // nothing in this case
      eosmd = 0;
    }

    if (!eosmd)
    {
      try
      {
        eosmd = gOFS->eosView->createContainer("/eos/", true);
        // set attribute inheritance
        eosmd->setMode(S_IFDIR | S_IRWXU | S_IROTH | S_IXOTH | S_IRGRP | S_IWGRP | S_IXGRP | S_ISGID);
        // set default checksum 'adler'
        eosmd->setAttribute("sys.forced.checksum", "adler");
        gOFS->eosView->updateContainerStore(eosmd);
        eos_info("/eos permissions are %o checksum is set <adler>", eosmd->getMode());
      }
      catch (eos::MDException &e)
      {
        Eroute.Emsg("Config", "cannot set the /eos/ directory mode to inital mode");
        eos_crit("cannot set the /eos/ directory mode to 755");
        return 1;
      }
    }

    // check recycle directory
    try
    {
      eosmd = gOFS->eosView->getContainer(Recycle::gRecyclingPrefix.c_str());
    }
    catch (eos::MDException &e)
    {
      // nothing in this case
      eosmd = 0;
    }

    if (!eosmd)
    {
      try
      {
        eosmd = gOFS->eosView->createContainer(Recycle::gRecyclingPrefix.c_str(), true);
        // set attribute inheritance
        eosmd->setMode(S_IFDIR | S_IRWXU);

        gOFS->eosView->updateContainerStore(eosmd);
        eos_info("%s permissions are %o", Recycle::gRecyclingPrefix.c_str(), eosmd->getMode());
      }
      catch (eos::MDException &e)
      {
        Eroute.Emsg("Config", "cannot set the recycle directory mode to inital mode");
        eos_crit("cannot set the %s directory mode to 700", Recycle::gRecyclingPrefix.c_str());
        return 1;
      }
    }

    try
    {
      eosmd = gOFS->eosView->getContainer(MgmProcPath.c_str());
    }
    catch (eos::MDException &e)
    {
      eosmd = 0;
    }

    if (!eosmd)
    {
      try
      {
        eosmd = gOFS->eosView->createContainer(MgmProcPath.c_str(), true);
        // set attribute inheritance
        eosmd->setMode(S_IFDIR | S_IRWXU | S_IROTH | S_IXOTH | S_IRGRP | S_IXGRP);
        gOFS->eosView->updateContainerStore(eosmd);
      }
      catch (eos::MDException &e)
      {
        Eroute.Emsg("Config", "cannot set the /eos/proc directory mode to inital mode");
        eos_crit("cannot set the /eos/proc directory mode to 755");
        return 1;
      }
    }

    // Create output directory layout conversions
    try
    {
      eosmd = gOFS->eosView->getContainer(MgmProcConversionPath.c_str());
      eosmd->setMode(S_IFDIR | S_IRWXU);
      eosmd->setCUid(2); // conversion directory is owned by daemon
      gOFS->eosView->updateContainerStore(eosmd);
    }
    catch (eos::MDException &e)
    {
      eosmd = 0;
    }

    if (!eosmd)
    {
      try
      {
        eosmd = gOFS->eosView->createContainer(MgmProcConversionPath.c_str(), true);
        // set attribute inheritance
        eosmd->setMode(S_IFDIR | S_IRWXU | S_IRWXG);
        gOFS->eosView->updateContainerStore(eosmd);
      }
      catch (eos::MDException &e)
      {
        Eroute.Emsg("Config", "cannot set the /eos/../proc/conversion directory mode to inital mode");
        eos_crit("cannot set the /eos/../proc/conversion directory mode to 700");
        return 1;
      }
    }

    // Create directory for fast find functionality of archived dirs
    try
    {
      eosmd = gOFS->eosView->getContainer(MgmProcArchivePath.c_str());
      eosmd->setMode(S_IFDIR | S_IRWXU);
      eosmd->setCUid(2); // archive directory is owned by daemon
      gOFS->eosView->updateContainerStore(eosmd);
    }
    catch (eos::MDException &e)
    {
      eosmd = 0;
    }

    if (!eosmd)
    {
      try
      {
        eosmd = gOFS->eosView->createContainer(MgmProcArchivePath.c_str(), true);
        // Set attribute inheritance
        eosmd->setMode(S_IFDIR | S_IRWXU | S_IRWXG);
        gOFS->eosView->updateContainerStore(eosmd);
      }
      catch (eos::MDException &e)
      {
        Eroute.Emsg("Config", "cannot set the /eos/../proc/archive directory mode to inital mode");
        eos_crit("cannot set the /eos/../proc/archive directory mode to 700");
        return 1;
      }
    }

    // Set also the archiverd ZMQ endpoint were client requests are sent
    std::ostringstream oss;
    oss << "ipc://" << MgmArchiveDir.c_str() << "archive_frontend.ipc";
    mArchiveEndpoint = oss.str();
  }
  //-------------------------------------------

  XrdMqSharedHash* hash = 0;

  // - we disable a lot of features if we are only a redirector
  if (!MgmRedirector)
  {
    // create the specific listener class
    MgmOfsMessaging = new Messaging(MgmOfsBrokerUrl.c_str(), MgmDefaultReceiverQueue.c_str(), true, true, &ObjectManager);
    if (!MgmOfsMessaging->StartListenerThread()) NoGo = 1;
    MgmOfsMessaging->SetLogId("MgmOfsMessaging");

    if ((!MgmOfsMessaging) || (MgmOfsMessaging->IsZombie()))
    {
      Eroute.Emsg("Config", "cannot create messaging object(thread)");
      return NoGo;
    }

    if (MgmOfsVstBrokerUrl.length() &&
        (!getenv("EOS_VST_BROKER_DISABLE") || (strcmp(getenv("EOS_VST_BROKER_DISABLE"), "1"))))
    {
      MgmOfsVstMessaging = new VstMessaging(MgmOfsVstBrokerUrl.c_str(), "/eos/*/vst", true, true, 0);
      if (!MgmOfsVstMessaging->StartListenerThread()) NoGo = 1;
      MgmOfsMessaging->SetLogId("MgmOfsVstMessaging");

      if ((!MgmOfsVstMessaging) || (MgmOfsVstMessaging->IsZombie()))
      {
        Eroute.Emsg("Config", "cannot create vst messaging object(thread)");
        return NoGo;
      }
    }

#ifdef HAVE_ZMQ
    //-------------------------------------------
    // create the ZMQ processor
    zMQ = new ZMQ("tcp://*:5555");
    if (!zMQ || zMQ->IsZombie())
    {
      Eroute.Emsg("Config", "cannto start ZMQ processor");
      return 1;
    }
#endif

    ObjectManager.CreateSharedHash("/eos/*", "/eos/*/fst");
    ObjectManager.HashMutex.LockRead();
    hash = ObjectManager.GetHash("/eos/*");


    ObjectManager.HashMutex.UnLockRead();

    XrdOucString dumperfile = MgmMetaLogDir;
    dumperfile += "/so.mgm.dump";

    ObjectManager.StartDumper(dumperfile.c_str());
    ObjectManager.SetAutoReplyQueueDerive(true);
  }

  {
    // hook to the appropiate config file
    XrdOucString stdOut;
    XrdOucString stdErr;
    MgmMaster.ApplyMasterConfig(stdOut, stdErr, 0);
  }


  /*
  if (MgmConfigAutoLoad.length()) {
    eos_info("autoload config=%s", MgmConfigAutoLoad.c_str());
    XrdOucString configloader = "mgm.config.file=";
    configloader += MgmConfigAutoLoad;
    XrdOucEnv configenv(configloader.c_str());
    XrdOucString stdErr="";
    if (!ConfEngine->LoadConfig(configenv, stdErr)) {
      eos_crit("Unable to auto-load config %s - fix your configuration file!", MgmConfigAutoLoad.c_str());
      eos_crit("%s\n", stdErr.c_str());
      return 1;
    } else {
      eos_info("Successful auto-load config %s", MgmConfigAutoLoad.c_str());
    }
  }
   */

  if (!MgmRedirector)
  {
    if (ErrorLog)
    {
      // run the error log console
      XrdOucString errorlogkillline = "pkill -9 -f \"eos -b console log _MGMID_\"";
      int rrc = system(errorlogkillline.c_str());
      if (WEXITSTATUS(rrc))
      {
        eos_info("%s returned %d", errorlogkillline.c_str(), rrc);
      }

      XrdOucString errorlogline = "eos -b console log _MGMID_ >& /dev/null &";
      rrc = system(errorlogline.c_str());
      if (WEXITSTATUS(rrc))
      {
        eos_info("%s returned %d", errorlogline.c_str(), rrc);
      }
    }

    eos_info("starting file view loader thread");
    if ((XrdSysThread::Run(&tid, XrdMgmOfs::StaticInitializeFileView, static_cast<void *> (this),
                           0, "File View Loader")))
    {
      eos_crit("cannot start file view loader");
      NoGo = 1;
    }
  }
#ifdef EOS_INSTRUMENTED_RWMUTEX
  eos::common::RWMutex::EstimateLatenciesAndCompensation();
  FsView::gFsView.ViewMutex.SetDebugName("FsView");
  FsView::gFsView.ViewMutex.SetTiming(false);
  FsView::gFsView.ViewMutex.SetSampling(true, 0.01);
  Quota::gQuotaMutex.SetDebugName("QuotaView");
  Quota::gQuotaMutex.SetTiming(false);
  Quota::gQuotaMutex.SetSampling(true, 0.01);
  gOFS->eosViewRWMutex.SetDebugName("eosView");
  gOFS->eosViewRWMutex.SetTiming(false);
  gOFS->eosViewRWMutex.SetSampling(true, 0.01);
  std::vector<eos::common::RWMutex*> order;
  order.push_back(&FsView::gFsView.ViewMutex);
  order.push_back(&Quota::gQuotaMutex);
  order.push_back(&gOFS->eosViewRWMutex);
  eos::common::RWMutex::AddOrderRule("Eos Mgm Mutexes", order);
#endif

  eos_info("starting statistics thread");
  if ((XrdSysThread::Run(&stats_tid, XrdMgmOfs::StartMgmStats,
                         static_cast<void *> (this),
                         0, "Statistics Thread")))
  {
    eos_crit("cannot start statistics thread");
    NoGo = 1;
  }


  if (!MgmRedirector)
  {
    eos_info("starting fs listener thread");
    if ((XrdSysThread::Run(&fsconfiglistener_tid,
                           XrdMgmOfs::StartMgmFsConfigListener,
                           static_cast<void *> (this),
                           0, "FsListener Thread")))
    {
      eos_crit("cannot start fs listener thread");
      NoGo = 1;
    }
  }

  gGeoTreeEngine.StartUpdater();
  XrdSysTimer sleeper;
    sleeper.Snooze(1);
  if(!ObjectNotifier.Start())
    eos_crit("error starting the shared object change notifier");

  // initialize the transfer database
  if (!gTransferEngine.Init("/var/eos/tx"))
  {
    eos_crit("cannot intialize transfer database");
    NoGo = 1;
  }

  // create the 'default' quota space which is needed if quota is disabled!
  {
    eos::common::RWMutexReadLock qLock(Quota::gQuotaMutex);
    if (!Quota::GetSpaceQuota("default"))
    {
      eos_crit("failed to get default quota space");
    }
  }

  // start the Httpd if available
  if (!gOFS->Httpd.Start())
  {
    eos_warning("msg=\"cannot start httpd darmon\"");
  }

  // start the Egroup fetching
  if (!gOFS->EgroupRefresh.Start())
  {
    eos_warning("msg=\"cannot start egroup thread\"");
  }

  // start the LRU daemon
  if (!gOFS->LRUd.Start())
  {
    eos_warning("msg=\"cannot start LRU thread\"");
  }
  // start the recycler garbage collection thread on a master machine
  if ((MgmMaster.IsMaster()) && (!gOFS->Recycler.Start()))
  {
    eos_warning("msg=\"cannot start recycle thread\"");
  }

  // add all stat entries with 0
  gOFS->MgmStats.Add("HashSet", 0, 0, 0);
  gOFS->MgmStats.Add("HashSetNoLock", 0, 0, 0);
  gOFS->MgmStats.Add("HashGet", 0, 0, 0);

  gOFS->MgmStats.Add("ViewLockR", 0, 0, 0);
  gOFS->MgmStats.Add("ViewLockW", 0, 0, 0);
  gOFS->MgmStats.Add("NsLockR", 0, 0, 0);
  gOFS->MgmStats.Add("NsLockW", 0, 0, 0);
  gOFS->MgmStats.Add("QuotaLockR", 0, 0, 0);
  gOFS->MgmStats.Add("QuotaLockW", 0, 0, 0);

  gOFS->MgmStats.Add("Access", 0, 0, 0);
  gOFS->MgmStats.Add("AdjustReplica", 0, 0, 0);
  gOFS->MgmStats.Add("AttrGet", 0, 0, 0);
  gOFS->MgmStats.Add("AttrLs", 0, 0, 0);
  gOFS->MgmStats.Add("AttrRm", 0, 0, 0);
  gOFS->MgmStats.Add("AttrSet", 0, 0, 0);
  gOFS->MgmStats.Add("Cd", 0, 0, 0);
  gOFS->MgmStats.Add("Checksum", 0, 0, 0);
  gOFS->MgmStats.Add("Chmod", 0, 0, 0);
  gOFS->MgmStats.Add("Chown", 0, 0, 0);
  gOFS->MgmStats.Add("Commit", 0, 0, 0);
  gOFS->MgmStats.Add("CommitFailedFid", 0, 0, 0);
  gOFS->MgmStats.Add("CommitFailedNamespace", 0, 0, 0);
  gOFS->MgmStats.Add("CommitFailedParameters", 0, 0, 0);
  gOFS->MgmStats.Add("CommitFailedUnlinked", 0, 0, 0);
  gOFS->MgmStats.Add("ConversionDone", 0, 0, 0);
  gOFS->MgmStats.Add("ConversionFailed", 0, 0, 0);
  gOFS->MgmStats.Add("CopyStripe", 0, 0, 0);
  gOFS->MgmStats.Add("DumpMd", 0, 0, 0);
  gOFS->MgmStats.Add("Drop", 0, 0, 0);
  gOFS->MgmStats.Add("DropStripe", 0, 0, 0);
  gOFS->MgmStats.Add("Exists", 0, 0, 0);
  gOFS->MgmStats.Add("Exists", 0, 0, 0);
  gOFS->MgmStats.Add("FileInfo", 0, 0, 0);
  gOFS->MgmStats.Add("FindEntries", 0, 0, 0);
  gOFS->MgmStats.Add("Find", 0, 0, 0);
  gOFS->MgmStats.Add("Fuse", 0, 0, 0);
  gOFS->MgmStats.Add("Fuse-Statvfs", 0, 0, 0);
  gOFS->MgmStats.Add("Fuse-Mkdir", 0, 0, 0);
  gOFS->MgmStats.Add("Fuse-Stat", 0, 0, 0);
  gOFS->MgmStats.Add("Fuse-Chmod", 0, 0, 0);
  gOFS->MgmStats.Add("Fuse-Chown", 0, 0, 0);
  gOFS->MgmStats.Add("Fuse-Access", 0, 0, 0);
  gOFS->MgmStats.Add("Fuse-Access", 0, 0, 0);
  gOFS->MgmStats.Add("Fuse-Checksum", 0, 0, 0);
  gOFS->MgmStats.Add("Fuse-XAttr", 0, 0, 0);
  gOFS->MgmStats.Add("Fuse-Utimes", 0, 0, 0);
  gOFS->MgmStats.Add("GetMdLocation", 0, 0, 0);
  gOFS->MgmStats.Add("GetMd", 0, 0, 0);
  gOFS->MgmStats.Add("IdMap", 0, 0, 0);
  gOFS->MgmStats.Add("Ls", 0, 0, 0);
  gOFS->MgmStats.Add("LRUFind", 0, 0, 0);
  gOFS->MgmStats.Add("MarkDirty", 0, 0, 0);
  gOFS->MgmStats.Add("MarkClean", 0, 0, 0);
  gOFS->MgmStats.Add("Mkdir", 0, 0, 0);
  gOFS->MgmStats.Add("Motd", 0, 0, 0);
  gOFS->MgmStats.Add("MoveStripe", 0, 0, 0);
  gOFS->MgmStats.Add("OpenDir", 0, 0, 0);
  gOFS->MgmStats.Add("OpenDir-Entry", 0, 0, 0);
  gOFS->MgmStats.Add("OpenFailedCreate", 0, 0, 0);
  gOFS->MgmStats.Add("OpenFailedENOENT", 0, 0, 0);
  gOFS->MgmStats.Add("OpenFailedExists", 0, 0, 0);
  gOFS->MgmStats.Add("OpenFailedHeal", 0, 0, 0);
  gOFS->MgmStats.Add("OpenFailedPermission", 0, 0, 0);
  gOFS->MgmStats.Add("OpenFailedQuota", 0, 0, 0);
  gOFS->MgmStats.Add("OpenFailedNoUpdate", 0, 0, 0);
  gOFS->MgmStats.Add("OpenFailedReconstruct", 0, 0, 0);
  gOFS->MgmStats.Add("OpenFileOffline", 0, 0, 0);
  gOFS->MgmStats.Add("OpenProc", 0, 0, 0);
  gOFS->MgmStats.Add("OpenRead", 0, 0, 0);
  gOFS->MgmStats.Add("OpenShared", 0, 0, 0);
  gOFS->MgmStats.Add("OpenStalledHeal", 0, 0, 0);
  gOFS->MgmStats.Add("OpenStalled", 0, 0, 0);
  gOFS->MgmStats.Add("OpenStalled", 0, 0, 0);
  gOFS->MgmStats.Add("Open", 0, 0, 0);
  gOFS->MgmStats.Add("OpenWriteCreate", 0, 0, 0);
  gOFS->MgmStats.Add("OpenWriteTruncate", 0, 0, 0);
  gOFS->MgmStats.Add("OpenWrite", 0, 0, 0);
  gOFS->MgmStats.Add("ReadLink", 0, 0, 0);
  gOFS->MgmStats.Add("Recycle", 0, 0, 0);
  gOFS->MgmStats.Add("ReplicaFailedSize", 0, 0, 0);
  gOFS->MgmStats.Add("ReplicaFailedChecksum", 0, 0, 0);
  gOFS->MgmStats.Add("Redirect", 0, 0, 0);
  gOFS->MgmStats.Add("RedirectR", 0, 0, 0);
  gOFS->MgmStats.Add("RedirectW", 0, 0, 0);
  gOFS->MgmStats.Add("RedirectR-Master", 0, 0, 0);
  gOFS->MgmStats.Add("RedirectENOENT", 0, 0, 0);
  gOFS->MgmStats.Add("RedirectENONET", 0, 0, 0);
  gOFS->MgmStats.Add("Rename", 0, 0, 0);
  gOFS->MgmStats.Add("RmDir", 0, 0, 0);
  gOFS->MgmStats.Add("Rm", 0, 0, 0);
  gOFS->MgmStats.Add("Schedule2Drain", 0, 0, 0);
  gOFS->MgmStats.Add("Schedule2Balance", 0, 0, 0);
  gOFS->MgmStats.Add("SchedulingFailedBalance", 0, 0, 0);
  gOFS->MgmStats.Add("SchedulingFailedDrain", 0, 0, 0);
  gOFS->MgmStats.Add("Scheduled2Balance", 0, 0, 0);
  gOFS->MgmStats.Add("Scheduled2Drain", 0, 0, 0);
  gOFS->MgmStats.Add("Schedule2Delete", 0, 0, 0);
  gOFS->MgmStats.Add("Scheduled2Delete", 0, 0, 0);
  gOFS->MgmStats.Add("SendResync", 0, 0, 0);
  gOFS->MgmStats.Add("Stall", 0, 0, 0);
  gOFS->MgmStats.Add("Stat", 0, 0, 0);
  gOFS->MgmStats.Add("Symlink", 0, 0, 0);
  gOFS->MgmStats.Add("Touch", 0, 0, 0);
  gOFS->MgmStats.Add("TxState", 0, 0, 0);
  gOFS->MgmStats.Add("Truncate", 0, 0, 0);
  gOFS->MgmStats.Add("VerifyStripe", 0, 0, 0);
  gOFS->MgmStats.Add("Version", 0, 0, 0);
  gOFS->MgmStats.Add("Versioning", 0, 0, 0);
  gOFS->MgmStats.Add("WhoAmI", 0, 0, 0);

  // set IO accounting file
  XrdOucString ioaccounting = MgmMetaLogDir;
  ioaccounting += "/iostat.";
  ioaccounting += HostName;
  ioaccounting += ".dump";

  eos_notice("Setting IO dump store file to %s", ioaccounting.c_str());
  if (!gOFS->IoStats.SetStoreFileName(ioaccounting.c_str()))
  {
    eos_warning("couldn't load anything from the io stat dump file %s", ioaccounting.c_str());
  }
  else
  {
    eos_notice("loaded io stat dump file %s", ioaccounting.c_str());
  }
  // start IO ciruclate thread
  gOFS->IoStats.StartCirculate();


  if (!MgmRedirector)
  {
    if (hash)
    {
      // ask for a broadcast from fst's
      hash->BroadCastRequest("/eos/*/fst");
    }
  }

  if (!getenv("EOS_NO_SHUTDOWN"))
  {
    // add shutdown handler
    (void) signal(SIGINT, xrdmgmofs_shutdown);
    (void) signal(SIGTERM, xrdmgmofs_shutdown);
    (void) signal(SIGQUIT, xrdmgmofs_shutdown);

    // add SEGV handler
    if (!getenv("EOS_NO_STACKTRACE"))
    {
      (void) signal(SIGSEGV, xrdmgmofs_stacktrace);
      (void) signal(SIGABRT, xrdmgmofs_stacktrace);
      (void) signal(SIGBUS, xrdmgmofs_stacktrace);
    }
  }

<<<<<<< HEAD
  if (mNumAuthThreads && mFrontendPort)
  {
    eos_info("starting the authentication master thread");
    
    if ((XrdSysThread::Run(&auth_tid, XrdMgmOfs::StartAuthMasterThread,
                           static_cast<void *>(this), 0, "Auth Master Thread")))
    {
      eos_crit("cannot start the authentication thread");
      NoGo = 1;
    }
    
    eos_info("starting the authentication worker threads");
    
    for (unsigned int i = 0; i < mNumAuthThreads; i++)
    {
      pthread_t worker_tid;
      
      if ((XrdSysThread::Run(&worker_tid, XrdMgmOfs::StartAuthWorkerThread,
                             static_cast<void *>(this), 0, "Auth Worker Thread")))
      {
        eos_crit("cannot start the authentication thread %i", i);
        NoGo = 1;
      }
      
      mVectTid.push_back(worker_tid);
    }
  }
  
=======
  sleeper.Wait(200);

>>>>>>> 322e8a74
  return NoGo;
}
/*----------------------------------------------------------------------------*/<|MERGE_RESOLUTION|>--- conflicted
+++ resolved
@@ -206,11 +206,11 @@
           gOFS->eosView->updateFileStore(fmd);
         }
 
-        {
-          XrdSysMutexHelper lock(InitializationMutex);
-          Initialized = kBooted;
-        }
-      }
+      {
+        XrdSysMutexHelper lock(InitializationMutex);
+        Initialized = kBooted;
+      }
+    }
     }
 
     gOFS->eosViewRWMutex.UnLockWrite();
@@ -233,9 +233,9 @@
         XrdSysTimer sleeper;
         sleeper.Wait(200);
         eos_static_debug("msg=\"waiting for the namespace to reach the follow point\" is-offset=%llu follow-offset=%llu", gOFS->eosFileService->getFollowOffset(), (uint64_t) buf.st_size);
-      }
-
-      {
+    }
+
+    {
         XrdSysMutexHelper lock(InitializationMutex);
         Initialized = kBooted;
       }
@@ -386,7 +386,7 @@
   if (getenv("XRDDEBUG")) gMgmOfsTrace.What = TRACE_MOST | TRACE_debug;
 
   {
-    // borrowed from XrdOfs
+    // borrowed from XrdOfs 
     unsigned int myIPaddr = 0;
 
     char buff[256], *bp;
@@ -1430,7 +1430,7 @@
   eos::common::GlobalConfig::gConfig.PrintBroadCastMap(out);
   fprintf(stderr, "%s", out.c_str());
 
-  // eventuall autoload a configuration
+  // eventuall autoload a configuration 
   if (getenv("EOS_AUTOLOAD_CONFIG"))
   {
     MgmConfigAutoLoad = getenv("EOS_AUTOLOAD_CONFIG");
@@ -1757,7 +1757,7 @@
   /*
   if (MgmConfigAutoLoad.length()) {
     eos_info("autoload config=%s", MgmConfigAutoLoad.c_str());
-    XrdOucString configloader = "mgm.config.file=";
+    XrdOucString configloader = "mgm.config.file="; 
     configloader += MgmConfigAutoLoad;
     XrdOucEnv configenv(configloader.c_str());
     XrdOucString stdErr="";
@@ -1868,7 +1868,7 @@
     eos_warning("msg=\"cannot start httpd darmon\"");
   }
 
-  // start the Egroup fetching
+  // start the Egroup fetching 
   if (!gOFS->EgroupRefresh.Start())
   {
     eos_warning("msg=\"cannot start egroup thread\"");
@@ -2033,7 +2033,7 @@
     (void) signal(SIGTERM, xrdmgmofs_shutdown);
     (void) signal(SIGQUIT, xrdmgmofs_shutdown);
 
-    // add SEGV handler
+    // add SEGV handler   
     if (!getenv("EOS_NO_STACKTRACE"))
     {
       (void) signal(SIGSEGV, xrdmgmofs_stacktrace);
@@ -2042,7 +2042,6 @@
     }
   }
 
-<<<<<<< HEAD
   if (mNumAuthThreads && mFrontendPort)
   {
     eos_info("starting the authentication master thread");
@@ -2070,11 +2069,7 @@
       mVectTid.push_back(worker_tid);
     }
   }
-  
-=======
-  sleeper.Wait(200);
-
->>>>>>> 322e8a74
+
   return NoGo;
 }
 /*----------------------------------------------------------------------------*/