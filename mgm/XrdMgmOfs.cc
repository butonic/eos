--- conflicted
+++ resolved
@@ -138,19 +138,12 @@
 /* MGM Meta Data Interface                                                    */
 /******************************************************************************/
 
-<<<<<<< HEAD
 //------------------------------------------------------------------------------
 // Constructor MGM Ofs
 //------------------------------------------------------------------------------
-XrdMgmOfs::XrdMgmOfs (XrdSysError *ep):
-  mFrontendPort(0),
-  mNumAuthThreads(0)
-=======
-/*----------------------------------------------------------------------------*/
 XrdMgmOfs::XrdMgmOfs (XrdSysError *ep):
 mFstGwHost(""),
 mFstGwPort(0)
->>>>>>> 80f4f41e
 {
   eDest = ep;
   ConfigFN = 0;
@@ -514,4 +507,4 @@
   XrdMgmOfs* ofs = (XrdMgmOfs*) pp;
   ofs->FsConfigListener();
   return 0;
-}+}
