--- conflicted
+++ resolved
@@ -771,12 +771,7 @@
     }
   }
 
-<<<<<<< HEAD
-  flushentry fe(md->id(), authid, localstore ? mdx::LSTORE : mdx::UPDATE);
-=======
   flushentry fe(md->id(), authid, localstore ? mdx::LSTORE : mdx::UPDATE, req);
-
->>>>>>> 71b89b8a
   mdqueue[md->id()]++;
   mdflushqueue.push_back(fe);
   eos_static_info("added ino=%lx flushentry=%s queue-size=%u local-store=%d",
@@ -788,7 +783,8 @@
 /* -------------------------------------------------------------------------- */
 void
 /* -------------------------------------------------------------------------- */
-metad::add(fuse_req_t req, metad::shared_md pmd, metad::shared_md md, std::string authid,
+metad::add(fuse_req_t req, metad::shared_md pmd, metad::shared_md md,
+           std::string authid,
            bool localstore)
 /* -------------------------------------------------------------------------- */
 {
@@ -871,16 +867,9 @@
   }
 
   // push to backend
-<<<<<<< HEAD
-  if ((rc = mdbackend->putMD(&(*md), authid, &(md->Locker())))) {
-=======
-  if ((rc = mdbackend->putMD(req, &(*md), authid, &(md->Locker()))))
-  {
->>>>>>> 71b89b8a
+  if ((rc = mdbackend->putMD(req, &(*md), authid, &(md->Locker())))) {
     eos_static_err("metad::add_sync backend::putMD failed rc=%d", rc);
-    // ---------------------------------------------------------------
     // in this case we always clean this MD record to force a refresh
-    // ---------------------------------------------------------------
     inomap.erase_bwd(md->id());
     md->setop_none();
     md->set_err(rc);
@@ -943,12 +932,7 @@
 
   md->set_md_ino(emd->md_ino());
 
-<<<<<<< HEAD
-  if ((rc = mdbackend->putMD(&(*md), authid, 0))) {
-=======
-  if ((rc = mdbackend->putMD(req, &(*md), authid, 0)))
-  {
->>>>>>> 71b89b8a
+  if ((rc = mdbackend->putMD(req, &(*md), authid, 0))) {
     eos_static_err("metad::begin_flush backend::putMD failed rc=%d", rc);
   }
 
@@ -971,12 +955,7 @@
 
   md->set_md_ino(emd->md_ino());
 
-<<<<<<< HEAD
-  if ((rc = mdbackend->putMD(&(*md), authid, 0))) {
-=======
-  if ((rc = mdbackend->putMD(req, &(*md), authid, 0)))
-  {
->>>>>>> 71b89b8a
+  if ((rc = mdbackend->putMD(req, &(*md), authid, 0))) {
     eos_static_err("metad::begin_flush backend::putMD failed rc=%d", rc);
   }
 
@@ -986,7 +965,8 @@
 /* -------------------------------------------------------------------------- */
 void
 /* -------------------------------------------------------------------------- */
-metad::remove(fuse_req_t req, metad::shared_md pmd, metad::shared_md md, std::string authid,
+metad::remove(fuse_req_t req, metad::shared_md pmd, metad::shared_md md,
+              std::string authid,
               bool upstream)
 /* -------------------------------------------------------------------------- */
 {
@@ -1023,14 +1003,8 @@
     return ;
   }
 
-<<<<<<< HEAD
-  flushentry fe(md->id(), authid, mdx::RM);
-  flushentry fep(pmd->id(), authid, mdx::LSTORE);
-=======
   flushentry fe(md->id(), authid, mdx::RM, req);
   flushentry fep(pmd->id(), authid, mdx::LSTORE, req);
-
->>>>>>> 71b89b8a
   mdflush.Lock();
 
   while (mdqueue.size() == mdqueue_max_backlog) {
@@ -1049,7 +1023,8 @@
 /* -------------------------------------------------------------------------- */
 void
 /* -------------------------------------------------------------------------- */
-metad::mv(fuse_req_t req, shared_md p1md, shared_md p2md, shared_md md, std::string newname,
+metad::mv(fuse_req_t req, shared_md p1md, shared_md p2md, shared_md md,
+          std::string newname,
           std::string authid1, std::string authid2)
 /* -------------------------------------------------------------------------- */
 {
@@ -1112,23 +1087,13 @@
   mdqueue[p1md->id()]++;
   mdflushqueue.push_back(fe1);
 
-<<<<<<< HEAD
   if (p1md->id() != p2md->id()) {
-    flushentry fe2(p2md->id(), authid2, mdx::UPDATE);
-    mdqueue[p2md->id()]++;
-    mdflushqueue.push_back(fe2);
-  }
-=======
-  if (p1md->id() != p2md->id())
-  {
     flushentry fe2(p2md->id(), authid2, mdx::UPDATE, req);
     mdqueue[p2md->id()]++;
     mdflushqueue.push_back(fe2);
   }
+
   flushentry fe(md->id(), authid2, mdx::UPDATE, req);
->>>>>>> 71b89b8a
-
-  flushentry fe(md->id(), authid2, mdx::UPDATE);
   mdqueue[md->id()]++;
   mdflushqueue.push_back(fe);
   stat.inodes_backlog_store(mdqueue.size());
@@ -1789,16 +1754,9 @@
               md->set_type(md->MD);
 
               // push to backend
-<<<<<<< HEAD
-              if ((rc = mdbackend->putMD(&(*md), authid, &(md->Locker())))) {
-=======
-              if ((rc = mdbackend->putMD(f_id, &(*md), authid, &(md->Locker()))))
-              {
->>>>>>> 71b89b8a
+              if ((rc = mdbackend->putMD(f_id, &(*md), authid, &(md->Locker())))) {
                 eos_static_err("metacache::flush backend::putMD failed rc=%d", rc);
-                // ---------------------------------------------------------------
                 // in this case we always clean this MD record to force a refresh
-                // ---------------------------------------------------------------
                 inomap.erase_bwd(md->id());
                 //removeentry=md->id();
                 md->set_err(rc);
@@ -2131,11 +2089,7 @@
 
                       md->clear_pt_mtime();
                       md->clear_pt_mtime_ns();
-<<<<<<< HEAD
-                      add(pmd, md, authid, true);
-=======
-                      add (0, pmd, md, authid, true);
->>>>>>> 71b89b8a
+                      add(0, pmd, md, authid, true);
                       update(req, pmd, authid, true);
                     } else {
                       eos_static_err("missing parent meta-data pino=%16x for ino%16x",
