--- conflicted
+++ resolved
@@ -62,7 +62,8 @@
 
     // local operations
 
-    enum md_op {
+    enum md_op
+    {
       ADD, MV, UPDATE, RM, SETSIZE, LSTORE, NONE
     } ;
 
@@ -95,9 +96,9 @@
       return mLock;
     }
 
-    void convert(fuse_entry_param& e);
+    void convert(fuse_entry_param &e);
     std::string dump();
-    static std::string dump(struct fuse_entry_param& e);
+    static std::string dump(struct fuse_entry_param &e);
 
     void setop_delete()
     {
@@ -131,32 +132,18 @@
 
     void lookup_inc()
     {
-<<<<<<< HEAD
-      // requires to have Locker outside
-      eos_static_info("ino=%16x lookup=%d => lookup=%d", id(), lookup_cnt,
-                      lookup_cnt + 1);
-      lookup_cnt++;
-=======
       // atomic operation, no need to lock before calling
       int prevLookup = lookup_cnt.fetch_add(1, std::memory_order_seq_cst);
       eos_static_info("ino=%16x lookup=%d => lookup=%d", id(), prevLookup, prevLookup+1);
->>>>>>> be20e4f6
     }
 
     bool lookup_dec(int n)
     {
-<<<<<<< HEAD
-      // requires to have Lock outside
-      lookup_cnt -= n;
-
-      if (lookup_cnt > 0) {
-=======
       // atomic operation, no need to lock before calling
       int prevLookup = lookup_cnt.fetch_sub(n, std::memory_order_seq_cst);
 
       if(prevLookup - n > 0)
       {
->>>>>>> be20e4f6
         return false;
       }
 
@@ -215,7 +202,7 @@
       return cap_cnt.load();
     }
 
-    std::vector<struct flock>& LockTable()
+    std::vector<struct flock> &LockTable()
     {
       return locktable;
     }
@@ -233,7 +220,7 @@
     std::string Cookie()
     {
       char s[256];
-      snprintf(s, sizeof(s), "%lx:%lu.%lu:%lu", (unsigned long) id(),
+      snprintf(s, sizeof (s), "%lx:%lu.%lu:%lu", (unsigned long) id(),
                (unsigned long) mtime(),
                (unsigned long) mtime_ns(),
                (unsigned long) size());
@@ -285,30 +272,34 @@
 
     void init()
     {
-      mNextInode = 1;
-
+      mNextInode=1;
       // load the stored next indoe
-      if (kv::Instance().get(cInodeKey, mNextInode)) {
+      if (kv::Instance().get(cInodeKey, mNextInode))
+      {
         // otherwise store it for the first time
         inc();
       }
-
       eos_static_info("next-inode=%08lx", mNextInode);
     }
 
     uint64_t inc()
     {
       XrdSysMutexHelper mLock(this);
-
-      if (0) {
+      if (0)
+      {
         //sync - works for eosxd shared REDIS backend
-        if (!kv::Instance().inc(cInodeKey, mNextInode)) {
+        if (!kv::Instance().inc(cInodeKey, mNextInode))
+        {
           return mNextInode;
-        } else {
+        }
+        else
+        {
           // throw an exception
           throw std::runtime_error("REDIS backend failure - nextinode");
         }
-      } else {
+      }
+      else
+      {
         //async - works for eosxd exclusive REDIS backend
         uint64_t s_inode = mNextInode + 1;
         kv::Instance().put(cInodeKey, s_inode);
@@ -346,10 +337,8 @@
     fuse_ino_t backward(fuse_ino_t lookup);
 
   private:
-    std::map<fuse_ino_t, fuse_ino_t>
-    fwd_map; // forward map points from remote to local inode
-    std::map<fuse_ino_t, fuse_ino_t>
-    bwd_map; // backward map points from local remote inode
+    std::map<fuse_ino_t, fuse_ino_t> fwd_map; // forward map points from remote to local inode
+    std::map<fuse_ino_t, fuse_ino_t> bwd_map; // backward map points from local remote inode
 
     XrdSysMutex mMutex;
   } ;
@@ -383,17 +372,17 @@
     }
 
     // TS stands for "thread-safe"
-    bool retrieveTS(fuse_ino_t ino, shared_md& ret)
+    bool retrieveTS(fuse_ino_t ino, shared_md &ret)
     {
       XrdSysMutexHelper mLock(this);
       return this->retrieve(ino, ret);
     }
 
-    bool retrieve(fuse_ino_t ino, shared_md& ret)
+    bool retrieve(fuse_ino_t ino, shared_md &ret)
     {
       auto it = this->find(ino);
 
-      if (it == this->end()) {
+      if(it == this->end()) {
         return false;
       }
 
@@ -402,15 +391,13 @@
     }
 
     // TS stands for "thread-safe"
-    void insertTS(fuse_ino_t ino, shared_md& md)
-    {
+    void insertTS(fuse_ino_t ino, shared_md &md) {
       XrdSysMutexHelper mLock(this);
       (*this)[ino] = md;
     }
 
     // TS stands for "thread-safe"
-    void eraseTS(fuse_ino_t ino)
-    {
+    void eraseTS(fuse_ino_t ino) {
       XrdSysMutexHelper mLock(this);
       this->erase(ino);
     }
@@ -440,11 +427,11 @@
   shared_md get(fuse_req_t req,
                 fuse_ino_t ino,
                 const std::string authid = "",
-                bool listing = false,
+                bool listing=false,
                 shared_md pmd = 0 ,
                 const char* name = 0,
-                bool readdir = false
-               );
+                bool readdir=false
+                );
 
   uint64_t insert(fuse_req_t req,
                   shared_md md,
@@ -456,22 +443,20 @@
   void update(fuse_req_t req,
               shared_md md,
               std::string authid,
-              bool localstore = false);
-
-  void add(shared_md pmd, shared_md md, std::string authid,
-           bool localstore = false);
+              bool localstore=false);
+
+  void add(shared_md pmd, shared_md md, std::string authid, bool localstore=false);
   int add_sync(shared_md pmd, shared_md md, std::string authid);
   int begin_flush(shared_md md, std::string authid);
   int end_flush(shared_md md, std::string authid);
 
-  void remove(shared_md pmd, shared_md md, std::string authid,
-              bool upstream = true);
+  void remove(shared_md pmd, shared_md md, std::string authid, bool upstream=true);
   void mv(shared_md p1md, shared_md p2md, shared_md md, std::string newname,
           std::string authid1, std::string authid2);
 
   std::string dump_md(shared_md md, bool lock=true);
   std::string dump_md(eos::fusex::md& md);
-  std::string dump_container(eos::fusex::container& cont);
+  std::string dump_container(eos::fusex::container & cont);
 
   uint64_t apply(fuse_req_t req, eos::fusex::container& cont, bool listing);
 
@@ -494,8 +479,7 @@
 
   void mdcommunicate(); // thread interacting with the MGM for meta data
 
-  int connect(std::string zmqtarget, std::string zmqidentity, std::string zmqname,
-              std::string zmqclienthost, std::string zmqclientuuid);
+  int connect(std::string zmqtarget, std::string zmqidentity, std::string zmqname, std::string zmqclienthost, std::string zmqclientuuid);
 
   class mdstat
   {
@@ -602,8 +586,8 @@
   reset_cap_count(uint64_t ino)
   {
     shared_md md;
-
-    if (!mdmap.retrieveTS(ino, md)) {
+    if(!mdmap.retrieveTS(ino, md))
+    {
       eos_static_err("no cap counter change for ino=%lx", ino);
       return;
     }
@@ -617,15 +601,9 @@
   decrease_cap(uint64_t ino)
   {
     shared_md md;
-<<<<<<< HEAD
-
-    if (!mdmap.retrieveTS(ino, md)) {
-      eos_static_err("no cap counter change for ino=%lx", ino);
-=======
     if(!mdmap.retrieveTS(ino, md))
     {
       eos_static_info("no cap counter change for ino=%lx", ino);
->>>>>>> be20e4f6
       return;
     }
 
@@ -634,25 +612,20 @@
   }
 
   void
-  increase_cap(uint64_t ino, bool lock = false)
+  increase_cap(uint64_t ino, bool lock=false)
   {
     shared_md md;
-
-    if (!mdmap.retrieveTS(ino, md)) {
+    if(!mdmap.retrieveTS(ino, md))
+    {
       eos_static_err("no cap counter change for ino=%lx", ino);
       return;
     }
 
-    if (lock) {
+    if (lock)
       md->Locker().Lock();
-    }
-
     md->cap_inc();
-
-    if (lock) {
+    if (lock)
       md->Locker().UnLock();
-    }
-
     eos_static_err("increase cap counter for ino=%lx", ino);
   }
 
@@ -665,8 +638,7 @@
   {
   public:
 
-    flushentry(const uint64_t id, const std::string& aid, mdx::md_op o) : _id(id),
-      _authid(aid), _op(o)
+    flushentry(const uint64_t id, const std::string& aid, mdx::md_op o) : _id(id), _authid(aid), _op(o)
     {
     };
 
@@ -698,8 +670,7 @@
     {
       std::string out;
       char line[1024];
-      snprintf(line, sizeof(line), "authid=%s op=%d id=%lu", e.authid().c_str(),
-               (int) e.op(), e.id());
+      snprintf(line, sizeof (line), "authid=%s op=%d id=%lu", e.authid().c_str(), (int) e.op(), e.id());
       out += line;
       return out;
     }
