--- conflicted
+++ resolved
@@ -1127,22 +1127,10 @@
     auto it = pmap.begin();
     eos_static_info("off=%lu size-%lu", off, pmap.size());
 
-<<<<<<< HEAD
-    if ((size_t) off < pmap.size()) {
-      std::advance(it, off);
-    } else {
-      it = pmap.end();
-    }
-
-=======
->>>>>>> 88f84112
     char b[size];
     char* b_ptr = b;
     off_t b_size = 0;
 
-<<<<<<< HEAD
-    for (; it != pmap.end(); ++it) {
-=======
     // the root directory adds only '.', all other add '.' and '..' for off=0
     size_t offset_corr = off?2:((pmd->id()==1)? 1:2);
     
@@ -1204,7 +1192,6 @@
     // add regular children
     for ( ; it != pmap.end(); ++it)
     {
->>>>>>> 88f84112
       std::string bname = it->first;
       fuse_ino_t cino = it->second;
       eos_static_debug("list: %08x %s", cino, it->first.c_str());
@@ -2425,10 +2412,6 @@
 
 #ifdef __APPLE__
         else
-<<<<<<< HEAD
-
-=======
->>>>>>> 88f84112
           // don't return any finder attribute
           if (key.substr(0, s_apple.length()) == s_apple) {
             rc = ENOATTR;
@@ -2673,19 +2656,6 @@
           }
 
 #ifdef __APPLE__
-<<<<<<< HEAD
-          else
-
-            // ignore silently any finder attribute
-            if (key.substr(0, s_apple.length()) == s_apple) {
-              rc = 0;
-            }
-
-#endif
-            else {
-              auto map = md->mutable_attr();
-              bool exists = false;
-=======
         else
           // ignore silently any finder attribute
           if (key.substr(0, s_apple.length()) == s_apple)
@@ -2696,7 +2666,6 @@
         else
         {
           auto map = md->mutable_attr();
->>>>>>> 88f84112
 
               if ((*map).count(key)) {
                 exists = true;
@@ -2838,42 +2807,27 @@
         }
 
 #ifdef __APPLE__
-<<<<<<< HEAD
-        else
-
-          // ignore silently any finder attribute
-          if (key.substr(0, s_apple.length()) == s_apple) {
-            rc = 0;
-          }
-
+	else
+	// ignore silently any finder attribute
+	if (key.substr(0, s_apple.length()) == s_apple)
+	{
+	  rc = 0;
+	}
 #endif
-          else {
-            auto map = md->mutable_attr();
-            bool exists = false;
-=======
-      else
-        // ignore silently any finder attribute
-        if (key.substr(0, s_apple.length()) == s_apple)
-      {
-        rc = 0;
-      }
-#endif
-      else
-      {
-        auto map = md->mutable_attr();
->>>>>>> 88f84112
-
-            if ((*map).count(key)) {
-              exists = true;
-            }
-
-            if (!exists) {
-              rc = ENOATTR;
-            } else {
-              (*map).erase(key);
-              Instance().mds.update(req, md, pcap->authid());
-            }
-          }
+	else
+	{
+	  auto map = md->mutable_attr();
+	  if ((*map).count(key)) {
+	    exists = true;
+	  }
+
+	  if (!exists) {
+	    rc = ENOATTR;
+	  } else {
+	    (*map).erase(key);
+	    Instance().mds.update(req, md, pcap->authid());
+	  }
+	}
     }
   }
 
