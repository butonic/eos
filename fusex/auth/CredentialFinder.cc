//------------------------------------------------------------------------------
// File: CredentialFinder.cc
// Author: Georgios Bitzes - CERN
//------------------------------------------------------------------------------

/************************************************************************
 * EOS - the CERN Disk Storage System                                   *
 * Copyright (C) 2011 CERN/Switzerland                                  *
 *                                                                      *
 * This program is free software: you can redistribute it and/or modify *
 * it under the terms of the GNU General Public License as published by *
 * the Free Software Foundation, either version 3 of the License, or    *
 * (at your option) any later version.                                  *
 *                                                                      *
 * This program is distributed in the hope that it will be useful,      *
 * but WITHOUT ANY WARRANTY; without even the implied warranty of       *
 * MERCHANTABILITY or FITNESS FOR A PARTICULAR PURPOSE.  See the        *
 * GNU General Public License for more details.                         *
 *                                                                      *
 * You should have received a copy of the GNU General Public License    *
 * along with this program.  If not, see <http://www.gnu.org/licenses/>.*
 ************************************************************************/

#include <iostream>
#include <sstream>
#include "CredentialFinder.hh"
#include "Utils.hh"

void Environment::fromFile(const std::string& path)
{
  std::string contents;

  if (readFile(path, contents)) {
    fromString(contents);
  }
}

void Environment::fromString(const std::string& str)
{
  contents = split_on_nullbyte(str);
}

void Environment::fromVector(const std::vector<std::string>& vec)
{
  contents = vec;
}

std::string Environment::get(const std::string& key) const
{
  std::string keyWithEquals = key + "=";

  for (size_t i = 0; i < contents.size(); i++) {
    if (startswith(contents[i], keyWithEquals)) {
      return contents[i].substr(keyWithEquals.size());
    }
  }

  return "";
}

std::vector<std::string> Environment::getAll() const
{
  return contents;
}

std::string CredentialFinder::locateKerberosTicket(const Environment& env)
{
  std::string krb5ccname = env.get("KRB5CCNAME");
  const std::string prefix = "FILE:";

  if (startswith(krb5ccname, prefix)) {
    krb5ccname = krb5ccname.substr(prefix.size());
  }

  return krb5ccname;
}

<<<<<<< HEAD
std::string CredentialFinder::locateX509Proxy(const Environment& env,
    uid_t uid)
{
  std::string proxyPath = env.get("X509_USER_PROXY");

  if (proxyPath.empty()) {
    proxyPath = SSTR("/tmp/x509up_u" << uid);
  }

  return proxyPath;
=======
std::string CredentialFinder::locateX509Proxy(const Environment &env) {
  return env.get("X509_USER_PROXY");
>>>>>>> a94e0220
}<|MERGE_RESOLUTION|>--- conflicted
+++ resolved
@@ -75,19 +75,7 @@
   return krb5ccname;
 }
 
-<<<<<<< HEAD
-std::string CredentialFinder::locateX509Proxy(const Environment& env,
-    uid_t uid)
+std::string CredentialFinder::locateX509Proxy(const Environment& env)
 {
-  std::string proxyPath = env.get("X509_USER_PROXY");
-
-  if (proxyPath.empty()) {
-    proxyPath = SSTR("/tmp/x509up_u" << uid);
-  }
-
-  return proxyPath;
-=======
-std::string CredentialFinder::locateX509Proxy(const Environment &env) {
   return env.get("X509_USER_PROXY");
->>>>>>> a94e0220
 }