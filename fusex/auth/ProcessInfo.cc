// ----------------------------------------------------------------------
// File: ProcessInfo.cc
// Author: Georgios Bitzes - CERN
// ----------------------------------------------------------------------

/************************************************************************
 * EOS - the CERN Disk Storage System                                   *
 * Copyright (C) 2011 CERN/Switzerland                                  *
 *                                                                      *
 * This program is free software: you can redistribute it and/or modify *
 * it under the terms of the GNU General Public License as published by *
 * the Free Software Foundation, either version 3 of the License, or    *
 * (at your option) any later version.                                  *
 *                                                                      *
 * This program is distributed in the hope that it will be useful,      *
 * but WITHOUT ANY WARRANTY; without even the implied warranty of       *
 * MERCHANTABILITY or FITNESS FOR A PARTICULAR PURPOSE.  See the        *
 * GNU General Public License for more details.                         *
 *                                                                      *
 * You should have received a copy of the GNU General Public License    *
 * along with this program.  If not, see <http://www.gnu.org/licenses/>.*
 ************************************************************************/

#define __STDC_FORMAT_MACROS
#include <inttypes.h>
#include <unistd.h>
#include "ProcessInfo.hh"
#include "common/Logging.hh"

bool ProcessInfoProvider::fromString(const std::string& procstat,
                                     const std::string& cmdline, ProcessInfo& ret)
{
  if (!ret.isEmpty()) {
    THROW("The ProcessInfo object must be empty for this function to fill!");
  }

  if (!parseStat(procstat, ret)) {
    return false;
  }

  parseCmdline(cmdline, ret);
  return true;
}

// Reference:
// Table 1-4: Contents of the stat files (as of 2.6.30-rc7)
// ..............................................................................
//  Field          Content
//   pid           process id
//   tcomm         filename of the executable
//   state         state (R is running, S is sleeping, D is sleeping in an
//                 uninterruptible wait, Z is zombie, T is traced or stopped)
//   ppid          process id of the parent process
//   pgrp          pgrp of the process
//   sid           session id
//   tty_nr        tty the process uses
//   tty_pgrp      pgrp of the tty
//   flags         task flags
//   min_flt       number of minor faults
//   cmin_flt      number of minor faults with child's
//   maj_flt       number of major faults
//   cmaj_flt      number of major faults with child's
//   utime         user mode jiffies
//   stime         kernel mode jiffies
//   cutime        user mode jiffies with child's
//   cstime        kernel mode jiffies with child's
//   priority      priority level
//   nice          nice level
//   num_threads   number of threads
//   it_real_value  (obsolete, always 0)
//   start_time    time the process started after system boot
//   vsize         virtual memory size
//   rss           resident set memory size
//   rsslim        current limit in bytes on the rss
//   start_code    address above which program text can run
//   end_code      address below which program text can run
//   start_stack   address of the start of the main process stack
//   esp           current value of ESP
//   eip           current value of EIP
//   pending       bitmap of pending signals
//   blocked       bitmap of blocked signals
//   sigign        bitmap of ignored signals
//   sigcatch      bitmap of caught signals
//   0             (place holder, used to be the wchan address, use /proc/PID/wchan instead)
//   0             (place holder)
//   0             (place holder)
//   exit_signal   signal to send to parent thread on exit
//   task_cpu      which CPU the task is scheduled on
//   rt_priority   realtime priority
//   policy        scheduling policy (man sched_setscheduler)
//   blkio_ticks   time spent waiting for block IO
//   gtime         guest time of the task in jiffies
//   cgtime        guest time of the task children in jiffies
//   start_data    address above which program data+bss is placed
//   end_data      address below which program data+bss is placed
//   start_brk     address above which program heap can be expanded with brk()
//   arg_start     address above which program command line is placed
//   arg_end       address below which program command line is placed
//   env_start     address above which program environment is placed
//   env_end       address below which program environment is placed
//   exit_code     the thread's exit_code in the form reported by the waitpid system call
// ..............................................................................

bool ProcessInfoProvider::parseStat(const std::string& procstat,
                                    ProcessInfo& ret)
{
  if (!ret.isEmpty()) {
    THROW("The ProcessInfo object must be empty for this function to fill!");
  }

  // variables to assist with parsing
  bool inParenth = false;
  size_t tokenCount = 0;
  bool success = false;
  // variables in which to store results
  pid_t pid;
  pid_t ppid;
  pid_t pgrp;
  pid_t sid;
  Jiffies startTime;
  unsigned flags;

  // let's parse
  for (size_t i = 0; i < procstat.size(); i++) {
    if (procstat[i] == '(') {
      if (inParenth) {
        return false;  // parse error
      }

      inParenth = true;
      continue;
    }

    if (procstat[i] == ')') {
      if (!inParenth) {
        return false;  // parse error
      }

      inParenth = false;
    }

    // start of a token, use scanf if we're interested in it
    if (!inParenth && (procstat[i] == ' ' || i == 0)) {
      switch (tokenCount) {
      case 0: {
        if (!sscanf(procstat.c_str() + i, "%u", &pid)) {
          return false;
        }

        break;
      }

      case 3: {
        if (!sscanf(procstat.c_str() + i, "%u", &ppid)) {
          return false;
        }

        break;
      }

      case 4: {
        if (!sscanf(procstat.c_str() + i, "%u", &pgrp)) {
          return false;
        }

        break;
      }

      case 5: {
        if (!sscanf(procstat.c_str() + i, "%u", &sid)) {
          return false;
        }

        break;
      }

      case 8: {
        if (!sscanf(procstat.c_str() + i, "%u", &flags)) {
          return false;
        }

        break;
      }

      case 21: {
        if (!sscanf(procstat.c_str() + i, "%" PRId64, &startTime)) {
          return false;
        }

        success = true;
        break;
      }
      }

      tokenCount++;
    }
  }

  if (!success) {
    return false;
  }

  ret.fillStat(pid, ppid, pgrp, sid, startTime, flags);
  return true;
}

void ProcessInfoProvider::parseCmdline(const std::string& cmdline,
                                       ProcessInfo& ret)
{
  if (cmdline.empty()) {
    return;
  }

  ret.fillCmdline(split_on_nullbyte(cmdline));
}

bool ProcessInfoProvider::retrieveBasic(pid_t pid, ProcessInfo& ret)
{
  std::string procstat;

  if (!readFile(SSTR("/proc/" << pid << "/stat"), procstat)) {
    return false;
  }

  if (!parseStat(procstat, ret)) {
    return false;
  }

  if (pid != ret.getPid()) {
    eos_static_crit("Hell has frozen over, /proc/%d/stat contained information for a different pid: %d",
                    pid, ret.getPid());
    return false;
  }

  return true;
}

bool ProcessInfoProvider::retrieveFull(pid_t pid, ProcessInfo& ret)
{
  if (!retrieveBasic(pid, ret)) {
    return false;
  }

  std::string cmdline;

  if (!readFile(SSTR("/proc/" << pid << "/cmdline"), cmdline)) {
    // this is odd.. shouldn't happen.. Maybe we hit the following race
    // condition: read /proc, process dies, read /cmdline
<<<<<<< HEAD
    eos_static_warning("Could not read /cmdline for pid %d, even though reading /stat succeeded. This should not pose a serious issue, as long it happens extremely infrequently - otherwise, we have a problem.",
                       pid);
    return false;
=======
    eos_static_warning("Could not read /cmdline for pid %d, even though reading /stat succeeded. This should not pose a serious issue, as long it happens extremely infrequently - otherwise, we have a problem.", pid);
    return true;
>>>>>>> 7e7a1b5d
  }

  parseCmdline(cmdline, ret);
  return true;
}<|MERGE_RESOLUTION|>--- conflicted
+++ resolved
@@ -246,14 +246,8 @@
   if (!readFile(SSTR("/proc/" << pid << "/cmdline"), cmdline)) {
     // this is odd.. shouldn't happen.. Maybe we hit the following race
     // condition: read /proc, process dies, read /cmdline
-<<<<<<< HEAD
-    eos_static_warning("Could not read /cmdline for pid %d, even though reading /stat succeeded. This should not pose a serious issue, as long it happens extremely infrequently - otherwise, we have a problem.",
-                       pid);
-    return false;
-=======
     eos_static_warning("Could not read /cmdline for pid %d, even though reading /stat succeeded. This should not pose a serious issue, as long it happens extremely infrequently - otherwise, we have a problem.", pid);
     return true;
->>>>>>> 7e7a1b5d
   }
 
   parseCmdline(cmdline, ret);
