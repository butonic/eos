--- conflicted
+++ resolved
@@ -23,13 +23,7 @@
 
 #include "EnvironmentReader.hh"
 
-<<<<<<< HEAD
-void EnvironmentReader::inject(pid_t pid, const Environment& env,
-                               std::chrono::milliseconds artificialDelay)
-{
-=======
 void EnvironmentReader::inject(pid_t pid, const Environment &env, const std::chrono::milliseconds &artificialDelay) {
->>>>>>> 304d8484
   SimulatedResponse simulated;
   simulated.env = env;
   simulated.artificialDelay = artificialDelay;
