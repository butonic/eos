//------------------------------------------------------------------------------
//! @file data.hh
//! @author Andreas-Joachim Peters CERN
//! @brief data handling class
//------------------------------------------------------------------------------

/************************************************************************
 * EOS - the CERN Disk Storage System                                   *
 * Copyright (C) 2016 CERN/Switzerland                                  *
 *                                                                      *
 * This program is free software: you can redistribute it and/or modify *
 * it under the terms of the GNU General Public License as published by *
 * the Free Software Foundation, either version 3 of the License, or    *
 * (at your option) any later version.                                  *
 *                                                                      *
 * This program is distributed in the hope that it will be useful,      *
 * but WITHOUT ANY WARRANTY; without even the implied warranty of       *
 * MERCHANTABILITY or FITNESS FOR A PARTICULAR PURPOSE.  See the        *
 * GNU General Public License for more details.                         *
 *                                                                      *
 * You should have received a copy of the GNU General Public License    *
 * along with this program.  If not, see <http://www.gnu.org/licenses/>.*
 ************************************************************************/

#ifndef FUSE_DATA_HH_
#define FUSE_DATA_HH_

#include <sys/stat.h>
#include <sys/types.h>
#include "data/cache.hh"
#include "data/io.hh"
#include "data/cachehandler.hh"
#include "md/md.hh"
#include "misc/AssistedThread.hh"
#include "bufferll.hh"
#include "llfusexx.hh"
#include "fusex/fusex.pb.h"
#include "common/Logging.hh"
#include "XrdCl/XrdClFile.hh"
#include "XrdSys/XrdSysPthread.hh"
#include <memory>
#include <map>
#include <set>
#include <atomic>
#include <exception>
#include <stdexcept>
#include <thread>

class data
{
public:

  //----------------------------------------------------------------------------

  class datax : public LogId
  //----------------------------------------------------------------------------
  {
  public:

    datax() : mIno(0), mReq(0), mFile(0), mSize(0), mAttached(0), mMd(0),
              mPrefetchHandler(0),
      mWaitForOpen(false), mFlags(0)
    {}

    datax(metad::shared_md md) : mIno(0), mReq(0), mFile(0), mSize(0),
      mAttached(0), mMd(md), mPrefetchHandler(0), mWaitForOpen(false), mFlags(0)
    {}

    virtual ~datax() = default;

    XrdSysMutex& Locker()
    {
      return mLock;
    }

<<<<<<< HEAD
    void set_id(uint64_t ino, fuse_req_t req)
    {
      XrdSysMutexHelper mLock(Locker());
      mIno = ino;
      mReq = req;
      mFile = cachehandler::get(ino);
      char lid[64];
      snprintf(lid, sizeof(lid), "logid:ino:%016lx", ino);
      SetLogId(lid);
    }
=======
    void set_id( uint64_t ino, fuse_req_t req);
>>>>>>> 7e7a1b5d

    uint64_t id() const
    {
      return mIno;
    }

    fuse_req_t req() const
    {
      return mReq;
    }

    shared_io file()
    {
      return mFile;
    }

    int flush(fuse_req_t req);
    int flush_nolock(fuse_req_t req);
    int journalflush(fuse_req_t req);
    int journalflush(std::string cid);
    int attach(fuse_req_t req, std::string& cookie, int flags);
    int detach(fuse_req_t req, std::string& cookie, int flags);
    int store_cookie(std::string& cookie);
    int unlink(fuse_req_t req);

    void set_remote(const std::string& hostport,
                    const std::string& basename,
                    const uint64_t md_ino,
                    const uint64_t md_pino,
                    fuse_req_t req,
		    bool isRW);

    // IO bridge interface
    ssize_t pread(fuse_req_t req, void* buf, size_t count, off_t offset);
    ssize_t pwrite(fuse_req_t req, const void* buf, size_t count, off_t offset);
    ssize_t peek_pread(fuse_req_t req, char*& buf, size_t count, off_t offset);
    void release_pread();
    int truncate(fuse_req_t req, off_t offset);
    int sync();
    size_t size();
    int cache_invalidate();
    bool prefetch(fuse_req_t req, bool lock = true);
    void WaitPrefetch(fuse_req_t req, bool lock = true);
    void WaitOpen();

    // ref counting for this object

    void attach()
    {
      XrdSysMutexHelper lLock(mLock);
      mAttached++;
    }

    bool detach()
    {
      XrdSysMutexHelper lLock(mLock);
      return (--mAttached);
    }

    bool detach_nolock()
    {
      return (--mAttached);
    }

    bool attached()
    {
      XrdSysMutexHelper lLock(mLock);
      return mAttached ? true : false;
    }

    bool attached_nolock()
    {
      return (mAttached) ? true : false;
    }
  private:
    XrdSysMutex mLock;
    uint64_t mIno;
    fuse_req_t mReq;
    shared_io mFile;
    off_t mSize;
    std::string mRemoteUrlRW;
    std::string mRemoteUrlRO;
    std::string mBaseName;
    size_t mAttached;
    metad::shared_md mMd;
    XrdCl::Proxy::read_handler mPrefetchHandler;

    bufferllmanager::shared_buffer buffer;
    static bufferllmanager sBufferManager;
    bool mWaitForOpen;
    int mFlags;
  } ;

  typedef std::shared_ptr<datax> shared_data;

  typedef struct _data_fh {
    shared_data data;

    metad::shared_md md;
    bool rw;
    std::string _authid;
    std::atomic<bool> update_mtime_on_flush;
    uint64_t _maxfilesize; // maximum allowed file size
    uint64_t _opensize; // size at the moment of opening the file

    _data_fh(shared_data _data, metad::shared_md _md, bool _rw)
    {
      data = _data;
      md = _md;
      rw = _rw;
      update_mtime_on_flush.store(false, std::memory_order_seq_cst);
      _maxfilesize = 0;
      _opensize = md->size();
    }

    ~_data_fh()
    {
    }

    static struct _data_fh* Instance(shared_data io, metad::shared_md md, bool rw)
    {
      return new struct _data_fh(io, md, rw);
    }

    shared_data ioctx()
    {
      return data;
    }

    metad::shared_md mdctx()
    {
      return md;
    }

    std::string authid() const
    {
      return _authid;
    }

    uint64_t maxfilesize() const
    {
      return _maxfilesize;
    }

    uint64_t opensize() const
    {
      return _opensize;
    }

    void set_authid(const std::string& authid)
    {
      _authid = authid;
    }

    void set_update()
    {
      update_mtime_on_flush.store(true, std::memory_order_seq_cst);
    }

    bool has_update()
    {
      if (update_mtime_on_flush.load()) {
        update_mtime_on_flush.store(false, std::memory_order_seq_cst);
        return true;
      }

      return false;
    }

    void set_maxfilesize(uint64_t size)
    {
      _maxfilesize = size;
    }

  } data_fh;

  //----------------------------------------------------------------------------

  class dmap : public std::map<fuse_ino_t, shared_data> , public XrdSysMutex
  //----------------------------------------------------------------------------
  {
  public:

    dmap()
    {
    }

    virtual ~dmap()
    {
    }

    void run()
    {
      tIOFlush.reset(&dmap::ioflush, this);
    }

    void ioflush(ThreadAssistant &assistant); // thread for delayed asynchronous close

  private:
    AssistedThread tIOFlush;
  } ;

  data();

  virtual ~data();

  void init();

  shared_data get(fuse_req_t req,
                  fuse_ino_t ino,
                  metad::shared_md m);

  void release(fuse_req_t req,
               fuse_ino_t ino);

  uint64_t commit(fuse_req_t req,
                  shared_data io);

  void unlink(fuse_req_t req, fuse_ino_t ino);

  void invalidate_cache(fuse_ino_t ino);
private:
  dmap datamap;
} ;

#endif /* FUSE_DATA_HH_ */<|MERGE_RESOLUTION|>--- conflicted
+++ resolved
@@ -73,20 +73,7 @@
       return mLock;
     }
 
-<<<<<<< HEAD
-    void set_id(uint64_t ino, fuse_req_t req)
-    {
-      XrdSysMutexHelper mLock(Locker());
-      mIno = ino;
-      mReq = req;
-      mFile = cachehandler::get(ino);
-      char lid[64];
-      snprintf(lid, sizeof(lid), "logid:ino:%016lx", ino);
-      SetLogId(lid);
-    }
-=======
     void set_id( uint64_t ino, fuse_req_t req);
->>>>>>> 7e7a1b5d
 
     uint64_t id() const
     {
