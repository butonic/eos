--- conflicted
+++ resolved
@@ -40,7 +40,6 @@
   processCache->setCredentialConfig(config);
 }
 
-<<<<<<< HEAD
 int fusexrdlogin::loginurl(XrdCl::URL& url,
                            XrdCl::URL::ParamsMap& paramsMap,
                            fuse_req_t req,
@@ -48,38 +47,26 @@
                            bool root_squash,
                            int connection_id)
 {
-  EosFuse::fuse_id id(req);
+  fuse_id id(req);
+  return loginurl(url, paramsMap, id.uid, id.gid, id.pid, root_squash,
+                  connection_id);
+}
+
+int fusexrdlogin::loginurl(XrdCl::URL& url,
+                           XrdCl::URL::ParamsMap& paramsMap,
+                           uid_t uid,
+                           gid_t gid,
+                           pid_t pid,
+                           fuse_ino_t ino,
+                           bool root_squash,
+                           int connection_id)
+{
+  fuse_id id;
+  id.uid = uid;
+  id.gid = gid;
+  id.pid = pid;
   ProcessSnapshot snapshot = processCache->retrieve(id.pid, id.uid, id.gid,
                              false);
-=======
-
-int fusexrdlogin::loginurl ( XrdCl::URL& url,
-                             XrdCl::URL::ParamsMap &paramsMap,
-                            fuse_req_t req,
-                            fuse_ino_t ino,
-                            bool root_squash,
-                            int connection_id )
-{
-  fuse_id id(req);
-  return loginurl(url, paramsMap, id.uid, id.gid, id.pid, root_squash, connection_id);
-}
-
-int fusexrdlogin::loginurl ( XrdCl::URL& url,
-                             XrdCl::URL::ParamsMap &paramsMap,
-			     uid_t uid, 
-			     gid_t gid, 
-			     pid_t pid,
-			     fuse_ino_t ino,
-			     bool root_squash,
-			     int connection_id )
-{
-  fuse_id id;
-  id.uid = uid; 
-  id.gid = gid;
-  id.pid = pid;
-
-  ProcessSnapshot snapshot = processCache->retrieve(id.pid, id.uid, id.gid, false);
->>>>>>> 71b89b8a
   std::string username = "nobody";
 
   if (snapshot) {
@@ -102,22 +89,21 @@
 std::string fusexrdlogin::xrd_login(fuse_req_t req)
 {
   fuse_id id(req);
-  ProcessSnapshot snapshot = processCache->retrieve(id.pid, id.uid, id.gid, false);
+  ProcessSnapshot snapshot = processCache->retrieve(id.pid, id.uid, id.gid,
+                             false);
   std::string login;
 
-  if(snapshot) {
+  if (snapshot) {
     login = snapshot->getXrdLogin();
-  }
-  else
-  {
+  } else {
     login = "unix";
   }
 
   eos_static_notice("uid=%u gid=%u xrd-login=%s",
                     id.uid,
                     id.gid,
-		    login.c_str()
-		    );
+                    login.c_str()
+                   );
   return login;
 }
 
