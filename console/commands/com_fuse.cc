// ----------------------------------------------------------------------
// File: com_fuse.cc
// Author: Andreas-Joachim Peters - CERN
// ----------------------------------------------------------------------

/************************************************************************
 * EOS - the CERN Disk Storage System                                   *
 * Copyright(C) 2011 CERN/Switzerland                                  *
 *                                                                      *
 * This program is free software: you can redistribute it and/or modify *
 * it under the terms of the GNU General Public License as published by *
 * the Free Software Foundation, either version 3 of the License, or    *
 *(at your option) any later version.                                  *
 *                                                                      *
 * This program is distributed in the hope that it will be useful,      *
 * but WITHOUT ANY WARRANTY; without even the implied warranty of       *
 * MERCHANTABILITY or FITNESS FOR A PARTICULAR PURPOSE.  See the        *
 * GNU General Public License for more details.                         *
 *                                                                      *
 * You should have received a copy of the GNU General Public License    *
 * along with this program.  If not, see <http://www.gnu.org/licenses/>.*
 ************************************************************************/

/*----------------------------------------------------------------------------*/
#include "console/ConsoleMain.hh"
/*----------------------------------------------------------------------------*/

#include <sys/types.h>
#include <sys/stat.h>
#include <unistd.h>

extern XrdOucString serveruri;

/* mount/umount via fuse */
int
com_fuse (char* arg1)
{
 if (interactive)
 {
   fprintf(stderr, "error: don't call <fuse> from an interactive shell - call via 'eos fuse ...'!\n");
   global_retc = -1;
   return 0;
 }

 // split subcommands
 XrdOucString mountpoint = "";
 eos::common::StringTokenizer subtokenizer(arg1);
 subtokenizer.GetLine();
 XrdOucString cmd = subtokenizer.GetToken();
 XrdOucString option = "";
 XrdOucString logfile = "";
 XrdOucString fsname = serveruri;
 fsname.replace("root://", "");
 XrdOucString params = "max_readahead=131072,max_write=4194304,fsname=";
 params += fsname;

 if (wants_help(arg1))
   goto com_fuse_usage;

 if ((cmd != "mount") &&(cmd != "umount"))
   goto com_fuse_usage;

 do
 {
   option = subtokenizer.GetToken();
   if (!option.length())
     break;
   if (option.beginswith("-o"))
   {
     params = subtokenizer.GetToken();
     if (!params.length())
       goto com_fuse_usage;
   }
   else
   {
     if (option.beginswith("-l"))
     {
       logfile = subtokenizer.GetToken();
       if (!logfile.length())
         goto com_fuse_usage;
     }
     else
     {
       break;
     }
   }
 }
 while (1);

 mountpoint = option;
 if (!mountpoint.length())
   goto com_fuse_usage;

 if (mountpoint.beginswith("-"))
   goto com_fuse_usage;

 if (!mountpoint.beginswith("/"))
 {
   fprintf(stderr, "warning: assuming you gave a relative path with respect to current working directory => mountpoint=%s\n", mountpoint.c_str());
   XrdOucString pwd = getenv("PWD");
   if (!pwd.endswith("/"))
   {
     pwd += "/";
   }
   mountpoint.insert(pwd.c_str(), 0);
 }

 if (cmd == "mount")
 {
   struct stat buf;
   struct stat buf2;
   if (stat(mountpoint.c_str(), &buf))
   {
     XrdOucString createdir = "mkdir -p ";
     createdir += mountpoint;
     createdir += " >& /dev/null";
     fprintf(stderr, ".... trying to create ... %s\n", mountpoint.c_str());
     int rc = system(createdir.c_str());
     if (WEXITSTATUS(rc))
     {
       fprintf(stderr, "error: creation of mountpoint failed");
     }
   }

   if (stat(mountpoint.c_str(), &buf))
   {
     fprintf(stderr, "error: cannot create mountpoint %s !\n", mountpoint.c_str());
     exit(-1);
   }
   else
   {
     if (buf.st_dev == 19)
     {
       fprintf(stderr,"error: already/still mounted on %s !\n", mountpoint.c_str());
       exit(EBUSY);
     }
   }

<<<<<<< HEAD

#ifdef __APPLE__
   params += ",noappledouble,allow_root,defer_permissions,volname=EOS,iosize=65536,fsname=eos@cern.ch";
#endif

=======
#ifdef __APPLE__
   params += ",noappledouble,allow_root,defer_permissions,volname=EOS,iosize=65536,fsname=eos@cern.ch";
#endif
>>>>>>> b1d38a2e
   params += ",url=";
   params += serveruri.c_str();
   if ((params.find("//eos/") == STR_NPOS))
   {
     params += "//eos/";
   }

   fprintf(stderr, "===> Mountpoint   : %s\n", mountpoint.c_str());
   fprintf(stderr, "===> Fuse-Options : %s\n", params.c_str());
   if (logfile.length())
   {
     fprintf(stderr, "===> Log File     : %s\n", logfile.c_str());
     setenv("EOS_FUSE_LOGFILE", logfile.c_str(), 1);
   }

   XrdOucString env = "env";

   if (getenv("EOS_FUSE_RDAHEAD"))
   {
     env += " EOS_FUSE_RDAHEAD=";
     env += getenv("EOS_FUSE_RDAHEAD");
   }
   else
   {
     setenv("EOS_FUSE_RDAHEAD", "1", 1);
     env += " EOS_FUSE_RDAHEAD=1";
   }

   if (getenv("EOS_FUSE_RDAHEAD_WINDOW"))
   {
     env += " EOS_FUSE_RDAHEAD_WINDOW=";
     env += getenv("EOS_FUSE_RDAHEAD_WINDOW");
   }
   else
   {
     setenv("EOS_FUSE_RDAHEAD_WINDOW", "1048576", 1);
     env += " EOS_FUSE_RDAHEAD_WINDOW=1048576";
   }

   if (getenv("EOS_FUSE_CACHE_SIZE"))
   {
     env += " EOS_FUSE_CACHE_SIZE=";
     env += getenv("EOS_FUSE_CACHE_SIZE");
   }
   else
   {
     setenv("EOS_FUSE_CACHE_SIZE", "67108864", 1);
     env += " EOS_FUSE_CACHE_SIZE=67108864";
   }

   if (getenv("EOS_FUSE_CACHE"))
   {
     env += " EOS_FUSE_CACHE=";
     env += getenv("EOS_FUSE_CACHE");
   }
   else
   {
     setenv("EOS_FUSE_CACHE", "1", 1);
     env += " EOS_FUSE_CACHE=1";
   }

   if (getenv("EOS_FUSE_DEBUG"))
   {
     env += " EOS_FUSE_DEBUG=";
     env += getenv("EOS_FUSE_DEBUG");
   }
   else
   {
     setenv("EOS_FUSE_DEBUG", "0", 1);
     env += " EOS_FUSE_DEBUG=0";
   }

   if (getenv("EOS_FUSE_LOWLEVEL_DEBUG"))
   {
     env += " EOS_FUSE_LOWLEVEL_DEBUG=";
     env += getenv("EOS_FUSE_LOWLEVEL_DEBUG");
   }
   else
   {
     setenv("EOS_FUSE_LOWLEVEL_DEBUG", "0", 1);
     env += " EOS_FUSE_LOWLEVEL_DEBUG=0";
   }

   if (getenv("EOS_FUSE_RMLVL_PROTECT"))
   {
     env += " EOS_FUSE_RMLVL_PROTECT=";
     env += getenv("EOS_FUSE_RMLVL_PROTECT");
   }
   else
   {
     setenv("EOS_FUSE_RMLVL_PROTECT", "1", 1);
     env += " EOS_FUSE_RMLVL_PROTECT=0";
   }

   if (getenv("EOS_FUSE_LAZYOPENRO"))
   {
     env += " EOS_FUSE_LAZYOPENRO=";
     env += getenv("EOS_FUSE_LAZYOPENRO");
   }
   else
   {
     setenv("EOS_FUSE_LAZYOPENRO", "0", 1);
     env += " EOS_FUSE_LAZYOPENRO=0";
   }

   if (getenv("EOS_FUSE_LAZYOPENRW"))
   {
     env += " EOS_FUSE_LAZYOPENRW=";
     env += getenv("EOS_FUSE_LAZYOPENRW");
   }
   else
   {
     setenv("EOS_FUSE_LAZYOPENRW", "1", 1);
     env += " EOS_FUSE_LAZYOPENRW=1";
   }

   bool mt=true;
   
   if (getenv("EOS_FUSE_NO_MT"))
   {
     env += " EOS_FUSE_NO_MT";
     env += getenv("EOS_FUSE_NO_MT");
     if (!strcmp("1", getenv("EOS_FUSE_NO_MT")))
       mt=false;
   }
   else
   {
     setenv("EOS_FUSE_NO_MT", "0", 1);
     env += " EOS_FUSE_NO_MT=0";
   }
   
   if (getenv("EOS_FUSE_LOGLEVEL"))
   {
     env += " EOS_FUSE_LOGLEVEL=";
     env += getenv("EOS_FUSE_LOGLEVEL");
   }
   else
   {
     setenv("EOS_FUSE_LOGLEVEL", "5", 1);
     env += " EOS_FUSE_LOGLEVEL=5";
   }

   // no pio
   env += " EOS_FUSE_NOPIO=1"; 

   // use the kernel cache
   env += " EOS_FUSE_KERNELCACHE=1";

   // use big writes
   env += " EOS_FUSE_BIGWRITES=1";

   fprintf(stderr, "===> fuse readahead        : %s\n", getenv("EOS_FUSE_RDAHEAD"));
   fprintf(stderr, "===> fuse readahead-window : %s\n", getenv("EOS_FUSE_RDAHEAD_WINDOW"));
   fprintf(stderr, "===> fuse debug            : %s\n", getenv("EOS_FUSE_DEBUG"));
   fprintf(stderr, "===> fuse low-level debug  : %s\n", getenv("EOS_FUSE_LOWLEVEL_DEBUG"));
   fprintf(stderr, "===> fuse log-level        : %s\n", getenv("EOS_FUSE_LOGLEVEL"));
   fprintf(stderr, "===> fuse write-cache      : %s\n", getenv("EOS_FUSE_CACHE"));
   fprintf(stderr, "===> fuse write-cache-size : %s\n", getenv("EOS_FUSE_CACHE_SIZE"));
   fprintf(stderr, "===> fuse rm level protect : %s\n", getenv("EOS_FUSE_RMLVL_PROTECT"));
   fprintf(stderr, "===> fuse lazy-open-ro     : %s\n", getenv("EOS_FUSE_LAZYOPENRO"));
   fprintf(stderr, "===> fuse lazy-open-rw     : %s\n", getenv("EOS_FUSE_LAZYOPENRW"));
   fprintf(stderr, "==== fuse multi-threading  : %s\n", mt?"true":"false");

   XrdOucString mount = env;

#ifdef __APPLE__
   if (!getenv("EOS_MGM_URL"))
   {
     fprintf(stderr,"Error: please define the variable EOS_MGM_URL like root://eouser.cern.ch before mounting!\n");
     exit(-1);
   }
    
   // El Captian does not forward DYLD_LIBRARY_PATH to subshells
   mount += " env DYLD_LIBRARY_PATH=/usr/local/opt/eos/usr/local/lib eosd ";
   mount += mountpoint.c_str();
   mount += " -f";
   mount += " -o";
   mount += params;
   mount += " >& /dev/null &";
#else
   mount += " eosd ";
   mount += mountpoint.c_str();
   mount += " -f";
   mount += " -o";
   mount += params;
   mount += " >& /dev/null ";
#endif
   
   int rc = system(mount.c_str());
   if (WEXITSTATUS(rc))
   {
     fprintf(stderr, "error: failed mount, maybe still mounted? Check with df and eventually 'killall eosd'\n");
     exit(-1);
   }

#ifdef __APPLE__
   size_t cnt=5;
   for (cnt=5; cnt>0; cnt--) 
   {
     fprintf(stderr,"\r[wait] %ds ...", cnt);
     fflush(stderr);
     sleep(1);
   }
   fprintf(stderr,"\n");
#endif

   bool mountok = false;

   // Keep checking for 5 seconds
   for (size_t i = 0; i < 50; i++)
   {
     if (stat(mountpoint.c_str(), &buf2) || (buf2.st_ino == buf.st_ino) )
     {
       usleep(100000);
       if (i && (! (i%10)))
       {
	 fprintf(stderr,"[check] %lu. time for mount ...\n", i/10);
       }
     }
     else
     {
       mountok = true;
       break;
     }
   }

   if (!mountok)
   {
     fprintf(stderr, "error: failed mount, maybe still mounted? Check with df and eventually 'killall eosd'\n");
     exit(-1);
   }
   else
   {
     fprintf(stderr,"info: successfully mounted EOS [%s] under %s\n", serveruri.c_str(), mountpoint.c_str());
   }
 }

 if (cmd == "umount")
 {
   struct stat buf2;

#ifndef __APPLE__
   struct stat buf1;
   XrdOucString pmount=mountpoint;
   if (pmount.endswith("/"))
     pmount.erase(pmount.length()-1);
   pmount.erase(pmount.rfind('/'));
   int r1 = stat(mountpoint.c_str(), &buf1);
   int r2 = stat(pmount.c_str(), &buf2);
   
   if ( ( r1 || r2) || (buf1.st_dev == buf2.st_dev) )
   {
     fprintf(stderr, "error: there is no eos mount at %s\n", mountpoint.c_str());
     exit(-1);
   }
#endif

   XrdOucString umount;
#ifdef __APPLE__
   umount = "umount -f ";
   umount += mountpoint.c_str();
   umount += " >& /dev/null";
#else
   umount = "fusermount -z -u ";
   umount += mountpoint.c_str();
#endif

   int rc = system(umount.c_str());
   if (WEXITSTATUS(rc))
   {
     fprintf(stderr, "error: umount failed - maybe wasn't mounted?\n");
   }
   if ((stat(mountpoint.c_str(), &buf2)))
   {
     fprintf(stderr, "error: mount directory disappeared from %s\n", mountpoint.c_str());
     exit(-1);
   }

#ifndef __APPLE__
   if (buf1.st_ino == buf2.st_ino)
   {
     fprintf(stderr, "error: umount didn't work\n");
     exit(-1);
   }
#endif
 }

 exit(0);

com_fuse_usage:
 fprintf(stdout, "usage: fuse mount  [-o <fuseparameterlist>] [-l <logfile>] <mount-point> : mount connected eos pool on <mount-point>\n");
 fprintf(stdout, "       fuse umount <mount-point>                                         : unmount eos pool from <mount-point>\n");
 exit(-1);
}<|MERGE_RESOLUTION|>--- conflicted
+++ resolved
@@ -136,17 +136,9 @@
      }
    }
 
-<<<<<<< HEAD
-
 #ifdef __APPLE__
    params += ",noappledouble,allow_root,defer_permissions,volname=EOS,iosize=65536,fsname=eos@cern.ch";
 #endif
-
-=======
-#ifdef __APPLE__
-   params += ",noappledouble,allow_root,defer_permissions,volname=EOS,iosize=65536,fsname=eos@cern.ch";
-#endif
->>>>>>> b1d38a2e
    params += ",url=";
    params += serveruri.c_str();
    if ((params.find("//eos/") == STR_NPOS))
