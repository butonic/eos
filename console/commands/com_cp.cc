// ----------------------------------------------------------------------
// File: com_cp.cc
// Author: Andreas-Joachim Peters - CERN
// Author: Joaquim Rocha - CERN
// ----------------------------------------------------------------------

/************************************************************************
 * EOS - the CERN Disk Storage System                                   *
 * Copyright (C) 2011 CERN/Switzerland                                  *
 *                                                                      *
 * This program is free software: you can redistribute it and/or modify *
 * it under the terms of the GNU General Public License as published by *
 * the Free Software Foundation, either version 3 of the License, or    *
 * (at your option) any later version.                                  *
 *                                                                      *
 * This program is distributed in the hope that it will be useful,      *
 * but WITHOUT ANY WARRANTY; without even the implied warranty of       *
 * MERCHANTABILITY or FITNESS FOR A PARTICULAR PURPOSE.  See the        *
 * GNU General Public License for more details.                         *
 *                                                                      *
 * You should have received a copy of the GNU General Public License    *
 * along with this program.  If not, see <http://www.gnu.org/licenses/>.*
 ************************************************************************/

/*----------------------------------------------------------------------------*/
#include "console/ConsoleMain.hh"
#include "common/Path.hh"
#include "console/ConsoleCliCommand.hh"
/*----------------------------------------------------------------------------*/
#include <vector>
/*----------------------------------------------------------------------------*/

extern XrdOucString serveruri;
extern char* com_fileinfo (char* arg1);
extern int com_transfer (char* argin);

bool verifySrcAndDstEvalFunc(const CliOptionWithArgs *option,
                             std::vector<std::string> &args,
                             std::string **error,
                             void *userData)
{
  if (args.size() < 2)
  {
    *error = new std::string("Error: Please provide the <src> and "
                             "<dst> arguments");

    return false;
  }

  const std::string &lastArg = args[args.size() - 1];
  if (lastArg[lastArg.length() - 1] != '/')
  {
    *error = new std::string("Error: The <dst> argument needs to "
                             "end in a '/'\n");

    return false;
  }

  return true;
}

int
com_cp_examples ()
{
<<<<<<< HEAD
  fprintf(stdout, "Usage: cp [--async] [--atomic] [--rate=<rate>] [--streams=<n>] [--recursive|-R|-r] [-a] [-n] [-S] [-s|--silent] [-d] [--checksum] <src> <dst>");
  fprintf(stdout, "'[eos] cp ..' provides copy functionality to EOS.\n");
  fprintf(stdout, "Options:\n");
  fprintf(stdout, "                                                             <src>|<dst> can be root://<host>/<path>, a local path /tmp/../ or an eos path /eos/ in the connected instanace...\n");
  fprintf(stdout, "       --async         : run an asynchronous transfer via a gateway server (see 'transfer submit --sync' for the full options)\n");
  fprintf(stdout, "       --atomic        : run an atomic upload where files are only visible with the target name when their are completly uploaded [ adds ?eos.atomic=1 to the target URL ]\n");
  fprintf(stdout, "       --rate          : limit the cp rate to <rate>\n");
  fprintf(stdout, "       --streams       : use <#> parallel streams\n");
  fprintf(stdout, "       --checksum      : output the checksums\n");
  fprintf(stdout, " -p |--preserve : preserves file creation and modification time from the source\n");
  fprintf(stdout, "       -a              : append to the target, don't truncate\n");
  fprintf(stdout, "       -n              : hide progress bar\n");
  fprintf(stdout, "       -S              : print summary\n");
  fprintf(stdout, "       -s --silent     : no output just return code\n");
  fprintf(stdout, "       -d              : enable debug information\n");
  fprintf(stdout, "   -k | --no-overwrite : disable overwriting of files\n");
  fprintf(stdout, "\n");
  fprintf(stdout, "Remark: \n");
  fprintf(stdout, "       If you deal with directories always add a '/' in the end of source or target paths e.g. if the target should be a directory and not a file put a '/' in the end. To copy a directory hierarchy use '-r' and source and target directories terminated with '/' !\n");
  fprintf(stdout, "\n");
  fprintf(stdout, "Examples: \n");
=======
  fprintf(stdout, "\nExamples: \n");
>>>>>>> 322e8a74
  fprintf(stdout, "       eos cp /var/data/myfile /eos/foo/user/data/                   : copy 'myfile' to /eos/foo/user/data/myfile\n");
  fprintf(stdout, "       eos cp /var/data/ /eos/foo/user/data/                         : copy all plain files in /var/data to /eos/foo/user/data/\n");
  fprintf(stdout, "       eos cp -r /var/data/ /eos/foo/user/data/                      : copy the full hierarchy from /var/data/ to /var/data to /eos/foo/user/data/ => empty directories won't show up on the target!\n");
  fprintf(stdout, "       eos cp -r --checksum --silent /var/data/ /eos/foo/user/data/  : copy the full hierarchy and just printout the checksum information for each file copied!\n");
  fprintf(stdout, "\nS3:\n");
  fprintf(stdout, "      URLs have to be written as:\n");
  fprintf(stdout, "         as3://<hostname>/<bucketname>/<filename> as implemented in ROOT\n");
  fprintf(stdout, "      or as3:<bucketname>/<filename> with environment variable S3_HOSTNAME set\n");
  fprintf(stdout, "     and as3:....?s3.id=<id>&s3.key=<key>\n\n");
  fprintf(stdout, "      The access id can be defined in 3 ways:\n");
  fprintf(stdout, "      env S3_ACCESS_ID=<access-id>          [as used in ROOT  ]\n");
  fprintf(stdout, "      env S3_ACCESS_KEY_ID=<access-id>      [as used in libs3 ]\n\n");
  fprintf(stdout, "      <as3-url>?s3.id=<access-id>           [as used in EOS transfers\n");
  fprintf(stdout, "      The access key can be defined in 3 ways:\n");
  fprintf(stdout, "      env S3_ACCESS_KEY=<access-key>        [as used in ROOT  ]\n");
  fprintf(stdout, "      env S3_SECRET_ACCESS_KEY=<access-key> [as used in libs3 ]\n");
  fprintf(stdout, "      <as3-url>?s3.key=<access-key>         [as used in EOS transfers\n");
  fprintf(stdout, "\n");
  fprintf(stdout, "      If <src> and <dst> are using S3, we are using the same credentials on both ands and the target credentials will overwrite source credentials!\n");

  return (0);
}

/* Cp Interface */
int
com_cp (char* argin)
{
  char fullcmd[4096];
  XrdOucString sarg = argin;

  // split subcommands
<<<<<<< HEAD
  eos::common::StringTokenizer subtokenizer(argin);
  subtokenizer.GetLine();
=======
>>>>>>> 322e8a74
  XrdOucString rate = "0";
  XrdOucString streams = "0";
  XrdOucString option = "";
  XrdOucString arg1 = "";
  XrdOucString arg2 = "";
  XrdOucString upload_target = "";
  XrdOucString cmdline;
  std::vector<XrdOucString> source_list;
  std::vector<unsigned long long> source_size;
  std::vector < std::pair<timespec, timespec >> source_utime;
  std::vector<XrdOucString> source_base_list;
  std::vector<XrdOucString> source_find_list;

  XrdOucString target;
  XrdOucString nextarg = "";
  XrdOucString lastarg = "";

  bool recursive = false;
  bool summary = false;
  bool noprogress = false;
  bool append = false;
  bool debug = false;
  bool checksums = false;
  bool silent = false;
  bool nooverwrite = false;
  bool preserve = false;
  XrdOucString atomic = "";
  unsigned long long copysize = 0;
  int retc = 0;
  int copiedok = 0;
  unsigned long long copiedsize = 0;
  struct timeval tv1, tv2;
  struct timezone tz;
<<<<<<< HEAD
=======

  CliOption helpOption("help", "print help", "-h,--help");
  helpOption.setHidden(true);

  ConsoleCliCommand cpCmd("cp", "provides copy functionality to EOS");
  cpCmd.addOption(helpOption);
  cpCmd.addOptions(std::vector<CliOptionWithArgs>
                   {{"rate", "limit the cp rate to <rate>", "--rate=", 1,
                     "<rate>", false},
                    {"streams", "use <#> parallel streams", "--streams=", 1,
                     "<#>", false}
                   });
  cpCmd.addOptions(std::vector<CliOption>
                   {{"async", "run an asynchronous transfer via a gateway "
                     "server (see 'transfer submit --sync' for the full "
                     "options)", "--async"},
                    {"recursive", "copy directories recursively",
                     "-R,-r,--recursive"},
                    {"append", "append to the target, don't truncate",
                     "-a,--append"},
                    {"no-progress", "hide progress bar", "-n"},
                    {"summary", "print summary", "-S"},
                    {"debug", "enable debug information", "-d"},
                    {"checksum", "output the checksums", "--checksum"},
                    {"no-overwrite", "disable overwriting of files",
                     "-k,--no-overwrite"},
                    {"preserve", "preserve the modification times",
                     "--preserve,-p"},
                    {"silent", "run silently", "--silent,-s"}
                   });
  CliPositionalOption srcDst("src-dst", "", 1, -1,
                             "<src1> [<src2> ...] <dst>", true);
  srcDst.addEvalFunction((evalFuncCb) verifySrcAndDstEvalFunc, 0);
  cpCmd.addOption(srcDst);

  cpCmd.parse(argin);

  if (cpCmd.hasValue("help"))
  {
    cpCmd.printUsage();
    com_cp_examples();
    return 0;
  }
  else if (cpCmd.hasErrors())
  {
    cpCmd.printErrors();
    cpCmd.printUsage();
    return 0;
  }

>>>>>>> 322e8a74
  // check if this is an 'async' command
  if (cpCmd.hasValue("async"))
  {
    sarg.replace("--async", "submit --sync");
    snprintf(fullcmd, sizeof (fullcmd) - 1, "%s", sarg.c_str());
    return com_transfer(fullcmd);
  }

<<<<<<< HEAD
  do
  {
    option = subtokenizer.GetToken();
    if (!option.length())
      break;
    if (option.beginswith("--rate="))
    {
      rate = option;
      rate.replace("--rate=", "");
    }
    else
    {
      if (option.beginswith("--streams="))
      {
        streams = option;
        streams.replace("--streams=", "");
      }
      else
      {
        if ((option == "--recursive") ||
            (option == "-R") ||
            (option == "-r"))
        {
          recursive = true;
        }
        else
        {
          if (option == "-n")
          {
            noprogress = true;
          }
          else
          {
            if (option == "-a")
            {
              append = true;
            }
            else
            {
              if (option == "-S")
              {
                summary = true;
              }
              else
              {
                if ((option == "-s") || (option == "--silent"))
                {
                  silent = true;
                }
                else
                {
                  if ((option == "-k") || (option == "--no-overwrite"))
                  {
                    nooverwrite = true;
                  }
                  else
                  {
                    if (option == "--checksum")
                    {
                      checksums = true;
                    }
                    else
                    {
                      if (option == "-d")
                      {
                        debug = true;
                      }
                      else
                      {
                        if ((option == "--preserve") || (option == "-p"))
                        {
                          preserve = true;
                        }
                        else
                        {
			  if ( option == "--atomic" )
			  {
			    atomic = "&eos.atomic=1";
			  } else {
			    if (option.beginswith("-"))
                            {
			      return com_cp_usage();
			    }
			    else
                            {
			      if (!option.beginswith("/eos"))
			      {
				while(option.replace("#AND#","&")){}
			      }
			      source_list.push_back(option.c_str());
			      break;
			    }
			  }
                        }
                      }
                    }
                  }
                }
              }
            }
          }
        }
      }
    }
  }
  while (1);
=======
  if (cpCmd.hasValue("rate"))
    rate = cpCmd.getValue("rate").c_str();

  if (cpCmd.hasValue("streams"))
    streams = cpCmd.getValue("streams").c_str();

  recursive = cpCmd.hasValue("recursive");
  noprogress = cpCmd.hasValue("no-progress");
  append = cpCmd.hasValue("append");
  summary = cpCmd.hasValue("summary");
  silent = cpCmd.hasValue("silent");
  nooverwrite = cpCmd.hasValue("no-overwrite");
  checksums = cpCmd.hasValue("checksum");
  debug = cpCmd.hasValue("debug");
  preserve = cpCmd.hasValue("preserve");
>>>>>>> 322e8a74

  if (silent)
    noprogress = true;

  if (!hasterminal)
    noprogress = true;

  std::vector<std::string> paths = cpCmd.getValues("src-dst");

  if (paths.size() < 2)
  {
    fprintf(stdout, "Error: Please provide the <src> and <dst> arguments\n");
    cpCmd.printUsage();

    return 0;
  }

  for (size_t i = 0; i < paths.size() - 1; i++)
  {
    source_list.push_back(paths[i].c_str());
  }

  target = paths.back().c_str();

  if (debug)
    fprintf(stderr, "[eos-cp] Setting target %s\n", target.c_str());

  if (debug)
  {
    for (size_t l = 0; l < source_list.size(); l++)
    {
      fprintf(stderr, "[eos-cp] Copylist: %s\n", source_list[l].c_str());
    }
  }

<<<<<<< HEAD
  if (target == ".")
  {
    target = "./";
  }

  if ((!target.length()))
    return com_cp_usage();
  if ((source_list.size() > 1) && (!target.endswith("/")))
    return com_cp_usage();


=======
>>>>>>> 322e8a74
  if (!recursive)
  {
    source_find_list = source_list;

    source_list.clear();

    for (size_t l = 0; l < source_find_list.size(); l++)
    {
      XrdOucString source_opaque;
      int opos = source_find_list[l].find("?");
      if (opos != STR_NPOS) 
      {
	source_opaque = source_find_list[l];
	source_opaque.erase(0,opos+1);
	source_find_list[l].erase(opos);
      }


      if (((source_find_list[l].beginswith("http:")) ||
           (source_find_list[l].beginswith("gsiftp:"))) &&
          (source_find_list[l].endswith("/")))
      {
        fprintf(stderr, "Error: directory copy not implemented for that protocol\n");
        continue;
      }

      // one wildcard file or directory
      if (((source_find_list[l].find("*") != STR_NPOS) || (source_find_list[l].endswith("/"))))
      {
        arg1 = source_find_list[l];
        eos::common::Path cPath(arg1.c_str());
        std::string dname = "";

        XrdOucString l = "eos -b ";
        if (user_role.length() && group_role.length())
        {
          l += "--role ";
          l += user_role;
          l += " ";
          l += group_role;
          l += " ";
        }

        l += "ls -l ";
        if (!arg1.endswith("/"))
        {
          dname = cPath.GetParentPath();
        }
        else
        {
          dname = arg1.c_str();
        }

        l += dname.c_str();

        l += " | grep -v ^d | awk '{print $9}'";

        if (!arg1.endswith("/"))
        {
          XrdOucString match = cPath.GetName();
          if (match.endswith("*"))
          {
            match.erase(match.length() - 1);
            match.insert("^", 0);
          }
          if (match.beginswith("*"))
          {
            match.erase(0, 1);
            match += "$";
          }
          if (match.length())
          {
            l += " | egrep \"";
            l += match.c_str();
            l += "\"";
          }
        }

        l += " 2>/dev/null";
        if (debug) fprintf(stderr, "[eos-cp] running %s\n", l.c_str());
        FILE* fp = popen(l.c_str(), "r");
        if (!fp)
        {
          fprintf(stderr, "Error: unable to run 'eos' - I need it in the path");
          exit(-1);
        }
        int item;
        char f2c[4096];
        while ((item = fscanf(fp, "%s", f2c) == 1))
        {
          std::string fullpath = dname;
          fullpath += f2c;
	  if (source_opaque.length()) 
          {
	    fullpath += "?";
	    fullpath += source_opaque.c_str();
	  }
          if (debug) fprintf(stdout, "[eos-cp] add file %s\n", fullpath.c_str());
          source_list.push_back(fullpath.c_str());
        }
        pclose(fp);
      }
      else
      {
	if (source_opaque.length()) 
	{
	  source_find_list[l]+="?";
	  source_find_list[l]+=source_opaque;
	}
	source_list.push_back(source_find_list[l].c_str());
      }
    }
  }
  else
  {
    // use find to get a file list
    source_find_list = source_list;

    source_list.clear();
    for (size_t nfile = 0; nfile < source_find_list.size(); nfile++)
    {
      XrdOucString source_opaque;
      int opos = source_find_list[nfile].find("?");
      if (opos != STR_NPOS) {
	source_opaque = source_find_list[nfile];
	source_opaque.erase(0,opos+1);
	source_find_list[nfile].erase(opos);
      }
      if (!source_find_list[nfile].beginswith("as3:"))
      {
        if (!source_find_list[nfile].endswith("/"))
        {
          fprintf(stderr, "Error: for recursive copy you have to give a directory name ending with '/'\n");
          cpCmd.printUsage();
          return 0;
        }
      }
      if ((source_find_list[nfile].beginswith("http:")) ||
          (source_find_list[nfile].beginswith("gsiftp:")))
      {
        fprintf(stderr, "Error: recursive copy not implemented for that protocol\n");
        continue;
      }
      XrdOucString l = "";
      XrdOucString sourceprefix = ""; // this is the URL part of root://<host>/ for XRootD or as3://<hostname>/

      l += "eos -b ";
      if (user_role.length() && group_role.length())
      {
        l += "--role ";
        l += user_role;
        l += " ";
        l += group_role;
        l += " ";
      }
      l += "find -f ";
      if (source_find_list[nfile].beginswith("/") && (!source_find_list[nfile].beginswith("/eos")))
      {
        l += "file:";

      }

      l += source_find_list[nfile];

      l += " 2> /dev/null";

      if (debug) fprintf(stderr, "[eos-cp] running %s\n", l.c_str());
      FILE* fp = popen(l.c_str(), "r");
      if (!fp)
      {
        fprintf(stderr, "error; unable to run 'eos' - I need it in the path");
        exit(-1);
      }

      if (l.length())
      {
        int item;
        char f2c[4096];
        while ((item = fscanf(fp, "%s", f2c) == 1))
        {
          if (debug) fprintf(stdout, "[eos-cp] add file %s\n", f2c);
          XrdOucString sf2c = f2c;
          sf2c.insert(sourceprefix, 0);
	  if (source_opaque.length()) {
	    sf2c += "?";
	    sf2c += source_opaque;
	  }
          source_list.push_back(sf2c.c_str());
          source_base_list.push_back(source_find_list[nfile]);
        }
      }
      if (fp)fclose(fp);
    }
  }

  // check if there is any file in the list
  if (!source_list.size())
  {
    fprintf(stderr, "warning: there is no file to copy!\n");
    //    fprintf(stderr,"Error: your source seems not to exist or does not match any file!\n");
    global_retc = 0;
    exit(0);
  }

  // create the target directory if it is a local one
  if ((!target.beginswith("/eos")))
  {
    while(target.replace("#AND#","&")){}
    if ((target.find(":/") == STR_NPOS) && (!target.beginswith("as3:")))
    {
      if (!target.beginswith("/")) 
      {
	// assume this is a relative local path
	target.insert("/",0);
	target.insert(getenv("PWD"),0);

	struct stat buf;
	if (!stat(target.c_str(), &buf)) 
	{
	  if (S_ISDIR(buf.st_mode))
	    if (!target.endswith("/"))
	      target+= "/";
	}
      }
      fprintf(stderr,"target %s\n", target.c_str());
      if (target.endswith("/"))
      {
        XrdOucString mktarget = "mkdir --mode 755 -p ";
        mktarget += target.c_str();
        int rc = system(mktarget.c_str());
        if (WEXITSTATUS(rc))
        {
          // we check with access if it worked 
          rc = 0;
        }
        if (access(target.c_str(), R_OK | W_OK))
        {
          fprintf(stderr, "Error: cannot create/access your target directory!\n");
          exit(0);
        }
      }
      else
      {
        eos::common::Path cTarget(target.c_str());
        XrdOucString mktarget = "mkdir --mode 755 -p ";
        mktarget += cTarget.GetParentPath();
        int rc = system(mktarget.c_str());
        if (WEXITSTATUS(rc))
        {
          // we check with access if it worked 
          rc = 0;
        }
        if (access(cTarget.GetParentPath(), R_OK | W_OK))
        {
          fprintf(stderr, "Error: cannot create/access your target directory!\n");
          exit(0);
        }
      }
    }
  }


  // compute the size to copy
  std::vector<std::string> file_info;
  for (size_t nfile = 0; nfile < source_list.size(); nfile++)
  {
    bool statok = false;
    // ------------------------------------------
    // EOS file
    // ------------------------------------------

    if (source_list[nfile].beginswith("/eos/"))
    {
      struct stat buf;
      XrdOucString url = serveruri.c_str();
      url += "/";
      url += source_list[nfile];
      if (!XrdPosixXrootd::Stat(url.c_str(), &buf))
      {
        if (S_ISDIR(buf.st_mode))
        {
          fprintf(stderr, "Error: %s is a directory - use '-r' to copy directories!\n",
                  source_list[nfile].c_str());
          cpCmd.printUsage();
          return 0;
        }
        if (debug)
        {
          fprintf(stderr, "[eos-cp] path=%s size=%llu\n", source_list[nfile].c_str(),
                  (unsigned long long) buf.st_size);
        }

        if (!silent)
        {
          fprintf(stderr, "[eos-cp] path=%s size=%llu\n", source_list[nfile].c_str(),
                  (unsigned long long) buf.st_size);
        }

        copysize += buf.st_size;
        source_size.push_back((unsigned long long) buf.st_size);

        timespec atime;
        timespec mtime;

        atime.tv_sec = time(NULL);
        atime.tv_nsec = 0;
        mtime.tv_sec = buf.st_mtime;
        mtime.tv_nsec = 0;

        // store the a/m-time
        source_utime.push_back(std::make_pair(atime, mtime));
        statok = true;
      }
    }
    XrdOucString s3env = "";
    // ------------------------------------------
    // S3 file
    // ------------------------------------------
    if (source_list[nfile].beginswith("as3:"))
    {
      // extract evt. the hostname
      // the hostname is part of the URL like in ROOT
      XrdOucString hostport;
      XrdOucString protocol;
      XrdOucString sPath;
      const char* v = 0;
      if (!(v = eos::common::StringConversion::ParseUrl(source_list[nfile].c_str(), protocol, hostport)))
      {
        fprintf(stderr, "Error: illegal url <%s>\n", source_list[nfile].c_str());
        global_retc = EINVAL;
        return (0);
      }
      sPath = v;

      if (hostport.length())
      {
        setenv("S3_HOSTNAME", hostport.c_str(), 1);
      }

      XrdOucString envString = source_list[nfile];
      int qpos = 0;
      if ((qpos = envString.find("?")) != STR_NPOS)
      {
        envString.erase(0, qpos + 1);
        XrdOucEnv env(envString.c_str());
        // extract opaque S3 tags if present
        if (env.Get("s3.key"))
        {
          setenv("S3_SECRET_ACCESS_KEY", env.Get("s3.key"), 1);
        }
        if (env.Get("s3.id"))
        {
          setenv("S3_ACCESS_KEY_ID", env.Get("s3.id"), 1);
        }
        source_list[nfile].erase(source_list[nfile].find("?"));
        sPath.erase(sPath.find("?"));
      }

      // apply the ROOT compatability environment variables
      if (getenv("S3_ACCESS_KEY")) setenv("S3_SECRET_ACCESS_KEY", getenv("S3_ACCESS_KEY"), 1);
      if (getenv("S3_ACESSS_ID")) setenv("S3_ACCESS_KEY_ID", getenv("S3_ACCESS_ID"), 1);

      // check that the environment is set
      if (!getenv("S3_ACCESS_KEY_ID") ||
          !getenv("S3_HOSTNAME") ||
          !getenv("S3_SECRET_ACCESS_KEY"))
      {
        fprintf(stderr, "Error: you have to set the S3 environment variables "
                "S3_ACCESS_KEY_ID | S3_ACCESS_ID, S3_HOSTNAME (or use a URI), "
                "S3_SECRET_ACCESS_KEY | S3_ACCESS_KEY\n");
        exit(-1);
      }
      s3env = "env S3_ACCESS_KEY_ID=";
      s3env += getenv("S3_ACCESS_KEY_ID");
      s3env += " S3_HOSTNAME=";
      s3env += getenv("S3_HOSTNAME");
      s3env += " S3_SECRET_ACCESS_KEY=";
      s3env += getenv("S3_SECRET_ACCESS_KEY");

      XrdOucString s3arg = sPath.c_str();

      // do some bash magic ... sigh
      XrdOucString sizecmd = "bash -c \"";
      sizecmd += s3env;
      sizecmd += " s3 head ";
      sizecmd += s3arg;
      sizecmd += " | grep Content-Length| awk '{print \\$2}' 2>/dev/null";
      sizecmd += "\"";

      if (debug) fprintf(stderr, "[eos-cp] running %s\n", sizecmd.c_str());

      long long size = eos::common::StringConversion::LongLongFromShellCmd(sizecmd.c_str());
      if ((!size) || (size == LLONG_MAX))
      {
        fprintf(stderr, "Error: cannot obtain the size of the <s3> source file or it has 0 size!\n");
        exit(-1);
      }
      if (debug)fprintf(stderr, "[eos-cp] path=%s size=%lld\n", source_list[nfile].c_str(), size);
      copysize += size;
      source_size.push_back(size);
      statok = true;
    }

    if (source_list[nfile].beginswith("http:") ||
        source_list[nfile].beginswith("https://") ||
        source_list[nfile].beginswith("gsiftp://"))
    {
      fprintf(stderr, "warning: disabling size check for http/https/gsidftp\n");
      statok = true;
      source_size.push_back(0);
    }

    if ((source_list[nfile].beginswith("root:")))
    {
      // ------------------------------------------
      // XRootD file
      // ------------------------------------------
      struct stat buf;
      if (!XrdPosixXrootd::Stat(source_list[nfile].c_str(), &buf))
      {
        if (S_ISDIR(buf.st_mode))
        {
          fprintf(stderr, "Error: %s is a directory - use '-r' to copy directories\n",
                  source_list[nfile].c_str());
          cpCmd.printUsage();
          return 0;
        }

        if (debug)
        {
          fprintf(stderr, "[eos-cp] path=%s size=%llu\n", source_list[nfile].c_str(),
                  (unsigned long long) buf.st_size);
        }

        copysize += buf.st_size;
        source_size.push_back((unsigned long long) buf.st_size);

        timespec atime;
        timespec mtime;

        atime.tv_sec = time(NULL);
        atime.tv_nsec = 0;
        mtime.tv_sec = buf.st_mtime;
        mtime.tv_nsec = 0;

        // store the a/m-time
        source_utime.push_back(std::make_pair(atime, mtime));
        statok = true;
      }
    }

    if ((source_list[nfile].find(":/") == STR_NPOS) && (!source_list[nfile].beginswith("/eos")))
    {
      // ------------------------------------------
      // local file
      // ------------------------------------------
      struct stat buf;
      if (!stat(source_list[nfile].c_str(), &buf))
      {
        if (S_ISDIR(buf.st_mode))
        {
          fprintf(stderr, "Error: %s is a directory - use '-r' to copy directories\n",
                  source_list[nfile].c_str());
          cpCmd.printUsage();
          return 0;
        }
        if (debug)
        {
          fprintf(stderr, "[eos-cp] path=%s size=%llu\n", source_list[nfile].c_str(),
                  (unsigned long long) buf.st_size);
        }

        copysize += buf.st_size;
        source_size.push_back((unsigned long long) buf.st_size);

        timespec atime;
        timespec mtime;

        atime.tv_sec = buf.st_atime;
        atime.tv_nsec = 0;
        mtime.tv_sec = buf.st_mtime;
        mtime.tv_nsec = 0;

        // store the a/m-time
        source_utime.push_back(std::make_pair(atime, mtime));
        statok = true;
      }
    }

    if (!statok)
    {
      fprintf(stderr, "Error: we don't support this protocol or we cannot get the file size of source file %s\n", source_list[nfile].c_str());
      exit(-1);
    }
  }

  XrdOucString sizestring1;
  if (!silent)
  {
    fprintf(stderr, "[eos-cp] going to copy %d files and %s\n", (int) source_list.size(),
            eos::common::StringConversion::GetReadableSizeString(sizestring1, copysize, "B"));
  }

  gettimeofday(&tv1, &tz);
  // process the file list for wildcards
  for (size_t nfile = 0; nfile < source_list.size(); nfile++)
  {
    XrdOucString targetfile = "";
    XrdOucString transfersize = ""; // used for STDIN pipes to specify the target size ot eoscp

    cmdline = "";
    XrdOucString prot;
    XrdOucString hostport;
    const char* urlpath = (eos::common::StringConversion::ParseUrl(source_list[nfile].c_str(), prot, hostport));
    eos::common::Path cPath( urlpath?urlpath:source_list[nfile].c_str());
    arg1 = source_list[nfile];

    if (arg1.beginswith("./"))
    {
      arg1.erase(0, 2);
    }

    arg2 = target;

    if (arg2 == "-")
    {
      // if we have stdout as target we disable all output
      silent = true;
      noprogress = true;
    }

    if (arg2.beginswith("as3://"))
    {
      // apply the ROOT compatability environment variables
      if (getenv("S3_ACCESS_KEY")) setenv("S3_SECRET_ACCESS_KEY", getenv("S3_ACCESS_KEY"), 1);
      if (getenv("S3_ACESSS_ID")) setenv("S3_ACCESS_KEY_ID", getenv("S3_ACCESS_ID"), 1);
      // extract opaque S3 tags if present

      XrdOucString envString = arg2;
      int qpos = 0;
      if ((qpos = envString.find("?")) != STR_NPOS)
      {
        envString.erase(0, qpos + 1);
        XrdOucEnv env(envString.c_str());
        // extract opaque S3 tags if present
        if (env.Get("s3.key"))
        {
          setenv("S3_SECRET_ACCESS_KEY", env.Get("s3.key"), 1);
        }
        if (env.Get("s3.id"))
        {
          setenv("S3_ACCESS_KEY_ID", env.Get("s3.id"), 1);
        }
        arg2.erase(source_list[nfile].find("?"));
      }

      // the hostname is part of the URL like in ROOT
      int spos = arg2.find("/", 6);
      if (spos != STR_NPOS)
      {
        XrdOucString hname;
        hname.assign(arg2, 6, spos - 1);
        setenv("S3_HOSTNAME", hname.c_str(), 1);
        arg2.erase(4, spos - 3);
      }

    }

    if (arg2.beginswith("."))
    {
      arg2.erase(0, 2);
    }

    if (arg1.beginswith("/eos"))
    {
      arg1.insert("/", 0);
      arg1.insert(serveruri.c_str(), 0);
    }

    if (arg2.endswith("/"))
    {
      if (recursive)
      {
        // append the source directory structure
        XrdOucString targetname = source_list[nfile];
        targetname.replace(source_base_list[nfile], "");
        arg2.append(targetname.c_str());
      }
      else
      {
	fprintf(stderr,"append: %s %s\n", cPath.GetPath(),cPath.GetName());
        arg2.append(cPath.GetName());
      }
    }

    if (arg2.beginswith("/") && !arg2.beginswith("/eos/")) 
    {
      // remove the opaque info for local files
      arg2.erase(arg2.find("?"));
    }

    targetfile = arg2;
    
    if (arg2.beginswith("/eos") || arg2.beginswith("root://"))
    {
      if (arg2.beginswith("/eos"))
      {
	int qpos = arg2.find("?");
	while( ((arg2.find("&")!=STR_NPOS) && (arg2.find("&") < qpos)) && (arg2.replace("&","#AND#"))){fprintf(stderr,"replace\n");}
        arg2.insert("/", 0);
        arg2.insert(serveruri.c_str(), 0);
      }
      char targetadd[1024];
      if ((arg2.find("?") == STR_NPOS))
      {
        arg2 += "?";
      }
      else
      {
        arg2 += "&";
      }
      snprintf(targetadd, sizeof (targetadd) - 1, "eos.targetsize=%llu&eos.bookingsize=%llu&eos.app=eoscp%s", source_size[nfile], source_size[nfile], atomic.c_str());
      arg2.append(targetadd);
      // put the proper role switches
      if (user_role.length() && group_role.length())
      {
        arg2 += "&eos.ruid=";
        arg2 += user_role;
        arg2 += "&eos.rgid=";
        arg2 += group_role;
      }
    } else 
    {
      while(arg2.replace("#AND#","&")){}
      while(targetfile.replace("#AND#","&")){}
    }
    // ------------------------------
    // check for external copy tools
    // ------------------------------
    if (arg1.beginswith("http:") || arg2.beginswith("https:"))
    {
      int rc = system("which curl >&/dev/null");
      if (WEXITSTATUS(rc))
      {
        fprintf(stderr, "Error: you miss the <curl> executable in your PATH\n");
        exit(-1);
      }
    }

    if (arg1.beginswith("as3:") || (arg2.beginswith("as3:")))
    {
      int rc = system("which s3 >&/dev/null");
      if (WEXITSTATUS(rc))
      {
        fprintf(stderr, "Error: you miss the <s3> executable provided by libs3 in your PATH\n");
        exit(-1);
      }
    }

    if (arg1.beginswith("gsiftp:") || arg2.beginswith("gsiftp:"))
    {
      int rc = system("which globus-url-copy >&/dev/null");
      if (WEXITSTATUS(rc))
      {
        fprintf(stderr, "Error: you miss the <globus-url-copy> executable in your PATH\n");
        exit(-1);
      }
    }

    if (((arg2.find(":/") != STR_NPOS) && (!arg2.beginswith("root:"))))
    {
      // if the target is any other protocol than root: we download to a temporary file
      upload_target = arg2;
      arg2 = tmpnam(NULL);
      targetfile = arg2;
    }


    if (nooverwrite)
    {
      struct stat buf;
      // check if target exists
      if (targetfile.beginswith("/eos/"))
      {
        XrdOucString url = serveruri.c_str();
        url += "/";
        url += targetfile;

	if ((url.find("?") == STR_NPOS))
        {
	  url += "?";
	}
	else
	  {
            url += "&";
        }
	url += "eos.app=eoscp";

        // add the 'role' switches to the URL
        if (user_role.length() && group_role.length())
        {
          url += "&eos.ruid=";
          url += user_role;
          url += "&eos.rgid=";
          url += group_role;
        }
        if (!XrdPosixXrootd::Stat(url.c_str(), &buf))
        {
          fprintf(stderr, "Error: target file %s exists and you specified no overwrite!\n", targetfile.c_str());
          continue;
        }
      }
      else
      {
        if (targetfile.beginswith("/"))
        {
          if (!stat(targetfile.c_str(), &buf))
          {
            fprintf(stderr, "Error: target file %s exists and you specified no overwrite!\n", targetfile.c_str());
            continue;
          }
        }
      }
    }

    if (interactive)
    {
      if (!arg1.beginswith("/"))
      {
        arg1.insert(pwd.c_str(), 0);
      }
      if (!arg2.beginswith("/"))
      {
        arg2.insert(pwd.c_str(), 0);
      }
    }

    bool rstdin = false;
    bool rstdout = false;

    if ((arg1.beginswith("http:")) || (arg1.beginswith("https:")))
    {
      cmdline += "curl ";
      if (arg1.beginswith("https:"))
      {
        cmdline += "-k ";
      }
      cmdline += "\"";
      cmdline += arg1;
      cmdline += "\"";
      cmdline += " |";
      rstdin = true;
      noprogress = true;
    }

    if (arg1.beginswith("as3:") || arg2.beginswith("as3:"))
    {
      char ts[1024];
      snprintf(ts, sizeof (ts) - 1, "%llu", source_size[nfile]);
      transfersize = ts;
    }

    if (arg1.beginswith("as3:"))
    {
      XrdOucString s3arg = arg1;
      s3arg.replace("as3:", "");
      cmdline += "s3 get ";
      cmdline += "\"";
      cmdline += s3arg;
      cmdline += "\"";
      cmdline += " |";
      rstdin = true;
    }

    if (arg1.beginswith("gsiftp:"))
    {
      cmdline += "globus-url-copy ";
      cmdline += "\"";
      cmdline += arg1;
      cmdline += "\"";
      cmdline += " - |";
      rstdin = true;
      noprogress = true;
    }

    if (arg2.beginswith("as3:"))
    {
      rstdout = true;
    }
    if (arg1.beginswith("root:"))
    {
      if ((arg1.find("?") == STR_NPOS))
      { 
	arg1 += "?";
      }
      else
      {
	arg1 += "&";
      }

      arg1 += "eos.app=eoscp";
      // add the 'role' switches to the URL
      if (user_role.length() && group_role.length())
      {
        arg1 += "&eos.ruid=";
        arg1 += user_role;
        arg1 += "&eos.rgid=";
        arg1 += group_role;
      }
    }

    // everything goes either via a stage file or direct
    cmdline += "eoscp -p ";
    if (append) cmdline += "-a ";
    if (!summary) cmdline += "-s ";
    if (noprogress) cmdline += "-n ";
    if (transfersize.length()) cmdline += "-T ";
    cmdline += transfersize;
    cmdline += " ";
    cmdline += "-N ";
    XrdOucString safepath=cPath.GetName();
    while(safepath.replace("&","#AND#")) {}
    cmdline += safepath.c_str();
    cmdline += " ";
    if (rstdin)
    {
      cmdline += "- ";
    }
    else
    {
      cmdline += "\"";
      cmdline += arg1;
      cmdline += "\"";
      cmdline += " ";
    }
    if (rstdout)
    {
      cmdline += "- ";
    }
    else
    {
      cmdline += "\"";
      cmdline += arg2;
      cmdline += "\"";
    }

    if (arg2.beginswith("as3:"))
    {
      // s3 can upload via STDIN setting the upload size externally - yeah!
      cmdline += "| s3 put ";
      XrdOucString s3arg = arg2;
      s3arg.replace("as3:", "");
      cmdline += s3arg;
      cmdline += " contentLength=";
      cmdline += transfersize.c_str();
      cmdline += " > /dev/null";
    }

    if (debug)fprintf(stderr, "[eos-cp] running: %s\n", cmdline.c_str());
    int lrc = system(cmdline.c_str());
    int erc = lrc ; // the original return code
    // check the target size
    struct stat buf;

    if ((targetfile.beginswith("/eos/") || (targetfile.beginswith("root://"))))
    {
      buf.st_size = 0;
      XrdOucString url = serveruri.c_str();
      url += "/";
      if (targetfile.beginswith("root://"))
      {
        url = targetfile;
      }
      else
      {
        url += targetfile;
      }

      if ((url.find("?") == STR_NPOS))
      {
	url += "?";
      }
      else
      {
	url += "&";
      }

      url += "eos.app=eoscp";
      // add the 'role' switches to the URL
      if (user_role.length() && group_role.length())
      {
        url += "&eos.ruid=";
        url += user_role;
        url += "&eos.rgid=";
        url += group_role;
      }

      if (!XrdPosixXrootd::Stat(url.c_str(), &buf))
      {
        if ((source_size[nfile]) && (buf.st_size != (off_t) source_size[nfile]))
        {
          fprintf(stderr, "Error: filesize differ between source and target file!\n");
          lrc = 0xffff00;
        }
        else
        {
          if (preserve && (source_size.size() == source_utime.size()))
          {
            char value[4096];
            value[0] = 0;
            ;
            XrdOucString request;
            request = url.c_str();
            if ((url.find("?") == STR_NPOS))
            {
              request += "?";
            }
            else
            {
              request += "&";
            }
            request += "mgm.pcmd=utimes&tv1_sec=";
            char lltime[1024];
            sprintf(lltime, "%llu", (unsigned long long) source_utime[nfile].first.tv_sec);
            request += lltime;
            request += "&tv1_nsec=";
            sprintf(lltime, "%llu", (unsigned long long) source_utime[nfile].first.tv_nsec);
            request += lltime;
            request += "&tv2_sec=";
            sprintf(lltime, "%llu", (unsigned long long) source_utime[nfile].second.tv_sec);
            request += lltime;
            request += "&tv2_nsec=";
            sprintf(lltime, "%llu", (unsigned long long) source_utime[nfile].second.tv_nsec);
            request += lltime;

            long long doutimes = XrdPosixXrootd::QueryOpaque(request.c_str(), value, 4096);
            if (doutimes >= 0)
            {
              char tag[1024];
              int retc;
              // parse the stat output
              int items = sscanf(value, "%s retc=%d", tag, &retc);
              if ((items != 2) || (strcmp(tag, "utimes:")))
              {
                fprintf(stderr, "warning: creation/modification time could not be preserved for %s\n", targetfile.c_str());
              }
            }
            else
            {
              fprintf(stderr, "warning: creation/modification time could not be preserved for %s\n", targetfile.c_str());
            }
          }
        }
      }
      else
      {
        fprintf(stderr, "Error: target file was not created!\n");
        lrc = 0xffff00;
      }
    }

    if (((arg2.find(":/") == STR_NPOS) && (!arg2.beginswith("as3:"))))
    {
      // exclude STDOUT
      if (arg2 != "-")
      {
        // this is a local file
        buf.st_size = 0;
        if (!stat(targetfile.c_str(), &buf))
        {
          if ((source_size[nfile]) && (buf.st_size != (off_t) source_size[nfile]))
          {
            fprintf(stderr, "Error: filesize differ between source and target file!\n");
            lrc = 0xffff00;
          }
          else
          {
            if (preserve && (source_size.size() == source_utime.size()))
            {
              struct timeval times[2];
              times[0].tv_sec = source_utime[nfile].first.tv_sec;
              times[0].tv_usec = source_utime[nfile].first.tv_nsec / 1000;
              times[1].tv_sec = source_utime[nfile].second.tv_sec;
              times[1].tv_usec = source_utime[nfile].second.tv_nsec / 1000;

              if (utimes(targetfile.c_str(), times))
              {
                fprintf(stderr, "warning: creation/modification time could not be preserved for %s\n", targetfile.c_str());
              }
            }
          }
        }
        else
        {
          fprintf(stderr, "Error: target file was not created!\n");
          lrc = 0xffff00;
        }
      }
    }
    if (!WEXITSTATUS(lrc))
    {
      if (target.beginswith("/eos"))
      {
        if (checksums)
        {
          XrdOucString address = serveruri.c_str();
          address += "//dummy";
          XrdCl::URL url(address.c_str());

          if (!url.IsValid())
          {
            fprintf(stderr, "Error: the file system URL is not valid.\n");
            return (0);
          }

          XrdCl::FileSystem* fs = new XrdCl::FileSystem(url);

          if (!fs)
          {
            fprintf(stderr, "erroe: failed to get new FS object. \n");
            return (0);
          }

          XrdCl::Buffer arg;
          XrdCl::Buffer* response = 0;
          XrdCl::XRootDStatus status;
          arg.FromString(targetfile.c_str());
          status = fs->Query(XrdCl::QueryCode::Checksum, arg, response);

          if (status.IsOK())
          {
            XrdOucString sanswer = response->GetBuffer();
            sanswer.replace("eos ", "");
            fprintf(stdout, "path=%s size=%llu checksum=%s\n",
                    source_list[nfile].c_str(), source_size[nfile], sanswer.c_str());
          }
          else
          {
            fprintf(stdout, "Error: getting checksum for path=%s size=%llu\n",
                    source_list[nfile].c_str(), source_size[nfile]);
          }

          delete response;
          delete fs;
        }
      }

      if (upload_target.length())
      {
        bool uploadok = false;
        if (upload_target.beginswith("as3:"))
        {
          XrdOucString s3arg = upload_target;
          s3arg.replace("as3:", "");
          cmdline = "s3 put ";
          cmdline += s3arg;
          cmdline += " filename=";
          cmdline += arg2;
          if (noprogress || silent)
          {
            cmdline += " >& /dev/null";
          }
          if (debug)
          {
            fprintf(stderr, "[eos-cp] running: %s\n", cmdline.c_str());
          }
          int rc = system(cmdline.c_str());
          if (WEXITSTATUS(rc))
          {
            fprintf(stderr, "Error: failed to upload to <s3>\n");
            uploadok = false;
          }
          else
          {
            uploadok = true;
          }
        }
        if (upload_target.beginswith("http:"))
        {
          fprintf(stderr, "Error: we don't support file uploads with http/https protocol\n");
          uploadok = false;
        }
        if (upload_target.beginswith("https:"))
        {
          fprintf(stderr, "Error: we don't support file uploads with http/https protocol\n");
          uploadok = false;
        }
        if (upload_target.beginswith("gsiftp:"))
        {
          cmdline = "globus-url-copy file://";
          cmdline += arg2;
          cmdline += " ";
          cmdline += upload_target;
          if (silent)
          {
            cmdline += " >&/dev/null";
          }
          if (debug)
          {
            fprintf(stderr, "[eos-cp] running: %s\n", cmdline.c_str());
          }
          int rc = system(cmdline.c_str());
          if (WEXITSTATUS(rc))
          {
            fprintf(stderr, "Error: failed to upload to <gsiftp>\n");
            uploadok = false;
          }
          else
          {
            uploadok = true;
          }
          uploadok = true;
        }
        // clean-up the tmp file in any case
        unlink(arg2.c_str());

        if (!uploadok)
        {
          lrc |= 0xffff00;
        }
        else
        {
          copiedok++;
          copiedsize += source_size[nfile];
        }
      }
      else
      {
        copiedok++;
        copiedsize += source_size[nfile];
      }
    } 
    // check if we got a CONTROL-C
    if ( erc == EINTR) 
    {
      fprintf(stderr,"<Control-C>\n");
      retc |= lrc;
      break;
    }

    retc |= lrc;
  }

  gettimeofday(&tv2, &tz);

  float passed = (float) (((tv2.tv_sec - tv1.tv_sec) *1000000 + (tv2.tv_usec - tv1.tv_usec)) / 1000000.0);
  float crate = (copiedsize * 1.0 / passed);
  XrdOucString sizestring = "";
  XrdOucString sizestring2 = "";
  XrdOucString warningtag = "";
  if (retc) warningtag = "#WARNING ";
  if (!silent)
  {
    fprintf(stderr, "%s[eos-cp] copied %d/%d files and %s in %.02f seconds with %s\n",
            warningtag.c_str(),
            copiedok,
            (int) source_list.size(),
            eos::common::StringConversion::GetReadableSizeString(sizestring, copiedsize, "B"),
            passed,
            eos::common::StringConversion::GetReadableSizeString(sizestring2, (unsigned long long) crate, "B/s"));
  }
  exit(WEXITSTATUS(retc));
}<|MERGE_RESOLUTION|>--- conflicted
+++ resolved
@@ -1,7 +1,6 @@
 // ----------------------------------------------------------------------
 // File: com_cp.cc
 // Author: Andreas-Joachim Peters - CERN
-// Author: Joaquim Rocha - CERN
 // ----------------------------------------------------------------------
 
 /************************************************************************
@@ -25,7 +24,6 @@
 /*----------------------------------------------------------------------------*/
 #include "console/ConsoleMain.hh"
 #include "common/Path.hh"
-#include "console/ConsoleCliCommand.hh"
 /*----------------------------------------------------------------------------*/
 #include <vector>
 /*----------------------------------------------------------------------------*/
@@ -34,35 +32,9 @@
 extern char* com_fileinfo (char* arg1);
 extern int com_transfer (char* argin);
 
-bool verifySrcAndDstEvalFunc(const CliOptionWithArgs *option,
-                             std::vector<std::string> &args,
-                             std::string **error,
-                             void *userData)
+int
+com_cp_usage ()
 {
-  if (args.size() < 2)
-  {
-    *error = new std::string("Error: Please provide the <src> and "
-                             "<dst> arguments");
-
-    return false;
-  }
-
-  const std::string &lastArg = args[args.size() - 1];
-  if (lastArg[lastArg.length() - 1] != '/')
-  {
-    *error = new std::string("Error: The <dst> argument needs to "
-                             "end in a '/'\n");
-
-    return false;
-  }
-
-  return true;
-}
-
-int
-com_cp_examples ()
-{
-<<<<<<< HEAD
   fprintf(stdout, "Usage: cp [--async] [--atomic] [--rate=<rate>] [--streams=<n>] [--recursive|-R|-r] [-a] [-n] [-S] [-s|--silent] [-d] [--checksum] <src> <dst>");
   fprintf(stdout, "'[eos] cp ..' provides copy functionality to EOS.\n");
   fprintf(stdout, "Options:\n");
@@ -84,9 +56,6 @@
   fprintf(stdout, "       If you deal with directories always add a '/' in the end of source or target paths e.g. if the target should be a directory and not a file put a '/' in the end. To copy a directory hierarchy use '-r' and source and target directories terminated with '/' !\n");
   fprintf(stdout, "\n");
   fprintf(stdout, "Examples: \n");
-=======
-  fprintf(stdout, "\nExamples: \n");
->>>>>>> 322e8a74
   fprintf(stdout, "       eos cp /var/data/myfile /eos/foo/user/data/                   : copy 'myfile' to /eos/foo/user/data/myfile\n");
   fprintf(stdout, "       eos cp /var/data/ /eos/foo/user/data/                         : copy all plain files in /var/data to /eos/foo/user/data/\n");
   fprintf(stdout, "       eos cp -r /var/data/ /eos/foo/user/data/                      : copy the full hierarchy from /var/data/ to /var/data to /eos/foo/user/data/ => empty directories won't show up on the target!\n");
@@ -118,11 +87,8 @@
   XrdOucString sarg = argin;
 
   // split subcommands
-<<<<<<< HEAD
   eos::common::StringTokenizer subtokenizer(argin);
   subtokenizer.GetLine();
-=======
->>>>>>> 322e8a74
   XrdOucString rate = "0";
   XrdOucString streams = "0";
   XrdOucString option = "";
@@ -156,68 +122,14 @@
   unsigned long long copiedsize = 0;
   struct timeval tv1, tv2;
   struct timezone tz;
-<<<<<<< HEAD
-=======
-
-  CliOption helpOption("help", "print help", "-h,--help");
-  helpOption.setHidden(true);
-
-  ConsoleCliCommand cpCmd("cp", "provides copy functionality to EOS");
-  cpCmd.addOption(helpOption);
-  cpCmd.addOptions(std::vector<CliOptionWithArgs>
-                   {{"rate", "limit the cp rate to <rate>", "--rate=", 1,
-                     "<rate>", false},
-                    {"streams", "use <#> parallel streams", "--streams=", 1,
-                     "<#>", false}
-                   });
-  cpCmd.addOptions(std::vector<CliOption>
-                   {{"async", "run an asynchronous transfer via a gateway "
-                     "server (see 'transfer submit --sync' for the full "
-                     "options)", "--async"},
-                    {"recursive", "copy directories recursively",
-                     "-R,-r,--recursive"},
-                    {"append", "append to the target, don't truncate",
-                     "-a,--append"},
-                    {"no-progress", "hide progress bar", "-n"},
-                    {"summary", "print summary", "-S"},
-                    {"debug", "enable debug information", "-d"},
-                    {"checksum", "output the checksums", "--checksum"},
-                    {"no-overwrite", "disable overwriting of files",
-                     "-k,--no-overwrite"},
-                    {"preserve", "preserve the modification times",
-                     "--preserve,-p"},
-                    {"silent", "run silently", "--silent,-s"}
-                   });
-  CliPositionalOption srcDst("src-dst", "", 1, -1,
-                             "<src1> [<src2> ...] <dst>", true);
-  srcDst.addEvalFunction((evalFuncCb) verifySrcAndDstEvalFunc, 0);
-  cpCmd.addOption(srcDst);
-
-  cpCmd.parse(argin);
-
-  if (cpCmd.hasValue("help"))
-  {
-    cpCmd.printUsage();
-    com_cp_examples();
-    return 0;
-  }
-  else if (cpCmd.hasErrors())
-  {
-    cpCmd.printErrors();
-    cpCmd.printUsage();
-    return 0;
-  }
-
->>>>>>> 322e8a74
   // check if this is an 'async' command
-  if (cpCmd.hasValue("async"))
+  if ((sarg.find("--async")) != STR_NPOS)
   {
     sarg.replace("--async", "submit --sync");
     snprintf(fullcmd, sizeof (fullcmd) - 1, "%s", sarg.c_str());
     return com_transfer(fullcmd);
   }
 
-<<<<<<< HEAD
   do
   {
     option = subtokenizer.GetToken();
@@ -324,23 +236,6 @@
     }
   }
   while (1);
-=======
-  if (cpCmd.hasValue("rate"))
-    rate = cpCmd.getValue("rate").c_str();
-
-  if (cpCmd.hasValue("streams"))
-    streams = cpCmd.getValue("streams").c_str();
-
-  recursive = cpCmd.hasValue("recursive");
-  noprogress = cpCmd.hasValue("no-progress");
-  append = cpCmd.hasValue("append");
-  summary = cpCmd.hasValue("summary");
-  silent = cpCmd.hasValue("silent");
-  nooverwrite = cpCmd.hasValue("no-overwrite");
-  checksums = cpCmd.hasValue("checksum");
-  debug = cpCmd.hasValue("debug");
-  preserve = cpCmd.hasValue("preserve");
->>>>>>> 322e8a74
 
   if (silent)
     noprogress = true;
@@ -348,25 +243,25 @@
   if (!hasterminal)
     noprogress = true;
 
-  std::vector<std::string> paths = cpCmd.getValues("src-dst");
-
-  if (paths.size() < 2)
+  nextarg = subtokenizer.GetToken();
+  lastarg = subtokenizer.GetToken();
+  do
   {
-    fprintf(stdout, "Error: Please provide the <src> and <dst> arguments\n");
-    cpCmd.printUsage();
-
-    return 0;
+    if (lastarg.length())
+    {
+      source_list.push_back(nextarg.c_str());
+      nextarg = lastarg;
+      lastarg = subtokenizer.GetToken();
+    }
+    else
+    {
+      target = nextarg;
+      if (debug)
+        fprintf(stderr, "[eos-cp] Setting target %s\n", target.c_str());
+      break;
+    }
   }
-
-  for (size_t i = 0; i < paths.size() - 1; i++)
-  {
-    source_list.push_back(paths[i].c_str());
-  }
-
-  target = paths.back().c_str();
-
-  if (debug)
-    fprintf(stderr, "[eos-cp] Setting target %s\n", target.c_str());
+  while (1);
 
   if (debug)
   {
@@ -376,7 +271,6 @@
     }
   }
 
-<<<<<<< HEAD
   if (target == ".")
   {
     target = "./";
@@ -388,8 +282,6 @@
     return com_cp_usage();
 
 
-=======
->>>>>>> 322e8a74
   if (!recursive)
   {
     source_find_list = source_list;
@@ -412,7 +304,7 @@
            (source_find_list[l].beginswith("gsiftp:"))) &&
           (source_find_list[l].endswith("/")))
       {
-        fprintf(stderr, "Error: directory copy not implemented for that protocol\n");
+        fprintf(stderr, "error: directory copy not implemented for that protocol\n");
         continue;
       }
 
@@ -473,7 +365,7 @@
         FILE* fp = popen(l.c_str(), "r");
         if (!fp)
         {
-          fprintf(stderr, "Error: unable to run 'eos' - I need it in the path");
+          fprintf(stderr, "error: unable to run 'eos' - I need it in the path");
           exit(-1);
         }
         int item;
@@ -499,7 +391,7 @@
 	  source_find_list[l]+="?";
 	  source_find_list[l]+=source_opaque;
 	}
-	source_list.push_back(source_find_list[l].c_str());
+        source_list.push_back(source_find_list[l].c_str());
       }
     }
   }
@@ -522,15 +414,14 @@
       {
         if (!source_find_list[nfile].endswith("/"))
         {
-          fprintf(stderr, "Error: for recursive copy you have to give a directory name ending with '/'\n");
-          cpCmd.printUsage();
-          return 0;
+          fprintf(stderr, "error: for recursive copy you have to give a directory name ending with '/'\n");
+          return com_cp_usage();
         }
       }
       if ((source_find_list[nfile].beginswith("http:")) ||
           (source_find_list[nfile].beginswith("gsiftp:")))
       {
-        fprintf(stderr, "Error: recursive copy not implemented for that protocol\n");
+        fprintf(stderr, "error: recursive copy not implemented for that protocol\n");
         continue;
       }
       XrdOucString l = "";
@@ -589,7 +480,7 @@
   if (!source_list.size())
   {
     fprintf(stderr, "warning: there is no file to copy!\n");
-    //    fprintf(stderr,"Error: your source seems not to exist or does not match any file!\n");
+    //    fprintf(stderr,"error: your source seems not to exist or does not match any file!\n");
     global_retc = 0;
     exit(0);
   }
@@ -627,7 +518,7 @@
         }
         if (access(target.c_str(), R_OK | W_OK))
         {
-          fprintf(stderr, "Error: cannot create/access your target directory!\n");
+          fprintf(stderr, "error: cannot create/access your target directory!\n");
           exit(0);
         }
       }
@@ -644,7 +535,7 @@
         }
         if (access(cTarget.GetParentPath(), R_OK | W_OK))
         {
-          fprintf(stderr, "Error: cannot create/access your target directory!\n");
+          fprintf(stderr, "error: cannot create/access your target directory!\n");
           exit(0);
         }
       }
@@ -671,10 +562,9 @@
       {
         if (S_ISDIR(buf.st_mode))
         {
-          fprintf(stderr, "Error: %s is a directory - use '-r' to copy directories!\n",
+          fprintf(stderr, "error: %s is a directory - use '-r' to copy directories!\n",
                   source_list[nfile].c_str());
-          cpCmd.printUsage();
-          return 0;
+          return com_cp_usage();
         }
         if (debug)
         {
@@ -718,7 +608,7 @@
       const char* v = 0;
       if (!(v = eos::common::StringConversion::ParseUrl(source_list[nfile].c_str(), protocol, hostport)))
       {
-        fprintf(stderr, "Error: illegal url <%s>\n", source_list[nfile].c_str());
+        fprintf(stderr, "error: illegal url <%s>\n", source_list[nfile].c_str());
         global_retc = EINVAL;
         return (0);
       }
@@ -757,7 +647,7 @@
           !getenv("S3_HOSTNAME") ||
           !getenv("S3_SECRET_ACCESS_KEY"))
       {
-        fprintf(stderr, "Error: you have to set the S3 environment variables "
+        fprintf(stderr, "error: you have to set the S3 environment variables "
                 "S3_ACCESS_KEY_ID | S3_ACCESS_ID, S3_HOSTNAME (or use a URI), "
                 "S3_SECRET_ACCESS_KEY | S3_ACCESS_KEY\n");
         exit(-1);
@@ -784,7 +674,7 @@
       long long size = eos::common::StringConversion::LongLongFromShellCmd(sizecmd.c_str());
       if ((!size) || (size == LLONG_MAX))
       {
-        fprintf(stderr, "Error: cannot obtain the size of the <s3> source file or it has 0 size!\n");
+        fprintf(stderr, "error: cannot obtain the size of the <s3> source file or it has 0 size!\n");
         exit(-1);
       }
       if (debug)fprintf(stderr, "[eos-cp] path=%s size=%lld\n", source_list[nfile].c_str(), size);
@@ -812,10 +702,9 @@
       {
         if (S_ISDIR(buf.st_mode))
         {
-          fprintf(stderr, "Error: %s is a directory - use '-r' to copy directories\n",
+          fprintf(stderr, "error: %s is a directory - use '-r' to copy directories\n",
                   source_list[nfile].c_str());
-          cpCmd.printUsage();
-          return 0;
+          return com_cp_usage();
         }
 
         if (debug)
@@ -851,10 +740,9 @@
       {
         if (S_ISDIR(buf.st_mode))
         {
-          fprintf(stderr, "Error: %s is a directory - use '-r' to copy directories\n",
+          fprintf(stderr, "error: %s is a directory - use '-r' to copy directories\n",
                   source_list[nfile].c_str());
-          cpCmd.printUsage();
-          return 0;
+          return com_cp_usage();
         }
         if (debug)
         {
@@ -881,7 +769,7 @@
 
     if (!statok)
     {
-      fprintf(stderr, "Error: we don't support this protocol or we cannot get the file size of source file %s\n", source_list[nfile].c_str());
+      fprintf(stderr, "error: we don't support this protocol or we cannot get the file size of source file %s\n", source_list[nfile].c_str());
       exit(-1);
     }
   }
@@ -992,7 +880,7 @@
     }
 
     targetfile = arg2;
-    
+
     if (arg2.beginswith("/eos") || arg2.beginswith("root://"))
     {
       if (arg2.beginswith("/eos"))
@@ -1034,7 +922,7 @@
       int rc = system("which curl >&/dev/null");
       if (WEXITSTATUS(rc))
       {
-        fprintf(stderr, "Error: you miss the <curl> executable in your PATH\n");
+        fprintf(stderr, "error: you miss the <curl> executable in your PATH\n");
         exit(-1);
       }
     }
@@ -1044,7 +932,7 @@
       int rc = system("which s3 >&/dev/null");
       if (WEXITSTATUS(rc))
       {
-        fprintf(stderr, "Error: you miss the <s3> executable provided by libs3 in your PATH\n");
+        fprintf(stderr, "error: you miss the <s3> executable provided by libs3 in your PATH\n");
         exit(-1);
       }
     }
@@ -1054,7 +942,7 @@
       int rc = system("which globus-url-copy >&/dev/null");
       if (WEXITSTATUS(rc))
       {
-        fprintf(stderr, "Error: you miss the <globus-url-copy> executable in your PATH\n");
+        fprintf(stderr, "error: you miss the <globus-url-copy> executable in your PATH\n");
         exit(-1);
       }
     }
@@ -1098,7 +986,7 @@
         }
         if (!XrdPosixXrootd::Stat(url.c_str(), &buf))
         {
-          fprintf(stderr, "Error: target file %s exists and you specified no overwrite!\n", targetfile.c_str());
+          fprintf(stderr, "error: target file %s exists and you specified no overwrite!\n", targetfile.c_str());
           continue;
         }
       }
@@ -1108,7 +996,7 @@
         {
           if (!stat(targetfile.c_str(), &buf))
           {
-            fprintf(stderr, "Error: target file %s exists and you specified no overwrite!\n", targetfile.c_str());
+            fprintf(stderr, "error: target file %s exists and you specified no overwrite!\n", targetfile.c_str());
             continue;
           }
         }
@@ -1291,7 +1179,7 @@
       {
         if ((source_size[nfile]) && (buf.st_size != (off_t) source_size[nfile]))
         {
-          fprintf(stderr, "Error: filesize differ between source and target file!\n");
+          fprintf(stderr, "error: filesize differ between source and target file!\n");
           lrc = 0xffff00;
         }
         else
@@ -1346,7 +1234,7 @@
       }
       else
       {
-        fprintf(stderr, "Error: target file was not created!\n");
+        fprintf(stderr, "error: target file was not created!\n");
         lrc = 0xffff00;
       }
     }
@@ -1362,7 +1250,7 @@
         {
           if ((source_size[nfile]) && (buf.st_size != (off_t) source_size[nfile]))
           {
-            fprintf(stderr, "Error: filesize differ between source and target file!\n");
+            fprintf(stderr, "error: filesize differ between source and target file!\n");
             lrc = 0xffff00;
           }
           else
@@ -1384,7 +1272,7 @@
         }
         else
         {
-          fprintf(stderr, "Error: target file was not created!\n");
+          fprintf(stderr, "error: target file was not created!\n");
           lrc = 0xffff00;
         }
       }
@@ -1401,7 +1289,7 @@
 
           if (!url.IsValid())
           {
-            fprintf(stderr, "Error: the file system URL is not valid.\n");
+            fprintf(stderr, "error: the file system URL is not valid.\n");
             return (0);
           }
 
@@ -1428,7 +1316,7 @@
           }
           else
           {
-            fprintf(stdout, "Error: getting checksum for path=%s size=%llu\n",
+            fprintf(stdout, "error: getting checksum for path=%s size=%llu\n",
                     source_list[nfile].c_str(), source_size[nfile]);
           }
 
@@ -1459,7 +1347,7 @@
           int rc = system(cmdline.c_str());
           if (WEXITSTATUS(rc))
           {
-            fprintf(stderr, "Error: failed to upload to <s3>\n");
+            fprintf(stderr, "error: failed to upload to <s3>\n");
             uploadok = false;
           }
           else
@@ -1469,12 +1357,12 @@
         }
         if (upload_target.beginswith("http:"))
         {
-          fprintf(stderr, "Error: we don't support file uploads with http/https protocol\n");
+          fprintf(stderr, "error: we don't support file uploads with http/https protocol\n");
           uploadok = false;
         }
         if (upload_target.beginswith("https:"))
         {
-          fprintf(stderr, "Error: we don't support file uploads with http/https protocol\n");
+          fprintf(stderr, "error: we don't support file uploads with http/https protocol\n");
           uploadok = false;
         }
         if (upload_target.beginswith("gsiftp:"))
@@ -1494,7 +1382,7 @@
           int rc = system(cmdline.c_str());
           if (WEXITSTATUS(rc))
           {
-            fprintf(stderr, "Error: failed to upload to <gsiftp>\n");
+            fprintf(stderr, "error: failed to upload to <gsiftp>\n");
             uploadok = false;
           }
           else
