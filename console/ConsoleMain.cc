// ----------------------------------------------------------------------
// File: ConsoleMain.cc
// Author: Andreas-Joachim Peters - CERN
// ----------------------------------------------------------------------

/************************************************************************
 * EOS - the CERN Disk Storage System                                   *
 * Copyright (C) 2011 CERN/Switzerland                                  *
 *                                                                      *
 * This program is free software: you can redistribute it and/or modify *
 * it under the terms of the GNU General Public License as published by *
 * the Free Software Foundation, either version 3 of the License, or    *
 * (at your option) any later version.                                  *
 *                                                                      *
 * This program is distributed in the hope that it will be useful,      *
 * but WITHOUT ANY WARRANTY; without even the implied warranty of       *
 * MERCHANTABILITY or FITNESS FOR A PARTICULAR PURPOSE.  See the        *
 * GNU General Public License for more details.                         *
 *                                                                      *
 * You should have received a copy of the GNU General Public License    *
 * along with this program.  If not, see <http://www.gnu.org/licenses/>.*
 ************************************************************************/

/*----------------------------------------------------------------------------*/
#include "ConsoleMain.hh"
#include "ConsolePipe.hh"
#include "../License"

#include "common/Path.hh"
#include "common/IoPipe.hh"
/*----------------------------------------------------------------------------*/
#include "XrdNet/XrdNetOpts.hh"
#include "XrdNet/XrdNetSocket.hh"
#include "XrdSys/XrdSysLogger.hh"
#include "XrdPosix/XrdPosixXrootd.hh"
XrdPosixXrootd posixsingleton;
#include "fst/FmdClient.hh"
/*----------------------------------------------------------------------------*/
#include <setjmp.h>
/*----------------------------------------------------------------------------*/

// ----------------------------------------------------------------------------
// - Implemented Commands                                                     -
// ----------------------------------------------------------------------------
extern int com_access (char*);
extern int com_archive (char*);
extern int com_attr (char*);
extern int com_cd (char*);
extern int com_chmod (char*);
extern int com_chown (char*);
extern int com_clear (char*);
extern int com_config (char*);
extern int com_console (char*);
extern int com_cp (char*);
extern int com_debug (char*);
extern int com_dropbox (char*);
extern int com_file (char*);
extern int com_fileinfo (char*);
extern int com_find (char*);
extern int com_fs (char*);
extern int com_fsck (char*);
extern int com_fuse (char*);
extern int com_geosched (char*);
extern int com_group (char*);
extern int com_help (char *);
extern int com_io (char *);
extern int com_json (char *);
extern int com_license (char*);
extern int com_ls (char*);
extern int com_map (char*);
extern int com_mkdir (char*);
extern int com_motd (char*);
extern int com_node (char*);
extern int com_ns (char*);
extern int com_pwd (char*);
extern int com_quit (char *);
extern int com_quota (char*);
extern int com_reconnect (char*);
extern int com_recycle (char*);
extern int com_rm (char*);
extern int com_rmdir (char*);
extern int com_role (char*);
extern int com_rtlog (char*);
extern int com_silent (char*);
extern int com_space (char*);
extern int com_stat (char*);
extern int com_test (char*);
extern int com_timing (char*);
extern int com_transfer (char*);
extern int com_version (char*);
extern int com_vid (char*);
extern int com_vst (char*);
extern int com_whoami (char*);
extern int com_who (char*);

// ----------------------------------------------------------------------------
// - Global Variables                                                         -
// ----------------------------------------------------------------------------
XrdOucString serveruri = "";
XrdOucString historyfile = "";
XrdOucString pwdfile = "";
XrdOucString pwd = "/";
XrdOucString rstdout;
XrdOucString rstderr;
XrdOucString rstdjson;
XrdOucString user_role = "";
XrdOucString group_role = "";
XrdOucString global_comment = "";
std::string exec_line = "";

int global_retc = 0;
bool global_highlighting = true;
bool interactive = true;
bool hasterminal = true;
bool silent = false;
bool timing = false;
bool debug = false;
bool pipemode = false;
bool runpipe = false;
bool ispipe = false;
bool json = false;

eos::common::IoPipe iopipe;
int retcfd = 0;

XrdOucEnv* CommandEnv = 0; // this is a pointer to the result of client_admin... or client_user.... = it get's invalid when the output_result function is called


static sigjmp_buf sigjump_buf;

// ----------------------------------------------------------------------------
// - Exit handler
// ----------------------------------------------------------------------------

void
exit_handler (int a)
{
  fprintf(stdout, "\n");
  fprintf(stderr, "<Control-C>\n");
  write_history(historyfile.c_str());
  if (ispipe)
  {
    iopipe.UnLockProducer();
  }
  exit(-1);
}

// ----------------------------------------------------------------------------
// - Jump handler
// ----------------------------------------------------------------------------

void
jump_handler (int a)
{
  siglongjmp(sigjump_buf,1);
}

// ----------------------------------------------------------------------------
// - Absolut Path Conversion Function
// ----------------------------------------------------------------------------

const char*
abspath (const char* in)
{
  static XrdOucString inpath;
  inpath = in;
  if (inpath.beginswith("/"))
    return inpath.c_str();
  inpath = pwd;
  inpath += in;
  return inpath.c_str();
}

// ----------------------------------------------------------------------------
// - 'help' filter
// ----------------------------------------------------------------------------

int
wants_help (const char* arg1)
{
  XrdOucString allargs = " ";
  allargs += arg1;
  allargs += " ";
  if ((allargs.find(" help ") != STR_NPOS) ||
      (allargs.find(" -h ") != STR_NPOS) ||
      (allargs.find(" --help ") != STR_NPOS))
    return 1;
  return 0;
}


// ----------------------------------------------------------------------------
// - Command Mapping Array
// ----------------------------------------------------------------------------
COMMAND commands[] = {
  { (char*) "access", com_access, (char*) "Access Interface"},
  { (char*) "archive", com_archive, (char*) "Archive Interface"},
  { (char*) "attr", com_attr, (char*) "Attribute Interface"},
  { (char*) "clear", com_clear, (char*) "Clear the terminal"},
  { (char*) "cd", com_cd, (char*) "Change directory"},
  { (char*) "chmod", com_chmod, (char*) "Mode Interface"},
  { (char*) "chown", com_chown, (char*) "Chown Interface"},
  { (char*) "config", com_config, (char*) "Configuration System"},
  { (char*) "console", com_console, (char*) "Run Error Console"},
  { (char*) "cp", com_cp, (char*) "Cp command"},
  { (char*) "debug", com_debug, (char*) "Set debug level"},
  { (char*) "dropbox", com_dropbox, (char*) "Drop box"},
  { (char*) "exit", com_quit, (char*) "Exit from EOS console"},
  { (char*) "file", com_file, (char*) "File Handling"},
  { (char*) "fileinfo", com_fileinfo, (char*) "File Information"},
  { (char*) "find", com_find, (char*) "Find files/directories"},
  { (char*) "fs", com_fs, (char*) "File System configuration"},
  { (char*) "fsck", com_fsck, (char*) "File System Consistency Checking"},
  { (char*) "fuse", com_fuse, (char*) "Fuse Mounting"},
  { (char*) "geosched", com_geosched, (char*) "GeoScheduling interface"},
  { (char*) "group", com_group, (char*) "Group configuration"},
  { (char*) "help", com_help, (char*) "Display this text"},
  { (char*) "io", com_io, (char*) "IO Interface"},
  { (char*) "json", com_json, (char*) "Toggle JSON output flag for stdout"},
  { (char*) "license", com_license, (char*) "Display Software License"},
  { (char*) "ls", com_ls, (char*) "List a directory"},
  { (char*) "map", com_map, (char*) "Path mapping interface"},
  { (char*) "mkdir", com_mkdir, (char*) "Create a directory"},
  { (char*) "motd", com_motd, (char*) "Message of the day"},
  { (char*) "node", com_node, (char*) "Node configuration"},
  { (char*) "ns", com_ns, (char*) "Namespace Interface"},
  { (char*) "pwd", com_pwd, (char*) "Print working directory"},
  { (char*) "quit", com_quit, (char*) "Exit from EOS console"},
  { (char*) "quota", com_quota, (char*) "Quota System configuration"},
  { (char*) "reconnect", com_reconnect, (char*) "Forces a re-authentication of the shell"},
  { (char*) "recycle", com_recycle, (char*) "Recycle Bin Functionality"},
  { (char*) "rmdir", com_rmdir, (char*) "Remove a directory"},
  { (char*) "rm", com_rm, (char*) "Remove a file"},
  { (char*) "role", com_role, (char*) "Set the client role"},
  { (char*) "rtlog", com_rtlog, (char*) "Get realtime log output from mgm & fst servers"},
  { (char*) "silent", com_silent, (char*) "Toggle silent flag for stdout"},
  { (char*) "space", com_space, (char*) "Space configuration"},
  { (char*) "stat", com_stat, (char*) "Run 'stat' on a file or directory"},
  { (char*) "test", com_test, (char*) "Run performance test"},
  { (char*) "timing", com_timing, (char*) "Toggle timing flag for execution time measurement"},
  { (char*) "transfer", com_transfer, (char*) "Transfer Interface"},
  { (char*) "version", com_version, (char*) "Verbose client/server version"},
  { (char*) "vid", com_vid, (char*) "Virtual ID System Configuration"},
  { (char*) "vst", com_vst, (char*) "Virtual Storage Interface"},
  { (char*) "whoami", com_whoami, (char*) "Determine how we are mapped on server side"},
  { (char*) "who", com_who, (char*) "Statistics about connected users"},
  { (char*) "?", com_help, (char*) "Synonym for `help'"},
  { (char*) ".q", com_quit, (char*) "Exit from EOS console"},
  { (char *) 0, (int (*)(char*))0, (char *) 0}
};

// ----------------------------------------------------------------------------
// - Forward Declarations
// ----------------------------------------------------------------------------
char *stripwhite (char *string);
COMMAND *find_command (char *command);
char **EOSConsole_completion (const char *text, int start, int intend);
char *command_generator (const char *text, int state);
char *dir_generator (const char *text, int state);
char *filedir_generator (const char *text, int state);
int valid_argument (char *caller, char *arg);
int execute_line (char *line);

/* The name of this program, as taken from argv[0]. */
char *progname;

/* When non-zero, this global means the user is done using this program. */
int done;

char *
dupstr (char *s)
{
  char *r;

  r = (char*) malloc(strlen(s) + 1);
  strcpy(r, s);
  return (r);
}

/* Switches stdin,stdout,stderr to pipe mode where we are a persistant communication daemon for a the eospipe command forwarding commands */
bool
startpipe ()
{
  XrdOucString pipedir = "";
  XrdOucString stdinname = "";
  XrdOucString stdoutname = "";
  XrdOucString stderrname = "";
  XrdOucString retcname = "";

  ispipe = true;

  close(STDIN_FILENO);
  close(STDOUT_FILENO);
  close(STDERR_FILENO);

  if (!iopipe.Init())
  {
    fprintf(stderr, "error: cannot set IoPipe\n");
    return false;
  }

  XrdSysLogger* logger = new XrdSysLogger();
  XrdSysError eDest(logger);


  int stdinfd = iopipe.AttachStdin(eDest);
  int stdoutfd = iopipe.AttachStdout(eDest);
  int stderrfd = iopipe.AttachStderr(eDest);
  retcfd = iopipe.AttachRetc(eDest);

  if ((stdinfd < 0) ||
      (stdoutfd < 0) ||
      (stderrfd < 0) ||
      (retcfd < 0))
  {
    fprintf(stderr, "error: cannot attach to pipes\n");
    return false;
  }

  if (!iopipe.LockProducer())
  {
    return false;
  }

  stdin = fdopen(stdinfd, "r");
  stdout = fdopen(stdoutfd, "w");
  stderr = fdopen(stderrfd, "w");

  return true;
}


// ----------------------------------------------------------------------------
// - Interface to Readline Completion
// ----------------------------------------------------------------------------

/* Tell the GNU Readline library how to complete.  We want to try to complete
   on command names if this is the first word in the line, or on filenames
   if not. */
void
initialize_readline ()
{
  /* Allow conditional parsing of the ~/.inputrc file. */
  rl_readline_name = (char*) "EOS Console";

  /* Tell the completer that we want a crack first. */
  rl_attempted_completion_function = EOSConsole_completion;

  rl_completion_append_character = '\0';
}

/* Attempt to complete on the contents of TEXT.  START and END bound the
   region of rl_line_buffer that contains the word to complete.  TEXT is
   the word to complete.  We can use the entire contents of rl_line_buffer
   in case we want to do some simple parsing.  Return the array of matches,
   or 0 if there aren't any. */
char **
EOSConsole_completion (const char *text, int start, int intend)
{
  char **matches;

  matches = (char **) 0;

  /* If this word is at the start of the line, then it is a command
     to complete.  Otherwise it is the name of a file in the current
     directory. */
  if (start == 0)
  {
    rl_completion_append_character = ' ';
    matches = rl_completion_matches(text, command_generator);
  }

  XrdOucString cmd = rl_line_buffer;
  if (cmd.beginswith("mkdir ") ||
      cmd.beginswith("rmdir ") ||
      cmd.beginswith("find ") ||
      cmd.beginswith("cd ") ||
      cmd.beginswith("chown ") ||
      cmd.beginswith("chmod ") ||
      cmd.beginswith("attr "))
  {
    // dir completion
    rl_completion_append_character = '\0';
    matches = rl_completion_matches(text, dir_generator);
  }

  if (cmd.beginswith("rm ") ||
      cmd.beginswith("ls ") ||
      cmd.beginswith("fileinfo "))
  {
    // dir/file completion
    rl_completion_append_character = '\0';
    matches = rl_completion_matches(text, filedir_generator);
  }

  return (matches);
}

char *
dir_generator (const char *text, int state)
{
  static int list_index, len;

  /* If this is a new word to complete, initialize now.  This includes
     saving the length of TEXT for efficiency, and initializing the index
     variable to 0. */
  if (!state)
  {
    list_index = 0;
    len = strlen(text);
  }

  /* Return the next name which partially matches from the command list. */
  // create a dirlist
  std::vector<std::string> dirs;
  dirs.resize(0);
  bool oldsilent = silent;
  silent = true;
  XrdOucString inarg = text;

  bool absolute = false;
  if (inarg.beginswith("/"))
  {
    absolute = true;
    // absolute pathnames
    if (inarg.endswith("/"))
    {
      // that's ok
    }
    else
    {
      int rpos = inarg.rfind("/");
      if ((rpos != STR_NPOS))
        inarg.erase(rpos + 1);
    }
  }
  else
  {
    // relative pathnames
    if ((!inarg.length()) || (!inarg.endswith("/")))
    {
      inarg = pwd.c_str();
    }
    else
    {
      inarg = pwd.c_str();
      inarg += text;
    }
  }


  //  while (inarg.replace("//","/")) {};

  XrdOucString comarg = "-F ";
  comarg += inarg;

  char buffer[4096];
  sprintf(buffer, "%s", comarg.c_str());
  com_ls((char*) buffer);

  silent = oldsilent;

  XrdOucTokenizer subtokenizer((char*) rstdout.c_str());
  do
  {
    subtokenizer.GetLine();
    XrdOucString entry = subtokenizer.GetToken();
    if (entry.endswith('\n'))
      entry.erase(entry.length() - 1);
    if (!entry.endswith("/"))
      continue;

    if (entry.length())
    {
      dirs.push_back(entry.c_str());
    }
    else
    {
      break;
    }
  }
  while (1);


  for (unsigned int i = list_index; i < dirs.size(); i++)
  {
    list_index++;
    XrdOucString compare = "";
    if (absolute)
    {
      compare = inarg;
      compare += dirs[i].c_str();
    }
    else
    {
      compare = dirs[i].c_str();
    }
    //    fprintf(stderr,"%s %s %d\n", compare.c_str(), text, len);
    if (strncmp(compare.c_str(), text, len) == 0)
    {
      return (dupstr((char*) compare.c_str()));
    }
  }

  /* If no names matched, then return 0. */
  return ((char *) 0);
}

char *
filedir_generator (const char *text, int state)
{
  static int list_index, len;

  /* If this is a new word to complete, initialize now.  This includes
     saving the length of TEXT for efficiency, and initializing the index
     variable to 0. */
  if (!state)
  {
    list_index = 0;
    len = strlen(text);
  }

  /* Return the next name which partially matches from the command list. */
  // create a dirlist
  std::vector<std::string> dirs;
  dirs.resize(0);
  bool oldsilent = silent;
  silent = true;
  XrdOucString inarg = text;

  bool absolute = false;
  if (inarg.beginswith("/"))
  {
    absolute = true;
    // absolute pathnames
    if (inarg.endswith("/"))
    {
      // that's ok
    }
    else
    {
      int rpos = inarg.rfind("/");
      if ((rpos != STR_NPOS))
        inarg.erase(rpos + 1);
    }
  }
  else
  {
    // relative pathnames
    if ((!inarg.length()) || (!inarg.endswith("/")))
    {
      if (!inarg.length())
        inarg = "";
      else
      {
        int rpos = inarg.rfind("/");
        if ((rpos != STR_NPOS))
          inarg.erase(rpos + 1);
        else
          inarg = "";
      }
    }
    else
    {
      inarg = pwd.c_str();
      inarg += text;
    }
  }


  //  while (inarg.replace("//","/")) {};

  XrdOucString comarg = "-F ";
  comarg += inarg;

  char buffer[4096];
  sprintf(buffer, "%s", comarg.c_str());
  com_ls((char*) buffer);

  silent = oldsilent;

  XrdOucTokenizer subtokenizer((char*) rstdout.c_str());
  do
  {
    subtokenizer.GetLine();
    XrdOucString entry = subtokenizer.GetToken();
    if (entry.endswith('\n'))
      entry.erase(entry.length() - 1);

    if (entry.length())
    {
      dirs.push_back(entry.c_str());
    }
    else
    {
      break;
    }
  }
  while (1);


  for (unsigned int i = list_index; i < dirs.size(); i++)
  {
    list_index++;
    XrdOucString compare = "";
    if (absolute)
    {
      compare = inarg;
      compare += dirs[i].c_str();
    }
    else
    {
      compare = inarg;
      compare += dirs[i].c_str();
    }
    //    fprintf(stderr,"%s %s %d\n", compare.c_str(), text, len);
    if (strncmp(compare.c_str(), text, len) == 0)
    {
      return (dupstr((char*) compare.c_str()));
    }
  }

  /* If no names matched, then return 0. */
  return ((char *) 0);
}

/* Generator function for command completion.  STATE lets us know whether
   to start from scratch; without any state (i.e. STATE == 0), then we
   start at the top of the list. */
char *
command_generator (const char *text, int state)
{
  static int list_index, len;
  char *name;

  /* If this is a new word to complete, initialize now.  This includes
     saving the length of TEXT for efficiency, and initializing the index
     variable to 0. */
  if (!state)
  {
    list_index = 0;
    len = strlen(text);
  }

  /* Return the next name which partially matches from the command list. */
  while ((name = commands[list_index].name))
  {
    list_index++;

    if (strncmp(name, text, len) == 0)
    {
      XrdOucString withspace = name;
      return (dupstr((char*) withspace.c_str()));
    }
  }

  /* If no names matched, then return 0. */
  return ((char *) 0);
}

/* **************************************************************** */
/*                                                                  */
/*                       EOSConsole Commands                        */
/*                                                                  */

/* **************************************************************** */

void
command_result_stdout_to_vector (std::vector<std::string> &string_vector)
{
  string_vector.clear();
  if (!CommandEnv)
  {
    fprintf(stderr, "error: command env is 0!\n");
    return;
  }

  rstdout = CommandEnv->Get("mgm.proc.stdout");

  if (!rstdout.length())
    return;

  XrdMqMessage::UnSeal(rstdout);

  XrdOucTokenizer subtokenizer((char*) rstdout.c_str());
  const char* nextline = 0;
  int i = 0;
  while ((nextline = subtokenizer.GetLine()))
  {
    if ((!strlen(nextline)) || (nextline[0] == '\n'))
      continue;
    string_vector.resize(i + 1);
    string_vector.push_back(nextline);
    i++;
  }
}

int
output_result (XrdOucEnv* result, bool highlighting)
{
  if (!result)
    return EINVAL;

  rstdout = result->Get("mgm.proc.stdout");
  rstderr = result->Get("mgm.proc.stderr");
  rstdjson = result->Get("mgm.proc.json");

  XrdMqMessage::UnSeal(rstdout);
  XrdMqMessage::UnSeal(rstderr);
  XrdMqMessage::UnSeal(rstdjson);

  if (highlighting && global_highlighting)
  {
    // color replacements
    rstdout.replace("online", "\033[1monline\033[0m");
    rstdout.replace("offline", "\033[47;31m\e[5moffline\033[0m");
    rstdout.replace("unknown", "\033[47;31m\e[5munknown\033[0m");
    rstdout.replace(" ok", "\033[49;32m ok\033[0m");
    rstdout.replace("warning", "\033[49;33mwarning\033[0m");
    rstdout.replace("exceeded", "\033[49;31mexceeded\033[0m");

    rstdout.replace("[booted]", "\033[1m[booted]\033[0m");
    rstdout.replace("[down]", "\033[49;31m[down]\033[0m");
    rstdout.replace("[failed]", "\033[49;31m[failed]\033[0m");
    rstdout.replace("[booting]", "\033[49;32m[booting]\033[0m");
    rstdout.replace("[compacting]", "\033[49;34m[compacting]\033[0m");

    // replication highlighting
    rstdout.replace("master-rw", "\033[49;31mmaster-rw\033[0m");
    rstdout.replace("master-ro", "\033[49;34mmaster-ro\033[0m");
    rstdout.replace("slave-ro", "\033[1mslave-ro\033[0m");
    rstdout.replace("=ok", "=\033[49;32mok\033[0m");
    rstdout.replace("=compacting", "=\033[49;32mcompaccting\033[0m");
    rstdout.replace("=off", "=\033[49;34moff\033[0m");
    rstdout.replace("=blocked", "=\033[49;34mblocked\033[0m");
    rstdout.replace("=wait", "=\033[49;34mwait\033[0m");
    rstdout.replace("=starting", "=\033[49;34mstarting\033[0m");
    rstdout.replace("=true", "=\033[49;32mtrue\033[0m");
    rstdout.replace("=false", "=\033[49;31mfalse\033[0m");
  }

  int retc = EFAULT;
  if (result->Get("mgm.proc.retc"))
  {
    retc = atoi(result->Get("mgm.proc.retc"));
  }
  if (json)
  {
    if (rstdjson.length())
      if (!silent)
      {
        fprintf(stdout, "%s", rstdjson.c_str());
        if (rstdjson.endswith('\n'))
        {
          fprintf(stdout, "\n");
        }
      }
  }
  else
  {
    if (rstdout.length())
      if (!silent)
      {
        fprintf(stdout, "%s", rstdout.c_str());
        if (!rstdout.endswith('\n'))
        {
          fprintf(stdout, "\n");
        }
      }

    if (rstderr.length())
    {
      fprintf(stderr, "%s (errc=%d) (%s)\n", rstderr.c_str(), retc, strerror(retc));
    }
  }
  fflush(stdout);
  fflush(stderr);
  CommandEnv = 0;
  delete result;
  return retc;
}

XrdOucEnv*
client_admin_command (XrdOucString &in)
{
  if (user_role.length())
    in += "&eos.ruid=";
  in += user_role;
  if (group_role.length())
    in += "&eos.rgid=";
  in += group_role;
  if (json)
  {
    in += "&mgm.format=json";
  }
  if (global_comment.length())
  {
    in += "&mgm.comment=";
    in += global_comment;
    global_comment = "";
  }

  XrdMqTiming mytiming("eos");
  TIMING("start", &mytiming);
  XrdOucString out = "";
  XrdOucString path = serveruri;
  path += "//proc/admin/";
  path += "?";
  path += in;

  if (debug)
  {
    printf("debug: %s\n", path.c_str());
  }

  XrdCl::OpenFlags::Flags flags_xrdcl = XrdCl::OpenFlags::Read;
  XrdCl::File* client = new XrdCl::File();
  XrdCl::XRootDStatus status = client->Open(path.c_str(), flags_xrdcl);

  if (status.IsOK())
  {
    off_t offset = 0;
    uint32_t nbytes = 0;
    char buffer[4096 + 1];
    status = client->Read(offset, 4096, buffer, nbytes);

    while (status.IsOK() && (nbytes > 0))
    {
      buffer[nbytes] = 0;
      out += buffer;
      offset += nbytes;
      status = client->Read(offset, 4096, buffer, nbytes);
    }

    client->Close();
    TIMING("stop", &mytiming);

    delete client;

    if (timing)
    {
      mytiming.Print();
    }

    CommandEnv = new XrdOucEnv(out.c_str());
    return CommandEnv;
  }
  else
  {
    std::string errmsg;
    errmsg = status.GetErrorMessage();
    fprintf(stderr, "error: errc=%d msg=\"%s\"\n", status.errNo,errmsg.c_str());
  }

  delete client;
  return 0;
}

XrdOucEnv*
client_user_command (XrdOucString &in)
{
  if (user_role.length())
    in += "&eos.ruid=";
  in += user_role;
  if (group_role.length())
    in += "&eos.rgid=";
  in += group_role;
  if (json)
  {
    in += "&mgm.format=json";
  }
  if (global_comment.length())
  {
    in += "&mgm.comment=";
    in += global_comment;
    global_comment = "";
  }
  XrdMqTiming mytiming("eos");
  TIMING("start", &mytiming);
  XrdOucString out = "";
  XrdOucString path = serveruri;
  path += "//proc/user/";
  path += "?";
  path += in;

  XrdCl::OpenFlags::Flags flags_xrdcl = XrdCl::OpenFlags::Read;
  XrdCl::File* client = new XrdCl::File();
  XrdCl::XRootDStatus status = client->Open(path.c_str(), flags_xrdcl);

  if (status.IsOK())
  {
    off_t offset = 0;
    uint32_t nbytes = 0;
    char buffer[4096 + 1];
    status = client->Read(offset, 4096, buffer, nbytes);

    while (status.IsOK() && (nbytes > 0))
    {
      buffer[nbytes] = 0;
      out += buffer;
      offset += nbytes;
      status = client->Read(offset, 4096, buffer, nbytes);
    }

    client->Close();
<<<<<<< HEAD
=======

    XrdMqMessage::UnSeal(out);
>>>>>>> 322e8a74
    TIMING("stop", &mytiming);

    delete client;

    if (timing)
    {
      mytiming.Print();
    }

    CommandEnv = new XrdOucEnv(out.c_str());
    return CommandEnv;
  }
  else
  {
    std::string errmsg;
    errmsg = status.GetErrorMessage();
    fprintf(stderr, "error: errc=%d msg=\"%s\"\n", status.errNo,errmsg.c_str());
  }

  delete client;

  return 0;
}

/* Return non-zero if ARG is a valid argument for CALLER, else print
   an error message and return zero. */
int
valid_argument (char *caller, char *arg)
{
  if (!arg || !*arg)
  {
    //fprintf (stderr, "%s: Argument required.\n", caller);
    return (0);
  }

  return (1);
}

// ----------------------------------------------------------------------------
// - Load and apply the last used directory
// ----------------------------------------------------------------------------

void
read_pwdfile ()
{
  std::string lpwd;
  eos::common::StringConversion::LoadFileIntoString(pwdfile.c_str(), lpwd);
  if (lpwd.length())
  {
    // apply 
    com_cd((char*) lpwd.c_str());
  }
}

// ----------------------------------------------------------------------------
// - Colour Definitions
// ----------------------------------------------------------------------------

std::string textnormal ("\001\033[0m\002");
std::string textblack ("\001\033[49;30m\002");
std::string textred ("\001\033[49;31m\002");
std::string textrederror ("\001\033[47;31m\e[5m\002");
std::string textblueerror ("\001\033[47;34m\e[5m\002");
std::string textgreen ("\001\033[49;32m\002");
std::string textyellow ("\001\033[49;33m\002");
std::string textblue ("\001\033[49;34m\002");
std::string textbold ("\001\033[1m\002");
std::string textunbold ("\001\033[0m\002");

// ----------------------------------------------------------------------------
// - Usage Information
// ----------------------------------------------------------------------------

void
usage ()
{
  fprintf(stderr, "`eos' is the command line interface (CLI) of the EOS storage system.\n");
  fprintf(stderr, "Usage: eos [-r|--role <uid> <gid>] [-b|--batch] [-v|--version] [-p|--pipe] [-j||--json] [<mgm-url>] [<cmd> {<argN>}|<filename>.eosh]\n");
  fprintf(stderr, "            -r, --role <uid> <gid>              : select user role <uid> and group role <gid>\n");
  fprintf(stderr, "            -b, --batch                         : run in batch mode without colour and syntax highlighting and without pipe\n");
  fprintf(stderr, "            -j, --json                          : switch to json output format\n");
  fprintf(stderr, "            -p, --pipe                          : run stdin,stdout,stderr on local pipes and go to background\n");
  fprintf(stderr, "            -h, --help                          : print help text\n");
  fprintf(stderr, "            -v, --version                       : print version information\n");
  fprintf(stderr, "            <mgm-url>                           : xroot URL of the management server e.g. root://<hostname>[:<port>]\n");
  fprintf(stderr, "            <cmd>                               : eos shell command (use 'eos help' to see available commands)\n");
  fprintf(stderr, "            {<argN>}                            : single or list of arguments for the eos shell command <cmd>\n");
  fprintf(stderr, "            <filename>.eosh                     : eos script file name ending with .eosh suffix\n\n");
  fprintf(stderr, "Environment Variables: \n");
  fprintf(stderr, "            EOS_MGM_URL                         : set's the redirector URL\n");
  fprintf(stderr, "            EOS_HISTORY_FILE                    : set's the command history file - by default '$HOME/.eos_history' is used\n\n");
  fprintf(stderr, "            EOS_SOCKS4_HOST                     : set's the SOCKS4 proxy host name\n");
  fprintf(stderr, "            EOS_SOCKS4_PORT                     : set's the SOCKS4 proxy port\n");
  fprintf(stderr, "            EOS_PWD_FILE                        : set's the file where the last working directory is stored- by default '$HOME/.eos_pwd\n\n");
  fprintf(stderr, "            EOS_DISABLE_PIPEMODE                : forbids the EOS shell to split into a session and pipe executable to avoid useless re-authentication\n");
  fprintf(stderr, "Return Value: \n");
  fprintf(stderr, "            The return code of the last executed command is returned. 0 is returned in case of success otherwise <errno> (!=0).\n\n");
  fprintf(stderr, "Examples:\n");
  fprintf(stderr, "            eos                                 : start the interactive eos shell client connected to localhost or URL defined in environment variabel EOS_MGM_URL\n");
  fprintf(stderr, "            eos -r 0 0                          : as before but take role root/root [only numeric IDs are supported]\n");
  fprintf(stderr, "            eos root://myeos                    : start the interactive eos shell connecting to MGM host 'myeos'\n");
  fprintf(stderr, "            eos -b whoami                       : run the eos shell command 'whoami' in batch mode without syntax highlighting\n");
  fprintf(stderr, "            eos space ls --io                   : run the eos shell command 'space' with arguments 'ls --io'\n");
  fprintf(stderr, "            eos --version                       : print version information\n");
  fprintf(stderr, "            eos -b eosscript.eosh               : run the eos shell script 'eosscript.eosh'. This script has to contain linewise commands which are understood by the eos interactive shell.\n");
  fprintf(stderr, "\n");
  fprintf(stderr, " You can leave the interactive shell with <Control-D>. <Control-C> cleans the current shell line or terminates the shell when a command is currently executed.");

  fprintf(stderr, "Report bugs to eos-dev@cern.ch\n");
}

// ----------------------------------------------------------------------------
// - Main Executable
// ----------------------------------------------------------------------------

int
main (int argc, char* argv[])
{
  char *line, *s;
  serveruri = (char*) "root://localhost";

  if (getenv("EOS_MGM_URL"))
  {
    serveruri = getenv("EOS_MGM_URL");
  }

  XrdOucString urole = "";
  XrdOucString grole = "";
  bool selectedrole = false;
  int argindex = 1;

  int retc = system("test -t 0 && test -t 1");

  if (!getenv("EOS_DISABLE_PIPEMODE"))
  {
    runpipe = true;
  }

  if (!retc)
  {
    hasterminal = true;
    global_highlighting = true;
    interactive = true;
  }
  else
  {
    hasterminal = false;
    global_highlighting = false;
    interactive = false;
  }

  if (argc > 1)
  {
    XrdOucString in1 = argv[argindex];

    if (in1.beginswith("-"))
    {
      if ((in1 != "--help") &&
          (in1 != "--version") &&
          (in1 != "--batch") &&
          (in1 != "--pipe") &&
          (in1 != "--role") &&
          (in1 != "--json") &&
          (in1 != "-h") &&
          (in1 != "-b") &&
          (in1 != "-p") &&
          (in1 != "-v") &&
          (in1 != "-j") &&
          (in1 != "-r"))
      {
        usage();
        exit(-1);
      }
    }
    if ((in1 == "--help") || (in1 == "-h"))
    {
      usage();
      exit(-1);
    }

    if ((in1 == "--version") || (in1 == "-v"))
    {
      fprintf(stderr, "EOS %s (CERN)\n\n", VERSION);
      fprintf(stderr, "Written by CERN-IT-DSS (Andreas-Joachim Peters, Lukasz Janyst & Elvin Sindrilaru)\n");
      exit(-1);
    }

    if ((in1 == "--batch") || (in1 == "-b"))
    {
      interactive = false;
      global_highlighting = false;
      runpipe = false;
      argindex++;
      in1 = argv[argindex];
    }

    if ((in1 == "--json") || (in1 == "-j"))
    {
      interactive = false;
      global_highlighting = false;
      json = true;
      runpipe = false;
      argindex++;
      in1 = argv[argindex];
    }

    if ((in1 == "fuse"))
    {
      interactive = false;
      global_highlighting = false;
      runpipe = false;
    }

    if ((in1 == "--pipe") || (in1 == "-p"))
    {
      pipemode = true;
      argindex++;
      in1 = argv[argindex];

      if (!startpipe())
      {
        fprintf(stderr, "error: unable to start the pipe - maybe there is already a process with 'eos -p' running?\n");
        exit(-1);
      }
    }

    if ((in1 == "--role") || (in1 == "-r"))
    {
      urole = argv[argindex + 1];
      grole = argv[argindex + 2];
      in1 = argv[argindex + 3];
      argindex += 3;
      // execute the role function
      XrdOucString cmdline = "role ";
      cmdline += urole;
      cmdline += " ";
      cmdline += grole;

      in1 = argv[argindex];
      if (in1.length())
      {
        silent = true;
      }
      execute_line((char*) cmdline.c_str());
      if (in1.length())
      {
        silent = false;
      }
      selectedrole = true;
    }

    if ((in1 == "--batch") || (in1 == "-b"))
    {
      interactive = false;
      argindex++;
      in1 = argv[argindex];
    }

    if ((in1 == "cp"))
    {
      interactive = false;
      global_highlighting = false;
      runpipe = false;
    }

    if ((in1 == "fuse"))
    {
      interactive = false;
    }

    if (in1.beginswith("root://"))
    {
      serveruri = argv[argindex];
      argindex++;
      in1 = argv[argindex];
    }

    if (in1.length())
    {
      // check if this is a file
      if ((in1.endswith("eosh")) && (!access(in1.c_str(), R_OK)))
      {
        // this is a script file
        char str[16384];
        fstream file_op(in1.c_str(), ios::in);
        while (!file_op.eof())
        {
          file_op.getline(str, 16384);
          XrdOucString cmdline = "";
          cmdline = str;
          if (!cmdline.length())
            break;
          while (cmdline.beginswith(" "))
          {
            cmdline.erase(0, 1);
          }
          while (cmdline.endswith(" "))
          {
            cmdline.erase(cmdline.length() - 1, 1);
          }
          execute_line((char*) cmdline.c_str());
        }
        file_op.close();
        exit(0);
      }
      else
      {
        XrdOucString cmdline = "";
        // this are commands
        for (int i = argindex; i < argc; i++)
        {
	  if (i!=argindex)
	    cmdline += "\"";
          cmdline += argv[i];
	  if (i!=argindex)
	    cmdline += "\"";
          cmdline += " ";
        }
        if ((!selectedrole) && (!getuid()) && (serveruri.beginswith("root://localhost")))
        {
          // we are root, we always select also the root role by default
          XrdOucString cmdline = "role 0 0 ";
          if (!interactive || (runpipe))silent = true;
          execute_line((char*) cmdline.c_str());
          if (!interactive || (runpipe))silent = false;
        }

        // strip leading and trailing white spaces
        while (cmdline.beginswith(" "))
        {
          cmdline.erase(0, 1);
        }
        while (cmdline.endswith(" "))
        {
          cmdline.erase(cmdline.length() - 1, 1);
        }

        // here we can use the 'eospipe' mechanism if allowed

        if (runpipe)
        {
          cmdline += "\n";
          // put the eos daemon into batch mode
          interactive = false;
          global_highlighting = false;
          iopipe.Init(); // need to initialize for Checkproducer

          if (!iopipe.CheckProducer())
          {
            // we need to run a pipe daemon, so we fork here and let the fork run the code like 'eos -p'
            if (!fork())
            {
              for (int i = 1; i < argc; i++)
              {
                for (size_t j = 0; j < strlen(argv[i]); j++)
                {
                  argv[i][j] = '*';
                }
              }
              // detach from the session id
              pid_t sid;
              if ((sid = setsid()) < 0)
              {
                fprintf(stderr, "ERROR: failed to create new session (setsid())\n");
                exit(-1);
              }
              startpipe();
              pipemode = true;
              // enters down the readline loop with modified stdin,stdout,stderr
            }
            else
            {
              // now we just deal with the pipes from the client end
              exit(pipe_command(cmdline.c_str()));
            }
          }
          else
          {
            // now we just deal with the pipes from the client end
            exit(pipe_command(cmdline.c_str()));
          }
        }
        else
        {
          execute_line((char*) cmdline.c_str());
          exit(global_retc);
        }
      }
    }
  }


  /* by default select the root role if we are root@localhost */

  if ((!selectedrole) && (!getuid()) && (serveruri.beginswith("root://localhost")))
  {
    // we are root, we always select also the root role by default
    XrdOucString cmdline = "role 0 0 ";
    if (!interactive)silent = true;
    execute_line((char*) cmdline.c_str());
    if (!interactive)silent = false;
  }

  /* configure looging */
  eos::common::Logging::Init();
  eos::common::Logging::SetUnit("eos");
  eos::common::Logging::SetLogPriority(LOG_NOTICE);


  /* install a shutdown handler */
  //signal(SIGINT, exit_handler);

  if (!interactive)
  {
    textnormal = "";
    textblack = "";
    textred = "";
    textrederror = "";
    textblueerror = "";
    textgreen = "";
    textyellow = "";
    textblue = "";
    textbold = "";
    textunbold = "";
  }

  if (interactive)
  {
    fprintf(stderr, "# ---------------------------------------------------------------------------\n");
    fprintf(stderr, "# EOS  Copyright (C) 2011 CERN/Switzerland\n");
    fprintf(stderr, "# This program comes with ABSOLUTELY NO WARRANTY; for details type `license'.\n");
    fprintf(stderr, "# This is free software, and you are welcome to redistribute it \n");
    fprintf(stderr, "# under certain conditions; type `license' for details.\n");
    fprintf(stderr, "# ---------------------------------------------------------------------------\n");

    execute_line((char*) "motd");
    execute_line((char*) "version");
  }


  char prompt[4096];
  if (pipemode)
  {
    prompt[0] = 0;
  }
  else
  {
    sprintf(prompt, "%sEOS Console%s [%s%s%s] |> ", textbold.c_str(), textunbold.c_str(), textred.c_str(), serveruri.c_str(), textnormal.c_str());
  }

  progname = argv[0];

  initialize_readline(); /* Bind our completer. */

  if (getenv("EOS_HISTORY_FILE"))
  {
    historyfile = getenv("EOS_HISTORY_FILE");
  }
  else
  {
    if (getenv("HOME"))
    {
      historyfile = getenv("HOME");
      historyfile += "/.eos_history";
    }
  }
  if (getenv("EOS_PWD_FILE"))
  {
    pwdfile = getenv("EOS_PWD_FILE");
  }
  else
  {
    if (getenv("HOME"))
    {
      pwdfile = getenv("HOME");
      pwdfile += "/.eos_pwd";
    }
  }
  read_history(historyfile.c_str());
  // load the last used current working directory
  read_pwdfile();

  /* Loop reading and executing lines until the user quits. */
  for (; done == 0;)
  {
    char prompt[4096];
    if (pipemode)
    {
      prompt[0] = 0;
    }
    else
    {
      sprintf(prompt, "%sEOS Console%s [%s%s%s] |%s> ", textbold.c_str(), textunbold.c_str(), textred.c_str(), serveruri.c_str(), textnormal.c_str(), pwd.c_str());
    }
    if (pipemode)
    {
      signal(SIGALRM, exit_handler);
      alarm(60);
    }
    
    
    signal(SIGINT, jump_handler);
    
    if ( sigsetjmp(sigjump_buf,1) ) {
      signal(SIGINT, jump_handler);
      fprintf(stdout,"\n");
    }
    
    line = readline(prompt);
    signal(SIGINT, exit_handler);
    
    if (pipemode)
      alarm(0);
    
    if (!line)
    {
      fprintf(stdout, "\n");
      break;
    }

    /* Remove leading and trailing whitespace from the line.
       Then, if there is anything left, add it to the history list
       and execute it. */
    s = stripwhite(line);

    if (*s)
    {
      add_history(s);
      // 20 minutes timeout for commands ... that is long !
      signal(SIGALRM, exit_handler);
      alarm(1200);
      execute_line(s);
      alarm(0);
      char newline = '\n';
      int n = 0;
      std::cout << std::flush;
      std::cerr << std::flush;
      fflush(stdout);
      fflush(stderr);

      if (pipemode)
      {
        n = write(retcfd, &global_retc, 1);
        n = write(retcfd, &newline, 1);
        if (n != 1)
        {
          fprintf(stderr, "error: unable to write retc to retc-socket\n");
          exit(-1);
        }
        // we send the stop sequence to the pipe thread listeners
        fprintf(stdout, "#__STOP__#\n");
        fprintf(stderr, "#__STOP__#\n");
        fflush(stdout);
        fflush(stderr);
      }
    }

    free(line);
  }

  write_history(historyfile.c_str());
  signal(SIGINT, SIG_IGN);
  exit(0);
}


// ----------------------------------------------------------------------------
// - Command Line Execution Function
// ----------------------------------------------------------------------------

int
execute_line (char *line)
{
  register int i;
  COMMAND *command;
  char *word;

  exec_line = line;

  size_t cbpos = exec_line.find("--comment \"");
  size_t cepos;
  if (cbpos != std::string::npos)
  {
    cepos = exec_line.find("\"", cbpos + 12);
    if (cepos == std::string::npos)
    {
      fprintf(stderr, "error: syntax for comment is '<command> <args> --comment \"...\"'\n");
      return 0;
    }
    else
    {
      global_comment = exec_line.substr(cbpos + 10, cepos + 1 - (cbpos + 10)).c_str();
      exec_line.erase(cbpos, cepos + 1);
      line = (char*) exec_line.c_str();
    }
  }

  /* Isolate the command word. */
  i = 0;
  while (line[i] && (line[i] == ' '))
    i++;
  word = line + i;

  while (line[i] && ((line[i] != ' ')))
    i++;

  if (line[i])
    line[i++] = '\0';

  command = find_command(word);

  if (!command)
  {
    fprintf(stderr, "%s: No such command for EOS Console.\n", word);
    global_retc = -1;
    return (-1);
  }

  /* Get argument to command, if any. */
  while (line[i] == ' ')
    i++;

  word = line + i;

  /* Call the function. */
  return ((*(command->func)) (word));
}

/* Look up NAME as the name of a command, and return a pointer to that
   command.  Return a 0 pointer if NAME isn't a command name. */
COMMAND *
find_command (char *name)
{
  register int i;

  for (i = 0; commands[i].name; i++)
    if (strcmp(name, commands[i].name) == 0)
      return (&commands[i]);

  return ((COMMAND *) 0);
}

/* Strip whitespace from the start and end of STRING.  Return a pointer
   into STRING. */
char*
stripwhite (char *string)
{
  register char *s, *t;

  for (s = string; (*s) == ' '; s++)
    ;

  if (*s == 0)
    return (s);

  t = s + strlen(s) - 1;
  while (t > s && ((*t) == ' '))
    t--;
  *++t = '\0';

  return s;
}

/* Strips quotes, replaces quoted spaces and sets the
   absolute path from the given one */
XrdOucString
cleanPath(const std::string &pathToHandle)
{
  XrdOucString path = pathToHandle.c_str();

  if (path[0] == '"')
    path.erase(0, 1);
  if (path[path.length() - 1] == '"')
    path.erase(path.length() - 1, 1);

  path.replace("\\ ", " ");
  path = abspath(path.c_str());

  return path;
}

/* Adds the -h|-help option to all commands and sub-commands
   as well as --help-all which shows all sub-commands' usage
*/
void
addHelpOptionRecursively(ConsoleCliCommand *command)
{
  std::vector<ConsoleCliCommand *> *subcommands;
  CliOption helpOption("help", "", "-h,--help");
  helpOption.setHidden(true);

  command->addOption(helpOption);

  subcommands = command->subcommands();
  if (subcommands)
  {
    CliOption helpAllOption("help-all", "print help for all subcommands",
                            "-H,--help-all");
    helpAllOption.setHidden(true);

    command->addOption(helpAllOption);

    std::vector<ConsoleCliCommand *>::iterator it;
    for (it = subcommands->begin(); it != subcommands->end(); it++)
      addHelpOptionRecursively(*it);
  }
}

static void
printHelpRecursively(ConsoleCliCommand *command)
{
  std::vector<ConsoleCliCommand *> *subcommands;

  command->printUsage();

  subcommands = command->subcommands();
  if (subcommands)
  {
    std::vector<ConsoleCliCommand *>::iterator it;
    for (it = subcommands->begin(); it != subcommands->end(); it++)
    {
      fprintf(stdout, "\n");
      printHelpRecursively(*it);
    }
  }
}

/* Checks if the user asked for help or if there are errors to
   be shown. This should be run for the command returned by the
   ConsoleCliCommand::parse method.
   Returns true if help or errors were shown, false otherwise. */
bool
checkHelpAndErrors(ConsoleCliCommand *command)
{
  if (command->hasValue("help-all"))
  {
    printHelpRecursively(command);

    return true;
  }
  if (!command->standalone() || command->hasValue("help"))
  {
    command->printUsage();
    return true;
  }
  else if (command->hasErrors())
  {
    command->printErrors();
    command->printUsage();
    return true;
  }

  return false;
}<|MERGE_RESOLUTION|>--- conflicted
+++ resolved
@@ -212,7 +212,7 @@
   { (char*) "fs", com_fs, (char*) "File System configuration"},
   { (char*) "fsck", com_fsck, (char*) "File System Consistency Checking"},
   { (char*) "fuse", com_fuse, (char*) "Fuse Mounting"},
-  { (char*) "geosched", com_geosched, (char*) "GeoScheduling interface"},
+  { (char*) "geosched", com_geosched, (char*) "Geoscheduler Interface"},
   { (char*) "group", com_group, (char*) "Group configuration"},
   { (char*) "help", com_help, (char*) "Display this text"},
   { (char*) "io", com_io, (char*) "IO Interface"},
@@ -903,11 +903,6 @@
     }
 
     client->Close();
-<<<<<<< HEAD
-=======
-
-    XrdMqMessage::UnSeal(out);
->>>>>>> 322e8a74
     TIMING("stop", &mytiming);
 
     delete client;
@@ -926,9 +921,6 @@
     errmsg = status.GetErrorMessage();
     fprintf(stderr, "error: errc=%d msg=\"%s\"\n", status.errNo,errmsg.c_str());
   }
-
-  delete client;
-
   return 0;
 }
 
@@ -1570,95 +1562,3 @@
 
   return s;
 }
-
-/* Strips quotes, replaces quoted spaces and sets the
-   absolute path from the given one */
-XrdOucString
-cleanPath(const std::string &pathToHandle)
-{
-  XrdOucString path = pathToHandle.c_str();
-
-  if (path[0] == '"')
-    path.erase(0, 1);
-  if (path[path.length() - 1] == '"')
-    path.erase(path.length() - 1, 1);
-
-  path.replace("\\ ", " ");
-  path = abspath(path.c_str());
-
-  return path;
-}
-
-/* Adds the -h|-help option to all commands and sub-commands
-   as well as --help-all which shows all sub-commands' usage
-*/
-void
-addHelpOptionRecursively(ConsoleCliCommand *command)
-{
-  std::vector<ConsoleCliCommand *> *subcommands;
-  CliOption helpOption("help", "", "-h,--help");
-  helpOption.setHidden(true);
-
-  command->addOption(helpOption);
-
-  subcommands = command->subcommands();
-  if (subcommands)
-  {
-    CliOption helpAllOption("help-all", "print help for all subcommands",
-                            "-H,--help-all");
-    helpAllOption.setHidden(true);
-
-    command->addOption(helpAllOption);
-
-    std::vector<ConsoleCliCommand *>::iterator it;
-    for (it = subcommands->begin(); it != subcommands->end(); it++)
-      addHelpOptionRecursively(*it);
-  }
-}
-
-static void
-printHelpRecursively(ConsoleCliCommand *command)
-{
-  std::vector<ConsoleCliCommand *> *subcommands;
-
-  command->printUsage();
-
-  subcommands = command->subcommands();
-  if (subcommands)
-  {
-    std::vector<ConsoleCliCommand *>::iterator it;
-    for (it = subcommands->begin(); it != subcommands->end(); it++)
-    {
-      fprintf(stdout, "\n");
-      printHelpRecursively(*it);
-    }
-  }
-}
-
-/* Checks if the user asked for help or if there are errors to
-   be shown. This should be run for the command returned by the
-   ConsoleCliCommand::parse method.
-   Returns true if help or errors were shown, false otherwise. */
-bool
-checkHelpAndErrors(ConsoleCliCommand *command)
-{
-  if (command->hasValue("help-all"))
-  {
-    printHelpRecursively(command);
-
-    return true;
-  }
-  if (!command->standalone() || command->hasValue("help"))
-  {
-    command->printUsage();
-    return true;
-  }
-  else if (command->hasErrors())
-  {
-    command->printErrors();
-    command->printUsage();
-    return true;
-  }
-
-  return false;
-}