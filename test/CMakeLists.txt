# ----------------------------------------------------------------------
# File: CMakeLists.txt
# Author: Andreas-Joachim Peters - CERN
# ----------------------------------------------------------------------

# ************************************************************************
# * EOS - the CERN Disk Storage System                                   *
# * Copyright (C) 2011 CERN/Switzerland                                  *
# *                                                                      *
# * This program is free software: you can redistribute it and/or modify *
# * it under the terms of the GNU General Public License as published by *
# * the Free Software Foundation, either version 3 of the License, or    *
# * (at your option) any later version.                                  *
# *                                                                      *
# * This program is distributed in the hope that it will be useful,      *
# * but WITHOUT ANY WARRANTY; without even the implied warranty of       *
# * MERCHANTABILITY or FITNESS FOR A PARTICULAR PURPOSE.  See the        *
# * GNU General Public License for more details.                         *
# *                                                                      *
# * You should have received a copy of the GNU General Public License    *
# * along with this program.  If not, see <http://www.gnu.org/licenses/>.*
# ************************************************************************

set (CMAKE_CXX_FLAGS "-Wall -g -O0 -std=gnu++0x -DHAVE_ATOMICS=1")

include_directories(
  ${CMAKE_SOURCE_DIR}
  ${CMAKE_BINARY_DIR}
  ${PROTOBUF_INCLUDE_DIRS}
  ${XROOTD_INCLUDE_DIRS}
  ${SPARSEHASH_INCLUDE_DIRS}
  ${CMAKE_SOURCE_DIR}/common/ulib/)

add_subdirectory(benchmark)

<<<<<<< HEAD
add_executable(xrdstress.exe XrdStress.cc XrdStress.hh)
add_executable(xrdcpabort XrdCpAbort.cc)
add_executable(xrdcprandom XrdCpRandom.cc)
add_executable(xrdcpextend XrdCpExtend.cc)
add_executable(xrdcpappend XrdCpAppend.cc)
add_executable(xrdcpposixcache XrdCpPosixCache.cc)
add_executable(xrdcpholes XrdCpHoles.cc)
add_executable(xrdcpbackward XrdCpBackward.cc)
add_executable(xrdcpdownloadrandom XrdCpDownloadRandom)
add_executable(xrdcpshrink XrdCpShrink.cc)
add_executable(xrdcptruncate XrdCpTruncate.cc)
add_executable(xrdcppartial XrdCpPartial.cc)
add_executable(xrdcpupdate XrdCpUpdate.cc)
add_executable(eos-udp-dumper EosUdpDumper.cc)
add_executable(eos-mmap EosMmap.cc)
add_executable(eosnsbench EosNamespaceBenchmark.cc)
add_executable(eoshashbench EosHashBenchmark.cc)
add_executable(eos-io-tool eos_io_tool.cc)

add_executable(
  testhmacsha256
  TestHmacSha256.cc
  ${CMAKE_SOURCE_DIR}/common/SymKeys.hh
  ${CMAKE_SOURCE_DIR}/common/SymKeys.cc)

add_executable(
  eoschecksumbench
  EosChecksumBenchmark.cc
  ${CMAKE_SOURCE_DIR}/fst/checksum/Adler.cc
  ${CMAKE_SOURCE_DIR}/fst/checksum/CheckSum.cc
  ${CMAKE_SOURCE_DIR}/fst/checksum/crc32c.cc
  ${CMAKE_SOURCE_DIR}/fst/checksum/crc32ctables.cc)

target_link_libraries(xrdcpabort ${XROOTD_POSIX_LIBRARY} ${XROOTD_UTILS_LIBRARY})
target_link_libraries(xrdcprandom ${XROOTD_POSIX_LIBRARY} ${XROOTD_UTILS_LIBRARY})
target_link_libraries(xrdcpextend ${XROOTD_POSIX_LIBRARY} ${XROOTD_UTILS_LIBRARY})
target_link_libraries(xrdcpappend ${XROOTD_POSIX_LIBRARY} ${XROOTD_UTILS_LIBRARY})
target_link_libraries(xrdcpholes ${XROOTD_POSIX_LIBRARY} ${XROOTD_UTILS_LIBRARY})
target_link_libraries(xrdcpbackward ${XROOTD_POSIX_LIBRARY} ${XROOTD_UTILS_LIBRARY})
target_link_libraries(xrdcpdownloadrandom ${XROOTD_POSIX_LIBRARY} ${XROOTD_UTILS_LIBRARY})
target_link_libraries(xrdcpshrink ${XROOTD_POSIX_LIBRARY} ${XROOTD_UTILS_LIBRARY})
target_link_libraries(xrdcptruncate ${XROOTD_POSIX_LIBRARY} ${XROOTD_UTILS_LIBRARY})
target_link_libraries(xrdcpposixcache ${XROOTD_POSIX_LIBRARY} ${XROOTD_UTILS_LIBRARY})
target_link_libraries(xrdcppartial ${XROOTD_POSIX_LIBRARY} ${XROOTD_UTILS_LIBRARY})
target_link_libraries(xrdcpupdate ${XROOTD_POSIX_LIBRARY} ${XROOTD_UTILS_LIBRARY})
target_link_libraries(eosnsbench eosCommon-Static eosNamespace-Static)
target_link_libraries(eoshashbench eosCommon-Static eosNamespace-Static)
=======
add_executable (xrdstress.exe
	        XrdStress.cc            XrdStress.hh
)

add_executable (xrdcpabort
 	        XrdCpAbort.cc
)

add_executable (xrdcprandom
 	        XrdCpRandom.cc
)

add_executable (xrdcpextend
 	        XrdCpExtend.cc
)

add_executable (xrdcpappend
 	        XrdCpAppend.cc
)

add_executable (xrdcpposixcache
 	        XrdCpPosixCache.cc
)

add_executable (xrdcpholes
 	        XrdCpHoles.cc
)

add_executable (xrdcpbackward
 	        XrdCpBackward.cc
)

add_executable (xrdcpdownloadrandom
 	        XrdCpDownloadRandom
)

add_executable (xrdcpshrink
 	        XrdCpShrink.cc
)

add_executable (xrdcptruncate
 	        XrdCpTruncate.cc
)

add_executable (xrdcppartial
 	        XrdCpPartial.cc
)

add_executable (xrdcpupdate
 	        XrdCpUpdate.cc
)

add_executable (eoschecksumbench
 	        EosChecksumBenchmark.cc
		../fst/checksum/Adler.cc
		../fst/checksum/CheckSum.cc
		../fst/checksum/crc32c.cc
		../fst/checksum/crc32ctables.cc
)

add_executable (eos-udp-dumper
	       EosUdpDumper.cc
)

add_executable (eos-mmap
	       EosMmap.cc
)

add_executable (eosnsbench
	        EosNamespaceBenchmark.cc
)

add_executable (eoshashbench
	        EosHashBenchmark.cc
)

add_executable( eos-io-tool
                eos_io_tool.cc
)

add_executable (testhmacsha256
	        TestHmacSha256.cc
		../common/SymKeys.hh            ../common/SymKeys.cc
)					

target_link_libraries(xrdstress.exe XrdPosix XrdUtils  ${UUID_LIBRARIES} ${CMAKE_THREAD_LIBS_INIT})
target_link_libraries(xrdcpabort XrdPosix XrdUtils)
target_link_libraries(xrdcprandom XrdPosix XrdUtils)
target_link_libraries(xrdcpextend XrdPosix XrdUtils)
target_link_libraries(xrdcpappend XrdPosix XrdUtils)
target_link_libraries(xrdcpholes XrdPosix XrdUtils)
target_link_libraries(xrdcpbackward XrdPosix XrdUtils)
target_link_libraries(xrdcpdownloadrandom XrdPosix XrdUtils)
target_link_libraries(xrdcpshrink XrdPosix XrdUtils)
target_link_libraries(xrdcptruncate XrdPosix XrdUtils)
target_link_libraries(xrdcpposixcache XrdPosix XrdUtils)
target_link_libraries(xrdcppartial XrdPosix XrdUtils)
target_link_libraries(xrdcpupdate XrdPosix XrdUtils)
target_link_libraries(eoschecksumbench XrdPosix eosCommon XrdUtils ${CMAKE_THREAD_LIBS_INIT})
target_link_libraries(eos-io-tool XrdCl XrdServer EosFstIo-Static)

target_link_libraries(eos-udp-dumper)
target_link_libraries(eosnsbench eosCommon-Static EosNsInMemory-Static)
target_link_libraries(eoshashbench eosCommon-Static EosNsInMemory-Static)
>>>>>>> 17590438
target_link_libraries(testhmacsha256 eosCommon ${CMAKE_THREAD_LIBS_INIT})
target_link_libraries(eos-udp-dumper)

target_link_libraries(
  eos-io-tool
  EosFstIo-Static
  ${XROOTD_CL_LIBRARY}
  ${XROOTD_SERVER_LIBRARY}
  ${PROTOBUF_LIBRARIES})

target_link_libraries(
  xrdstress.exe
  ${UUID_LIBRARIES}
  ${XROOTD_CL_LIBRARY}
  ${XROOTD_POSIX_LIBRARY}
  ${XROOTD_UTILS_LIBRARY}
  ${CMAKE_THREAD_LIBS_INIT})

target_link_libraries(
  eoschecksumbench
  eosCommon
  ${XROOTD_POSIX_LIBRARY}
  ${XROOTD_UTILS_LIBRARY}
  ${CMAKE_THREAD_LIBS_INIT})

set_target_properties(xrdstress.exe PROPERTIES COMPILE_FLAGS "-std=gnu++0x -D_FILE_OFFSET_BITS=64")
set_target_properties(xrdcpabort PROPERTIES COMPILE_FLAGS "-D_FILE_OFFSET_BITS=64")
set_target_properties(xrdcprandom PROPERTIES COMPILE_FLAGS "-D_FILE_OFFSET_BITS=64")
set_target_properties(xrdcpextend PROPERTIES COMPILE_FLAGS "-D_FILE_OFFSET_BITS=64")
set_target_properties(xrdcpappend PROPERTIES COMPILE_FLAGS "-D_FILE_OFFSET_BITS=64")
set_target_properties(xrdcpholes PROPERTIES COMPILE_FLAGS "-D_FILE_OFFSET_BITS=64")
set_target_properties(xrdcpbackward PROPERTIES COMPILE_FLAGS "-D_FILE_OFFSET_BITS=64")
set_target_properties(xrdcpdownloadrandom PROPERTIES COMPILE_FLAGS "-D_FILE_OFFSET_BITS=64")
set_target_properties(xrdcpshrink PROPERTIES COMPILE_FLAGS "-D_FILE_OFFSET_BITS=64")
set_target_properties(xrdcptruncate PROPERTIES COMPILE_FLAGS "-D_FILE_OFFSET_BITS=64")
set_target_properties(xrdcppartial PROPERTIES COMPILE_FLAGS "-D_FILE_OFFSET_BITS=64")
set_target_properties(xrdcpupdate PROPERTIES COMPILE_FLAGS "-D_FILE_OFFSET_BITS=64")
set_target_properties(xrdcpposixcache PROPERTIES COMPILE_FLAGS "-D_FILE_OFFSET_BITS=64")
set_target_properties(eosnsbench PROPERTIES COMPILE_FLAGS "-D_FILE_OFFSET_BITS=64")
set_target_properties(eoshashbench PROPERTIES COMPILE_FLAGS "-D_FILE_OFFSET_BITS=64")
set_target_properties(eoschecksumbench PROPERTIES COMPILE_FLAGS "-D_FILE_OFFSET_BITS=64 -msse4.2")

install(
  TARGETS xrdstress.exe xrdcpabort xrdcprandom xrdcpextend xrdcpshrink xrdcpappend
	  xrdcptruncate xrdcpholes xrdcpbackward xrdcpdownloadrandom xrdcppartial xrdcpupdate
	  xrdcpposixcache eoschecksumbench eosnsbench eoshashbench eos-udp-dumper eos-mmap
	  eos-io-tool
  RUNTIME DESTINATION ${CMAKE_INSTALL_FULL_SBINDIR})

install(
  PROGRAMS xrdstress eos-instance-test eos-rain-test eoscp-rain-test eos-io-test eos-oc-test
  DESTINATION ${CMAKE_INSTALL_FULL_SBINDIR}
  PERMISSIONS OWNER_READ OWNER_EXECUTE
	      GROUP_READ GROUP_EXECUTE
	      WORLD_READ WORLD_EXECUTE)<|MERGE_RESOLUTION|>--- conflicted
+++ resolved
@@ -33,7 +33,6 @@
 
 add_subdirectory(benchmark)
 
-<<<<<<< HEAD
 add_executable(xrdstress.exe XrdStress.cc XrdStress.hh)
 add_executable(xrdcpabort XrdCpAbort.cc)
 add_executable(xrdcprandom XrdCpRandom.cc)
@@ -79,114 +78,8 @@
 target_link_libraries(xrdcpposixcache ${XROOTD_POSIX_LIBRARY} ${XROOTD_UTILS_LIBRARY})
 target_link_libraries(xrdcppartial ${XROOTD_POSIX_LIBRARY} ${XROOTD_UTILS_LIBRARY})
 target_link_libraries(xrdcpupdate ${XROOTD_POSIX_LIBRARY} ${XROOTD_UTILS_LIBRARY})
-target_link_libraries(eosnsbench eosCommon-Static eosNamespace-Static)
-target_link_libraries(eoshashbench eosCommon-Static eosNamespace-Static)
-=======
-add_executable (xrdstress.exe
-	        XrdStress.cc            XrdStress.hh
-)
-
-add_executable (xrdcpabort
- 	        XrdCpAbort.cc
-)
-
-add_executable (xrdcprandom
- 	        XrdCpRandom.cc
-)
-
-add_executable (xrdcpextend
- 	        XrdCpExtend.cc
-)
-
-add_executable (xrdcpappend
- 	        XrdCpAppend.cc
-)
-
-add_executable (xrdcpposixcache
- 	        XrdCpPosixCache.cc
-)
-
-add_executable (xrdcpholes
- 	        XrdCpHoles.cc
-)
-
-add_executable (xrdcpbackward
- 	        XrdCpBackward.cc
-)
-
-add_executable (xrdcpdownloadrandom
- 	        XrdCpDownloadRandom
-)
-
-add_executable (xrdcpshrink
- 	        XrdCpShrink.cc
-)
-
-add_executable (xrdcptruncate
- 	        XrdCpTruncate.cc
-)
-
-add_executable (xrdcppartial
- 	        XrdCpPartial.cc
-)
-
-add_executable (xrdcpupdate
- 	        XrdCpUpdate.cc
-)
-
-add_executable (eoschecksumbench
- 	        EosChecksumBenchmark.cc
-		../fst/checksum/Adler.cc
-		../fst/checksum/CheckSum.cc
-		../fst/checksum/crc32c.cc
-		../fst/checksum/crc32ctables.cc
-)
-
-add_executable (eos-udp-dumper
-	       EosUdpDumper.cc
-)
-
-add_executable (eos-mmap
-	       EosMmap.cc
-)
-
-add_executable (eosnsbench
-	        EosNamespaceBenchmark.cc
-)
-
-add_executable (eoshashbench
-	        EosHashBenchmark.cc
-)
-
-add_executable( eos-io-tool
-                eos_io_tool.cc
-)
-
-add_executable (testhmacsha256
-	        TestHmacSha256.cc
-		../common/SymKeys.hh            ../common/SymKeys.cc
-)					
-
-target_link_libraries(xrdstress.exe XrdPosix XrdUtils  ${UUID_LIBRARIES} ${CMAKE_THREAD_LIBS_INIT})
-target_link_libraries(xrdcpabort XrdPosix XrdUtils)
-target_link_libraries(xrdcprandom XrdPosix XrdUtils)
-target_link_libraries(xrdcpextend XrdPosix XrdUtils)
-target_link_libraries(xrdcpappend XrdPosix XrdUtils)
-target_link_libraries(xrdcpholes XrdPosix XrdUtils)
-target_link_libraries(xrdcpbackward XrdPosix XrdUtils)
-target_link_libraries(xrdcpdownloadrandom XrdPosix XrdUtils)
-target_link_libraries(xrdcpshrink XrdPosix XrdUtils)
-target_link_libraries(xrdcptruncate XrdPosix XrdUtils)
-target_link_libraries(xrdcpposixcache XrdPosix XrdUtils)
-target_link_libraries(xrdcppartial XrdPosix XrdUtils)
-target_link_libraries(xrdcpupdate XrdPosix XrdUtils)
-target_link_libraries(eoschecksumbench XrdPosix eosCommon XrdUtils ${CMAKE_THREAD_LIBS_INIT})
-target_link_libraries(eos-io-tool XrdCl XrdServer EosFstIo-Static)
-
-target_link_libraries(eos-udp-dumper)
 target_link_libraries(eosnsbench eosCommon-Static EosNsInMemory-Static)
 target_link_libraries(eoshashbench eosCommon-Static EosNsInMemory-Static)
->>>>>>> 17590438
 target_link_libraries(testhmacsha256 eosCommon ${CMAKE_THREAD_LIBS_INIT})
 target_link_libraries(eos-udp-dumper)
 
