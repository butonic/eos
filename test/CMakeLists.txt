--- conflicted
+++ resolved
@@ -28,13 +28,9 @@
   ${CMAKE_BINARY_DIR}
   ${PROTOBUF_INCLUDE_DIRS}
   ${XROOTD_INCLUDE_DIRS}
-<<<<<<< HEAD
-  ${SPARSEHASH_INCLUDE_DIRS})
-=======
   ${SPARSEHASH_INCLUDE_DIRS}
   ${CMAKE_SOURCE_DIR}/common/ulib/
   ${KINETIC_INCLUDE_DIR})
->>>>>>> 02c6173e
 
 add_subdirectory(benchmark)
 
@@ -93,12 +89,8 @@
   EosFstIo-Static
   ${XROOTD_CL_LIBRARY}
   ${XROOTD_SERVER_LIBRARY}
-<<<<<<< HEAD
-  ${PROTOBUF_LIBRARIES})
-=======
   ${PROTOBUF_LIBRARIES}
   ${KINETIC_LIBRARIES})
->>>>>>> 02c6173e
 
 target_link_libraries(
   xrdstress.exe
@@ -111,10 +103,7 @@
 target_link_libraries(
   eoschecksumbench
   eosCommon
-<<<<<<< HEAD
-=======
   EosFstIo-Static
->>>>>>> 02c6173e
   ${XROOTD_POSIX_LIBRARY}
   ${XROOTD_UTILS_LIBRARY}
   ${CMAKE_THREAD_LIBS_INIT})
@@ -143,11 +132,7 @@
   RUNTIME DESTINATION ${CMAKE_INSTALL_FULL_SBINDIR})
 
 install(
-<<<<<<< HEAD
   PROGRAMS xrdstress eos-instance-test fuse/eos-fuse-test eos-rain-test eoscp-rain-test eos-io-test eos-oc-test
-=======
-  PROGRAMS xrdstress eos-instance-test eos-rain-test eoscp-rain-test eos-io-test eos-oc-test
->>>>>>> 02c6173e
   DESTINATION ${CMAKE_INSTALL_FULL_SBINDIR}
   PERMISSIONS OWNER_READ OWNER_EXECUTE
 	      GROUP_READ GROUP_EXECUTE
