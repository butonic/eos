--- conflicted
+++ resolved
@@ -35,7 +35,7 @@
 //------------------------------------------------------------------------------
 // Constructor
 //------------------------------------------------------------------------------
-LayoutPlugin::LayoutPlugin ()
+LayoutPlugin::LayoutPlugin()
 {
   // empty
 }
@@ -44,7 +44,7 @@
 //------------------------------------------------------------------------------
 // Destructor
 //------------------------------------------------------------------------------
-LayoutPlugin::~LayoutPlugin ()
+LayoutPlugin::~LayoutPlugin()
 {
   //empty
 }
@@ -54,48 +54,34 @@
 // Get layout object
 //------------------------------------------------------------------------------
 Layout*
-LayoutPlugin::GetLayoutObject (XrdFstOfsFile* file,
-                               unsigned long layoutId,
-                               const XrdSecEntity* client,
-                               XrdOucErrInfo* error,
-                               const char *path,
-                               uint16_t timeout,
-                               bool storeRecovery)
+LayoutPlugin::GetLayoutObject(XrdFstOfsFile* file,
+                              unsigned long layoutId,
+                              const XrdSecEntity* client,
+                              XrdOucErrInfo* error,
+                              const char* path,
+                              uint16_t timeout,
+                              bool storeRecovery)
 {
-  if (LayoutId::GetLayoutType(layoutId) == LayoutId::kPlain)
-<<<<<<< HEAD
-    return static_cast<Layout*> (new PlainLayout(file, layoutId, client, error, io, timeout ));
-  
-  if (LayoutId::GetLayoutType(layoutId) == LayoutId::kReplica)
-    return static_cast<Layout*> (new ReplicaParLayout(file, layoutId, client, error, io, timeout));
-  
-  if (LayoutId::GetLayoutType(layoutId) == LayoutId::kRaidDP)
-    return static_cast<Layout*> (new RaidDpLayout(file, layoutId, client, error, io, timeout, storeRecovery));
-  
-  if ((LayoutId::GetLayoutType(layoutId) == LayoutId::kRaid6) ||
-      (LayoutId::GetLayoutType(layoutId) == LayoutId::kArchive))
-    return static_cast<Layout*> (new ReedSLayout(file, layoutId, client, error, io, timeout, storeRecovery));
-=======
-  {
-    return static_cast<Layout*> (new PlainLayout(file, layoutId, client, error, path, timeout ));
+  if (LayoutId::GetLayoutType(layoutId) == LayoutId::kPlain) {
+    return static_cast<Layout*>(new PlainLayout(file, layoutId, client, error, path,
+                                timeout));
   }
 
-  if (LayoutId::GetLayoutType(layoutId) == LayoutId::kReplica)
-  {
-    return static_cast<Layout*> (new ReplicaParLayout(file, layoutId, client, error, path, timeout));
+  if (LayoutId::GetLayoutType(layoutId) == LayoutId::kReplica) {
+    return static_cast<Layout*>(new ReplicaParLayout(file, layoutId, client, error,
+                                path, timeout));
   }
 
-  if (LayoutId::GetLayoutType(layoutId) == LayoutId::kRaidDP)
-  {
-    return static_cast<Layout*> (new RaidDpLayout(file, layoutId, client, error, path, timeout, storeRecovery));
+  if (LayoutId::GetLayoutType(layoutId) == LayoutId::kRaidDP) {
+    return static_cast<Layout*>(new RaidDpLayout(file, layoutId, client, error,
+                                path, timeout, storeRecovery));
   }
 
   if ((LayoutId::GetLayoutType(layoutId) == LayoutId::kRaid6) ||
-      (LayoutId::GetLayoutType(layoutId) == LayoutId::kArchive))
-  {
-    return static_cast<Layout*> (new ReedSLayout(file, layoutId, client, error, path, timeout, storeRecovery));
+      (LayoutId::GetLayoutType(layoutId) == LayoutId::kArchive)) {
+    return static_cast<Layout*>(new ReedSLayout(file, layoutId, client, error, path,
+                                timeout, storeRecovery));
   }
->>>>>>> 02c6173e
 
   return 0;
 }
