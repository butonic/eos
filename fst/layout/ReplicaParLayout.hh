--- conflicted
+++ resolved
@@ -47,25 +47,13 @@
   //! @param io io access type ( ofs/xrd )
   //! @param timeout timeout value
   //!
-<<<<<<< HEAD
   //----------------------------------------------------------------------------
   ReplicaParLayout (XrdFstOfsFile* file,
                     unsigned long lid,
                     const XrdSecEntity* client,
                     XrdOucErrInfo* outError,
-                    eos::common::LayoutId::eIoType io,
+		    const char* path,
                     uint16_t timeout = 0);
-=======
-  //--------------------------------------------------------------------------
-  ReplicaParLayout(XrdFstOfsFile* file,
-                   int lid,
-                   const XrdSecEntity* client,
-                   XrdOucErrInfo* outError,
-                   const char* path,
-                   uint16_t timeout = 0);
->>>>>>> e9f20629
-
-
 
   //----------------------------------------------------------------------------
   //! Destructor
@@ -88,17 +76,11 @@
   //!
   //! @return 0 on success, -1 otherwise and error code is set
   //!
-<<<<<<< HEAD
-  //----------------------------------------------------------------------------
-  virtual int Open (const std::string& path,
+  //----------------------------------------------------------------------------
+  virtual int Open (
                     XrdSfsFileOpenMode flags,
                     mode_t mode,
                     const char* opaque);
-=======
-  //--------------------------------------------------------------------------
-  virtual int Open(XrdSfsFileOpenMode flags, mode_t mode, const char* opaque);
->>>>>>> e9f20629
-
 
   //----------------------------------------------------------------------------
   //! Read from file
