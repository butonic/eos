//------------------------------------------------------------------------------
//! @file PlainLayout.hh
//! @author Elvin-Alin Sindrilaru / Andreas-Joachim Peters - CERN
//! @brief Layout of a plain file without any replication or striping
//------------------------------------------------------------------------------

/************************************************************************
 * EOS - the CERN Disk Storage System                                   *
 * Copyright (C) 2011 CERN/Switzerland                                  *
 *                                                                      *
 * This program is free software: you can redistribute it and/or modify *
 * it under the terms of the GNU General Public License as published by *
 * the Free Software Foundation, either version 3 of the License, or    *
 * (at your option) any later version.                                  *
 *                                                                      *
 * This program is distributed in the hope that it will be useful,      *
 * but WITHOUT ANY WARRANTY; without even the implied warranty of       *
 * MERCHANTABILITY or FITNESS FOR A PARTICULAR PURPOSE.  See the        *
 * GNU General Public License for more details.                         *
 *                                                                      *
 * You should have received a copy of the GNU General Public License    *
 * along with this program.  If not, see <http://www.gnu.org/licenses/>.*
 ************************************************************************/

#ifndef __EOSFST_PLAINLAYOUT_HH__
#define __EOSFST_PLAINLAYOUT_HH__

/*----------------------------------------------------------------------------*/
#include "fst/layout/Layout.hh"
/*----------------------------------------------------------------------------*/

EOSFSTNAMESPACE_BEGIN

//------------------------------------------------------------------------------
//! Class abstracting the physical layout of a plain file
//------------------------------------------------------------------------------
class PlainLayout : public Layout
{
public:

  //----------------------------------------------------------------------------
  //! Constructor
  //!
  //! @param file file handler
  //! @param lid layout id
  //! @param client security information
  //! @param error error information
  //! @param io io access type ( ofs/xrd )
  //! @param timeout timeout value
  //!
  //----------------------------------------------------------------------------
  PlainLayout (XrdFstOfsFile* file,
               unsigned long lid,
               const XrdSecEntity* client,
               XrdOucErrInfo* outError,
               const char *path,
               uint16_t timeout = 0);


  //----------------------------------------------------------------------------
  //! Destructor
  //----------------------------------------------------------------------------
  virtual ~PlainLayout ();

<<<<<<< HEAD

  //----------------------------------------------------------------------------
=======
  // -------------------------------------------------------------------------
  // Redirect to new target
  // -------------------------------------------------------------------------
  virtual void Redirect(const char* path);

  //--------------------------------------------------------------------------
>>>>>>> e9f20629
  //! Open file
  //!
  //! @param path file path
  //! @param flags open flags
  //! @param mode open mode
  //! @param opaque opaque information
  //!
  //! @return 0 if successful, -1 otherwise and error code is set
<<<<<<< HEAD
  //!
  //----------------------------------------------------------------------------
  virtual int Open (const std::string& path,
                    XrdSfsFileOpenMode flags,
                    mode_t mode,
                    const char* opaque = "");
=======
  //--------------------------------------------------------------------------
  virtual int Open(XrdSfsFileOpenMode flags, mode_t mode, const char* opaque);
>>>>>>> e9f20629


  //----------------------------------------------------------------------------
  //! Read from file
  //!
  //! @param offset offset
  //! @param buffer place to hold the read data
  //! @param length length
  //! @param readahead readahead switch
  //!
  //! @return number of bytes read or -1 if error
  //!
  //----------------------------------------------------------------------------
  virtual int64_t Read (XrdSfsFileOffset offset,
                        char* buffer,
                        XrdSfsXferSize length,
                        bool readahead = false);

  
  //----------------------------------------------------------------------------
  //! Vector read 
  //!
  //! @param chunkList list of chunks for the vector read
  //! @param len total length of the vector read
  //!
  //! @return number of bytes read of -1 if error
  //!
  //----------------------------------------------------------------------------
  virtual int64_t ReadV (XrdCl::ChunkList& chunkList,
                         uint32_t len);

  
  //----------------------------------------------------------------------------
  //! Write to file
  //!
  //! @param offset offset
  //! @param buffer data to be written
  //! @param length length
  //!
  //! @return number of bytes written or -1 if error
  //!
  //----------------------------------------------------------------------------
  virtual int64_t Write (XrdSfsFileOffset offset,
                         const char* buffer,
                         XrdSfsXferSize length);


  //----------------------------------------------------------------------------
  //! Truncate
  //!
  //! @param offset truncate file to this value
  //!
  //! @return 0 if successful, -1 otherwise and error code is set
  //!
  //----------------------------------------------------------------------------
  virtual int Truncate (XrdSfsFileOffset offset);


  //----------------------------------------------------------------------------
  //! Allocate file space
  //!
  //! @param length space to be allocated
  //!
  //! @return 0 if successful, -1 otherwise and error code is set
  //!
  //----------------------------------------------------------------------------
  virtual int Fallocate (XrdSfsFileOffset length);


  //----------------------------------------------------------------------------
  //! Deallocate file space
  //!
  //! @param fromOffset offset start
  //! @param toOffset offset end
  //!
  //! @return 0 if successful, -1 otherwise and error code is set
  //!
  //----------------------------------------------------------------------------
  virtual int Fdeallocate (XrdSfsFileOffset fromOffset,
                           XrdSfsFileOffset toOffset);


  //----------------------------------------------------------------------------
  //! Remove file
  //!
  //! @return 0 if successful, -1 otherwise and error code is set
  //!
  //----------------------------------------------------------------------------
  virtual int Remove ();


  //----------------------------------------------------------------------------
  //! Sync file to disk
  //!
  //! @return 0 if successful, -1 otherwise and error code is set
  //!
  //----------------------------------------------------------------------------
  virtual int Sync ();


  //----------------------------------------------------------------------------
  //! Get stats about the file
  //!
  //! @param buf stat buffer
  //!
  //! @return 0 if successful, -1 otherwise and error code is set
  //!
  //----------------------------------------------------------------------------
  virtual int Stat (struct stat* buf);


  //----------------------------------------------------------------------------
  //! Close file
  //!
  //! @return 0 if successful, -1 otherwise and error code is set
  //!
  //----------------------------------------------------------------------------
  virtual int Close ();

  
private:

  uint64_t mFileSize; ///< file size
  bool mDisableRdAhead; ///< if any write operations is done, disable rdahead

  //----------------------------------------------------------------------------
  //! Disable copy constructor
  //----------------------------------------------------------------------------
  PlainLayout (const PlainLayout&) = delete;


  //----------------------------------------------------------------------------
  //! Disable assign operator
  //----------------------------------------------------------------------------
  PlainLayout& operator = (const PlainLayout&) = delete;

};

EOSFSTNAMESPACE_END

#endif  // __EOSFST_PLAINLAYOUT_HH__<|MERGE_RESOLUTION|>--- conflicted
+++ resolved
@@ -62,37 +62,25 @@
   //----------------------------------------------------------------------------
   virtual ~PlainLayout ();
 
-<<<<<<< HEAD
-
-  //----------------------------------------------------------------------------
-=======
   // -------------------------------------------------------------------------
   // Redirect to new target
   // -------------------------------------------------------------------------
   virtual void Redirect(const char* path);
 
   //--------------------------------------------------------------------------
->>>>>>> e9f20629
   //! Open file
   //!
-  //! @param path file path
   //! @param flags open flags
   //! @param mode open mode
   //! @param opaque opaque information
   //!
   //! @return 0 if successful, -1 otherwise and error code is set
-<<<<<<< HEAD
-  //!
-  //----------------------------------------------------------------------------
-  virtual int Open (const std::string& path,
+  //!
+  //----------------------------------------------------------------------------
+  virtual int Open (
                     XrdSfsFileOpenMode flags,
                     mode_t mode,
                     const char* opaque = "");
-=======
-  //--------------------------------------------------------------------------
-  virtual int Open(XrdSfsFileOpenMode flags, mode_t mode, const char* opaque);
->>>>>>> e9f20629
-
 
   //----------------------------------------------------------------------------
   //! Read from file
