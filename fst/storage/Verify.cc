// ----------------------------------------------------------------------
// File: Verify.cc
// Author: Andreas-Joachim Peters - CERN
// ----------------------------------------------------------------------

/************************************************************************
 * EOS - the CERN Disk Storage System                                   *
 * Copyright (C) 2011 CERN/Switzerland                                  *
 *                                                                      *
 * This program is free software: you can redistribute it and/or modify *
 * it under the terms of the GNU General Public License as published by *
 * the Free Software Foundation, either version 3 of the License, or    *
 * (at your option) any later version.                                  *
 *                                                                      *
 * This program is distributed in the hope that it will be useful,      *
 * but WITHOUT ANY WARRANTY; without even the implied warranty of       *
 * MERCHANTABILITY or FITNESS FOR A PARTICULAR PURPOSE.  See the        *
 * GNU General Public License for more details.                         *
 *                                                                      *
 * You should have received a copy of the GNU General Public License    *
 * along with this program.  If not, see <http://www.gnu.org/licenses/>.*
 ************************************************************************/

#define __STDC_FORMAT_MACROS
#include <inttypes.h>

/*----------------------------------------------------------------------------*/
#include "fst/storage/Storage.hh"
#include "fst/XrdFstOfs.hh"
#include "fst/XrdFstOss.hh"
#include "fst/io/FileIoPluginCommon.hh"
#include "common/Path.hh"
/*----------------------------------------------------------------------------*/

extern eos::fst::XrdFstOss* XrdOfsOss;

EOSFSTNAMESPACE_BEGIN

/*----------------------------------------------------------------------------*/
void
Storage::Verify()
{
  // this thread unlinks stored files
  while (1) {
    verificationsMutex.Lock();

    if (!verifications.size()) {
      verificationsMutex.UnLock();
      sleep(1);
      continue;
    }

    eos::fst::Verify* verifyfile = verifications.front();

    if (verifyfile) {
      eos_static_debug("got %llu\n", (unsigned long long) verifyfile);
      verifications.pop();
      runningVerify = verifyfile;
      {
        XrdSysMutexHelper wLock(gOFS.OpenFidMutex);

        if (gOFS.WOpenFid[verifyfile->fsId].count(verifyfile->fId)) {
          if (gOFS.WOpenFid[verifyfile->fsId][verifyfile->fId] > 0) {
            eos_static_warning("file is currently opened for writing id=%x on fs=%u - skipping verification",
                               verifyfile->fId, verifyfile->fsId);
            verifications.push(verifyfile);
            verificationsMutex.UnLock();
            continue;
          }
        }
      }
    } else {
      eos_static_debug("got nothing");
      verificationsMutex.UnLock();
      runningVerify = 0;
      continue;
    }

    verificationsMutex.UnLock();
    eos_static_debug("verifying File Id=%x on Fs=%u", verifyfile->fId,
                     verifyfile->fsId);
    // verify the file
    XrdOucString hexfid = "";
    eos::common::FileId::Fid2Hex(verifyfile->fId, hexfid);
    XrdOucErrInfo error;
    XrdOucString fstPath = "";
    eos::common::FileId::FidPrefix2FullPath(hexfid.c_str(),
                                            verifyfile->localPrefix.c_str(), fstPath);
    {
      FmdHelper* fMd = 0;
      fMd = gFmdDbMapHandler.GetFmd(verifyfile->fId, verifyfile->fsId, 0, 0, 0, 0,
                                    true);

      if (fMd) {
        // force a resync of meta data from the MGM
        // e.g. store in the WrittenFilesQueue to have it done asynchronous
        gOFS.WrittenFilesQueueMutex.Lock();
        gOFS.WrittenFilesQueue.push(fMd->fMd);
        gOFS.WrittenFilesQueueMutex.UnLock();
        delete fMd;
      }
    }
    FileIo* io = eos::fst::FileIoPluginHelper::GetIoObject(fstPath.c_str());
    // get current size on disk
    struct stat statinfo;
    int open_rc = 0;

    if (!io || (open_rc = io->fileOpen(0, 0)) || io->fileStat(&statinfo)) {
      eos_static_err("unable to verify file id=%x on fs=%u path=%s - stat on local disk failed",
                     verifyfile->fId, verifyfile->fsId, fstPath.c_str());
      // if there is no file, we should not commit anything to the MGM
      verifyfile->commitSize = 0;
      verifyfile->commitChecksum = 0;
      statinfo.st_size = 0; // indicates the missing file - not perfect though
    }

    // even if the stat failed, we run this code to tag the file as is ...
    // attach meta data
    FmdHelper* fMd = 0;
    fMd = gFmdDbMapHandler.GetFmd(verifyfile->fId, verifyfile->fsId, 0, 0, 0,
                                  verifyfile->commitFmd, true);
    bool localUpdate = false;

    if (!fMd) {
      eos_static_err("unable to verify id=%x on fs=%u path=%s - no local MD stored",
                     verifyfile->fId, verifyfile->fsId, fstPath.c_str());
    } else {
      if ((fMd->fMd.size() != (unsigned long long) statinfo.st_size)  ||
          (fMd->fMd.disksize() != (unsigned long long) statinfo.st_size)) {
        eos_static_err("updating file size: path=%s fid=%s fs value %llu - changelog value %llu",
                       verifyfile->path.c_str(), hexfid.c_str(), statinfo.st_size, fMd->fMd.size());
        fMd->fMd.set_disksize(statinfo.st_size);
        localUpdate = true;
      }

      if (fMd->fMd.lid() != verifyfile->lId) {
        eos_static_err("updating layout id: path=%s fid=%s central value %u - changelog value %u",
                       verifyfile->path.c_str(), hexfid.c_str(), verifyfile->lId, fMd->fMd.lid());
        localUpdate = true;
      }

      if (fMd->fMd.cid() != verifyfile->cId) {
        eos_static_err("updating container: path=%s fid=%s central value %llu - changelog value %llu",
                       verifyfile->path.c_str(), hexfid.c_str(), verifyfile->cId, fMd->fMd.cid());
        localUpdate = true;
      }

      // update size
      fMd->fMd.set_size(statinfo.st_size);
      fMd->fMd.set_lid(verifyfile->lId);
      fMd->fMd.set_cid(verifyfile->cId);

      CheckSum* checksummer = ChecksumPlugins::GetChecksumObject(fMd->fMd.lid());
      unsigned long long scansize = 0;
      float scantime = 0; // is ms
      eos::fst::CheckSum::ReadCallBack::callback_data_t cbd;
      cbd.caller = (void*) io;
      eos::fst::CheckSum::ReadCallBack cb(eos::fst::XrdFstOfsFile::FileIoReadCB, cbd);

      if ((checksummer) && verifyfile->computeChecksum &&
          (!checksummer->ScanFile(cb, scansize, scantime, verifyfile->verifyRate))) {
        eos_static_crit("cannot scan file to recalculate the checksum id=%llu on fs=%u path=%s",
                        verifyfile->fId, verifyfile->fsId, fstPath.c_str());
      } else {
        XrdOucString sizestring;

        if (checksummer && verifyfile->computeChecksum) {
          eos_static_info("rescanned checksum - size=%s time=%.02fms rate=%.02f MB/s limit=%d MB/s",
                          eos::common::StringConversion::GetReadableSizeString(sizestring, scansize, "B"),
                          scantime, 1.0 * scansize / 1000 / (scantime ? scantime : 99999999999999LL),
                          verifyfile->verifyRate);
        }

        if (checksummer && verifyfile->computeChecksum) {
          int checksumlen = 0;
          checksummer->GetBinChecksum(checksumlen);

          bool cxError = false;
          std::string computedchecksum = checksummer->GetHexChecksum();

          if (fMd->fMd.checksum() != computedchecksum) {
            cxError = true;
          }

          // commit the disk checksum in case of differences between the in-memory value
          if (fMd->fMd.diskchecksum() != computedchecksum) {
            cxError = true;
            localUpdate = true;
          }

          if (cxError) {
            eos_static_err("checksum invalid   : path=%s fid=%s checksum=%s stored-checksum=%s",
                           verifyfile->path.c_str(), hexfid.c_str(), checksummer->GetHexChecksum(),
                           fMd->fMd.checksum().c_str());
            fMd->fMd.set_checksum(computedchecksum);
            fMd->fMd.set_diskchecksum(computedchecksum);
            fMd->fMd.set_disksize(fMd->fMd.size());

            if (verifyfile->commitSize) {
              fMd->fMd.set_mgmsize(fMd->fMd.size());
            }

            if (verifyfile->commitChecksum) {
              fMd->fMd.set_mgmchecksum(computedchecksum);
	      fMd->fMd.set_blockcxerror(0);
	      fMd->fMd.set_filecxerror(0);
            }

            localUpdate = true;
          } else {
            eos_static_info("checksum OK        : path=%s fid=%s checksum=%s",
                            verifyfile->path.c_str(), hexfid.c_str(), checksummer->GetHexChecksum());
          }
<<<<<<< HEAD
=======
          else
          {
            eos_static_info("checksum OK        : path=%s fid=%s checksum=%s", verifyfile->path.c_str(), hexfid.c_str(), checksummer->GetHexChecksum());
	    // reset error flags if needed
	    if (fMd->fMd.blockcxerror || fMd->fMd.filecxerror)
	    {
	      fMd->fMd.blockcxerror = 0;
	      fMd->fMd.filecxerror = 0;
	      localUpdate = true;
	    }
          }
          eos::common::Attr *attr = eos::common::Attr::OpenAttr(fstPath.c_str());
          if (attr)
          {
>>>>>>> e991efdd
            // update the extended attributes
          if (io) {
            // update the extended attributes
            io->attrSet("user.eos.checksum", checksummer->GetBinChecksum(checksumlen),
                        checksumlen);
            io->attrSet("user.eos.checksumtype", checksummer->GetName(),
                        strlen(checksummer->GetName()));
            io->attrSet("user.eos.filecxerror", "0", 1);
            io->attrSet("user.eos.blockcxerror", "0");
          }
        }

        eos::common::Path cPath(verifyfile->path.c_str());

        // commit local
        if (localUpdate && (!gFmdDbMapHandler.Commit(fMd))) {
          eos_static_err("unable to verify file id=%llu on fs=%u path=%s - commit to local MD storage failed",
                         verifyfile->fId, verifyfile->fsId, fstPath.c_str());
        } else {
          if (localUpdate) {
            eos_static_info("commited verified meta data locally id=%llu on fs=%u path=%s",
                            verifyfile->fId, verifyfile->fsId, fstPath.c_str());
        }

          // commit to central mgm cache, only if commitSize or commitChecksum is set
          XrdOucString capOpaqueFile = "";
          XrdOucString mTimeString = "";
          capOpaqueFile += "/?";
          capOpaqueFile += "&mgm.pcmd=commit";
          capOpaqueFile += "&mgm.verify.checksum=1";
          capOpaqueFile += "&mgm.size=";
          char filesize[1024];
          sprintf(filesize, "%" PRIu64 "", fMd->fMd.size());
          capOpaqueFile += filesize;
          capOpaqueFile += "&mgm.fid=";
          capOpaqueFile += hexfid;
          capOpaqueFile += "&mgm.path=";
          capOpaqueFile += verifyfile->path.c_str();

          if (checksummer && verifyfile->computeChecksum) {
            capOpaqueFile += "&mgm.checksum=";
            capOpaqueFile += checksummer->GetHexChecksum();

            if (verifyfile->commitChecksum) {
              capOpaqueFile += "&mgm.commit.checksum=1";
            }
          }

          if (verifyfile->commitSize) {
            capOpaqueFile += "&mgm.commit.size=1";
          }

          capOpaqueFile += "&mgm.mtime=";
          capOpaqueFile += eos::common::StringConversion::GetSizeString(mTimeString,
                           (unsigned long long) fMd->fMd.mtime());
          capOpaqueFile += "&mgm.mtime_ns=";
          capOpaqueFile += eos::common::StringConversion::GetSizeString(mTimeString,
                           (unsigned long long) fMd->fMd.mtime_ns());
          capOpaqueFile += "&mgm.add.fsid=";
          capOpaqueFile += (int) fMd->fMd.fsid();

          if (verifyfile->commitSize || verifyfile->commitChecksum) {
            if (localUpdate) {
              eos_static_info("commited verified meta data centrally id=%llu on fs=%u path=%s",
                              verifyfile->fId, verifyfile->fsId, fstPath.c_str());
            }

            int rc = gOFS.CallManager(&error, verifyfile->path.c_str(), 0, capOpaqueFile);

            if (rc) {
              eos_static_err("unable to verify file id=%s fs=%u at manager %s",
                             hexfid.c_str(), verifyfile->fsId, verifyfile->managerId.c_str());
            }
          }
        }
      }

      if (checksummer) {
        delete checksummer;
      }

      if (fMd) {
        delete fMd;
      }
    }

    if (!open_rc) {
      io->fileClose();
    }

    runningVerify = 0;

    if (verifyfile) {
      delete verifyfile;
    }
  }
}

EOSFSTNAMESPACE_END

<|MERGE_RESOLUTION|>--- conflicted
+++ resolved
@@ -149,7 +149,6 @@
       fMd->fMd.set_size(statinfo.st_size);
       fMd->fMd.set_lid(verifyfile->lId);
       fMd->fMd.set_cid(verifyfile->cId);
-
       CheckSum* checksummer = ChecksumPlugins::GetChecksumObject(fMd->fMd.lid());
       unsigned long long scansize = 0;
       float scantime = 0; // is ms
@@ -174,7 +173,6 @@
         if (checksummer && verifyfile->computeChecksum) {
           int checksumlen = 0;
           checksummer->GetBinChecksum(checksumlen);
-
           bool cxError = false;
           std::string computedchecksum = checksummer->GetHexChecksum();
 
@@ -202,35 +200,26 @@
 
             if (verifyfile->commitChecksum) {
               fMd->fMd.set_mgmchecksum(computedchecksum);
-	      fMd->fMd.set_blockcxerror(0);
-	      fMd->fMd.set_filecxerror(0);
+              fMd->fMd.set_blockcxerror(0);
+              fMd->fMd.set_filecxerror(0);
             }
 
             localUpdate = true;
           } else {
             eos_static_info("checksum OK        : path=%s fid=%s checksum=%s",
-                            verifyfile->path.c_str(), hexfid.c_str(), checksummer->GetHexChecksum());
-          }
-<<<<<<< HEAD
-=======
-          else
-          {
-            eos_static_info("checksum OK        : path=%s fid=%s checksum=%s", verifyfile->path.c_str(), hexfid.c_str(), checksummer->GetHexChecksum());
-	    // reset error flags if needed
-	    if (fMd->fMd.blockcxerror || fMd->fMd.filecxerror)
-	    {
-	      fMd->fMd.blockcxerror = 0;
-	      fMd->fMd.filecxerror = 0;
-	      localUpdate = true;
-	    }
-          }
-          eos::common::Attr *attr = eos::common::Attr::OpenAttr(fstPath.c_str());
-          if (attr)
-          {
->>>>>>> e991efdd
-            // update the extended attributes
+                            verifyfile->path.c_str(), hexfid.c_str(),
+                            checksummer->GetHexChecksum());
+
+            // Reset error flags if needed
+            if (fMd->fMd.blockcxerror() || fMd->fMd.filecxerror()) {
+              fMd->fMd.set_blockcxerror(0);
+              fMd->fMd.set_filecxerror(0);
+              localUpdate = true;
+            }
+          }
+
+          // Update the extended attributes
           if (io) {
-            // update the extended attributes
             io->attrSet("user.eos.checksum", checksummer->GetBinChecksum(checksumlen),
                         checksumlen);
             io->attrSet("user.eos.checksumtype", checksummer->GetName(),
@@ -250,7 +239,7 @@
           if (localUpdate) {
             eos_static_info("commited verified meta data locally id=%llu on fs=%u path=%s",
                             verifyfile->fId, verifyfile->fsId, fstPath.c_str());
-        }
+          }
 
           // commit to central mgm cache, only if commitSize or commitChecksum is set
           XrdOucString capOpaqueFile = "";
