--- conflicted
+++ resolved
@@ -332,22 +332,8 @@
     return;
   }
 
-<<<<<<< HEAD
   struct stat buf;
   
-  // test if we have rw access
-  if (::stat(fs->GetPath().c_str(), &buf) ||
-      (buf.st_uid != DAEMONUID) ||
-      ((buf.st_mode & S_IRWXU) != S_IRWXU))
-  {
-
-    if ((buf.st_mode & S_IRWXU) != S_IRWXU)
-    {
-      errno = EPERM;
-    }
-
-    if (buf.st_uid != DAEMONUID)
-=======
   // --------------------
   // exclude remote disks
   // --------------------
@@ -356,12 +342,11 @@
     // test if we have rw access
     struct stat buf;
     if (::stat(fs->GetPath().c_str(), &buf) ||
-        (buf.st_uid != 2) ||
+        (buf.st_uid != DAEMONUID) ||
         ((buf.st_mode & S_IRWXU) != S_IRWXU))
->>>>>>> f7c3c053
-    {
-
-      if (buf.st_uid != 2)
+    {
+
+      if (buf.st_uid != DAEMONUID)
       {
 	errno = ENOTCONN;
       }
@@ -416,7 +401,6 @@
     return;
   }
 
-<<<<<<< HEAD
   bool is_dirty = gFmdSqliteHandler.IsDirty(fsid);
   bool fast_boot = (!getenv("EOS_FST_NO_FAST_BOOT")) || (strcmp(getenv("EOS_FST_NO_FAST_BOOT"),"1"));
   bool resyncmgm  = ( (is_dirty) ||
@@ -424,13 +408,6 @@
 
   bool resyncdisk = ( (is_dirty) || 
                      (fs->GetLongLong("bootcheck") >= eos::common::FileSystem::kBootForced));
-=======
-  bool resyncmgm = (gFmdSqliteHandler.IsDirty(fsid) ||
-          (fs->GetLongLong("bootcheck") == eos::common::FileSystem::kBootResync));
-  bool resyncdisk = (gFmdSqliteHandler.IsDirty(fsid) ||
-          (fs->GetLongLong("bootcheck") >= eos::common::FileSystem::kBootForced));
->>>>>>> f7c3c053
-
   eos_info("msg=\"start disk synchronisation\"");
   // resync the SQLITE DB
   gFmdSqliteHandler.StayDirty(fsid, true); // indicate the flag to keep the DP dirty
@@ -492,13 +469,7 @@
   if (fast_boot)
     gFmdSqliteHandler.MarkCleanDB(fsid);
 
-<<<<<<< HEAD
-  
   // check if there is a lable on the disk and if the configuration shows the same fsid + uuid
-=======
-
-  // check if there is a label on the disk and if the configuration shows the same fsid + uuid
->>>>>>> f7c3c053
   if (!CheckLabel(fs->GetPath(), fsid, uuid))
   {
     fs->SetStatus(eos::common::FileSystem::kBootFailure);
