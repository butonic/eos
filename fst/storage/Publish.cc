--- conflicted
+++ resolved
@@ -294,8 +294,6 @@
       else {
         success &= fileSystemsVector[i]->SetString("stat.health", "unknown");
       }
-<<<<<<< HEAD
-=======
       if( health.count("indicator") )  {
         auto indicator = strtoll(health["indicator"].c_str(), 0, 10);
         success &= fileSystemsVector[i]->SetLongLong("stat.health.indicator", indicator);
@@ -312,7 +310,6 @@
         auto redundancy_factor = strtoll(health["redundancy_factor"].c_str(), 0, 10);
         success &= fileSystemsVector[i]->SetLongLong("stat.health.redundancy_factor", redundancy_factor);
       }
->>>>>>> da6a73ef
     }
 
 	  long long r_open = 0;
