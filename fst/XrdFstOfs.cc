--- conflicted
+++ resolved
@@ -650,12 +650,7 @@
 XrdFstOfs::SetSimulationError (const char* tag)
 {
   XrdOucString stag = tag;
-<<<<<<< HEAD
-  gOFS.Simulate_IO_read_error = gOFS.Simulate_IO_write_error =
-      gOFS.Simulate_XS_read_error = gOFS.Simulate_XS_write_error = false;
-=======
   gOFS.Simulate_IO_read_error = gOFS.Simulate_IO_write_error = gOFS.Simulate_XS_read_error = gOFS.Simulate_XS_write_error = gOFS.Simulate_FMD_open_error = false;
->>>>>>> d7b1ce8b
 
   if (stag == "io_read")
     gOFS.Simulate_IO_read_error = true;
@@ -668,14 +663,8 @@
 
   if (stag == "xs_write")
     gOFS.Simulate_XS_write_error = true;
-<<<<<<< HEAD
-=======
-  }
   if (stag == "fmd_open")
-  {
     gOFS.Simulate_FMD_open_error = true;
-  }
->>>>>>> d7b1ce8b
 }
 
 
