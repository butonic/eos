--- conflicted
+++ resolved
@@ -1659,14 +1659,10 @@
                fMd->fMd.checksum().c_str());
       std::string calculatedchecksum = checkSum->GetHexChecksum();
 
-<<<<<<< HEAD
-      if (calculatedchecksum != fMd->fMd.checksum().c_str())
-=======
       // we might fetch an unitialized value, so that is not to be considered a checksum error yet
-      if (fMd->fMd.checksum != "none")
->>>>>>> 2b069722
-      {
-	if (calculatedchecksum != fMd->fMd.checksum.c_str())
+      if (fMd->fMd.checksum() != "none")
+      {
+	if (calculatedchecksum != fMd->fMd.checksum().c_str())
 	{
 	  checksumerror = true;
 	}
