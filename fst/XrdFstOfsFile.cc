--- conflicted
+++ resolved
@@ -1941,15 +1941,9 @@
             }
 
 	    capOpaqueFile += "&mgm.mtime=";
-<<<<<<< HEAD
-	    capOpaqueFile += eos::common::StringConversion::GetSizeString(mTimeString, mForcedMtime ? mForcedMtime : (unsigned long long) fMd->fMd.mtime());
+	    capOpaqueFile += eos::common::StringConversion::GetSizeString(mTimeString, (mForcedMtime!=1) ? mForcedMtime : (unsigned long long) fMd->fMd.mtime());
 	    capOpaqueFile += "&mgm.mtime_ns=";
-	    capOpaqueFile += eos::common::StringConversion::GetSizeString(mTimeString, mForcedMtime ? mForcedMtime_ms : (unsigned long long) fMd->fMd.mtime_ns());
-=======
-	    capOpaqueFile += eos::common::StringConversion::GetSizeString(mTimeString, (mForcedMtime!=1) ? mForcedMtime : (unsigned long long) fMd->fMd.mtime);
-	    capOpaqueFile += "&mgm.mtime_ns=";
-	    capOpaqueFile += eos::common::StringConversion::GetSizeString(mTimeString, (mForcedMtime!=1) ? mForcedMtime_ms : (unsigned long long) fMd->fMd.mtime_ns);
->>>>>>> 713e0074
+	    capOpaqueFile += eos::common::StringConversion::GetSizeString(mTimeString, (mForcedMtime!=1) ? mForcedMtime_ms : (unsigned long long) fMd->fMd.mtime_ns());
 
 	    if (haswrite) 
 	    {
