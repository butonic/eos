--- conflicted
+++ resolved
@@ -45,13 +45,8 @@
 //------------------------------------------------------------------------------
 //! Struct that holds a readahead buffer and corresponding handler
 //------------------------------------------------------------------------------
-<<<<<<< HEAD
 struct ReadaheadBlock
 {
-=======
-
-struct ReadaheadBlock {
->>>>>>> fcacef68
   static const uint64_t sDefaultBlocksize; ///< default value for readahead
 
   //----------------------------------------------------------------------------
@@ -60,12 +55,7 @@
   //! @param blocksize the size of the readahead
   //!
   //----------------------------------------------------------------------------
-<<<<<<< HEAD
   ReadaheadBlock(uint64_t blocksize = sDefaultBlocksize)
-=======
-
-  ReadaheadBlock (uint64_t blocksize = sDefaultBlocksize)
->>>>>>> fcacef68
   {
     buffer = new char[blocksize];
     handler = new SimpleHandler();
@@ -80,12 +70,7 @@
   //! @param isWrite true if write request, otherwise false
   //!
   //----------------------------------------------------------------------------
-<<<<<<< HEAD
   void Update(uint64_t offset, uint32_t length, bool isWrite)
-=======
-
-  void Update (uint64_t offset, uint32_t length, bool isWrite)
->>>>>>> fcacef68
   {
     handler->Update(offset, length, isWrite);
   }
@@ -94,12 +79,7 @@
   //----------------------------------------------------------------------------
   //! Destructor
   //----------------------------------------------------------------------------
-<<<<<<< HEAD
   virtual ~ReadaheadBlock()
-=======
-
-  virtual ~ReadaheadBlock ()
->>>>>>> fcacef68
   {
     delete[] buffer;
     delete handler;
@@ -113,13 +93,8 @@
 //------------------------------------------------------------------------------
 //! Class used for doing remote IO operations using the Xrd client
 //------------------------------------------------------------------------------
-<<<<<<< HEAD
 class XrdIo : public FileIo
 {
-=======
-
-class XrdIo : public FileIo {
->>>>>>> fcacef68
 public:
 
   static const uint32_t sNumRdAheadBlocks; ///< no. of blocks used for readahead
@@ -254,7 +229,7 @@
                               const char* buffer,
                               XrdSfsXferSize length,
                               uint16_t timeout = 0);
-
+  
 
   //--------------------------------------------------------------------------
   //! Truncate
@@ -313,6 +288,7 @@
   //--------------------------------------------------------------------------
   virtual int Stat (struct stat* buf, uint16_t timeout = 0);
 
+
   //--------------------------------------------------------------------------
   //! Check for the existance of a file
   //!
@@ -337,7 +313,6 @@
   //!
   //--------------------------------------------------------------------------
   virtual void* GetAsyncHandler ();
-
 
   //--------------------------------------------------------------------------
   //! Plug-in function to fill a statfs structure about the storage filling
@@ -471,6 +446,7 @@
   std::queue<ReadaheadBlock*> mQueueBlocks; ///< queue containing available blocks
   XrdSysMutex mPrefetchMutex; ///< mutex to serialise the prefetch step
 
+  
   //--------------------------------------------------------------------------
   //! Method used to prefetch the next block using the readahead mechanism
   //!
@@ -495,14 +471,11 @@
   //!         is found we return the iterator to the end of the map
   //!
   //--------------------------------------------------------------------------
-  PrefetchMap::iterator FindBlock (uint64_t offset);
-
-
-  //--------------------------------------------------------------------------
-  //! Download a remote file into a string object
-  //! @param url from where to download
-  //! @param download string where to place the contents
-  //! @return 0 success, otherwise -1 and errno
+  PrefetchMap::iterator FindBlock(uint64_t offset);
+  
+
+  //--------------------------------------------------------------------------
+  //! Disable copy constructor
   //--------------------------------------------------------------------------
   static int Download (std::string url, std::string& download);
 
@@ -522,10 +495,6 @@
                                   const XrdCl::URL &url,
                                   std::vector<std::string> *files,
                                   std::vector<std::string> *directories);
-
-  //--------------------------------------------------------------------------
-  //! Disable copy constructor
-  //--------------------------------------------------------------------------
   XrdIo (const XrdIo&) = delete;
 
 
@@ -536,8 +505,6 @@
 
 };
 
-
-
 EOSFSTNAMESPACE_END
 
 #endif  // __EOSFST_XRDFILEIO_HH__
