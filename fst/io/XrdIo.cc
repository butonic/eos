--- conflicted
+++ resolved
@@ -163,11 +163,9 @@
 
   if (!status.IsOK())
   {
-    eos_err("error=opening remote XrdClFile errno=%d errcode=%d msg=%s",(int)status.errNo,(int)status.code,status.ToString().c_str());
+    eos_err("error=opening remote XrdClFile");
+    errno = status.errNo;
     mLastErrMsg = status.ToString().c_str();
-    mLastErrCode  = status.code;
-    mLastErrNo  = status.errNo;
-    errno = status.errNo;
     return SFS_ERROR;
   }
   else
@@ -309,6 +307,9 @@
    if (!status.IsOK())
    {
      errno = status.errNo;
+     mLastErrMsg = status.ToString().c_str();
+     mLastErrCode  = status.code;
+     mLastErrNo  = status.errNo;
      return SFS_ERROR;
    }
 
@@ -620,6 +621,8 @@
   {
     errno = status.errNo;
     mLastErrMsg = status.ToString().c_str();
+    mLastErrCode  = status.code;
+    mLastErrNo  = status.errNo;
     return SFS_ERROR;
   }
 
@@ -709,18 +712,7 @@
   XrdCl::StatInfo* stat = 0;
   XrdCl::XRootDStatus status = mXrdFile->Stat(true, stat, timeout);
 
-<<<<<<< HEAD
   if (status.IsOK())
-=======
-  if (!status.IsOK())
-  {
-    errno = status.errNo;
-    mLastErrMsg = status.ToString().c_str();
-    mLastErrCode  = status.code;
-    mLastErrNo  = status.errNo;
-  }
-  else
->>>>>>> 655c49c1
   {
     buf->st_dev = static_cast<dev_t> (atoi(stat->GetId().c_str()));
     buf->st_mode = static_cast<mode_t> (stat->GetFlags());
@@ -732,6 +724,8 @@
   {
     errno = status.errNo;
     mLastErrMsg = status.ToString().c_str();
+    mLastErrCode  = status.code;
+    mLastErrNo  = status.errNo;
   }
   
   if (stat)
@@ -766,8 +760,7 @@
   
   XrdCl::XRootDStatus status = mXrdFile->Close(timeout);
 
-  // If close failed or any async errors then return error
-  if (!status.IsOK() || !async_ok)
+  if (!status.IsOK())
   {
     errno = status.errNo;
     mLastErrMsg = status.ToString().c_str();
@@ -776,6 +769,12 @@
     return SFS_ERROR;
   }
 
+  // If any of the async requests failed then we have an error
+  if (!async_ok)
+  {
+    return SFS_ERROR;
+  }
+
   return SFS_OK;
 }
 
@@ -786,12 +785,10 @@
 int
 XrdIo::Remove (uint16_t timeout)
 {
-  // Send opaque coamand to file object to mark it for deletion
-  XrdCl::Buffer arg;
-  XrdCl::Buffer* response = 0;
-  arg.FromString("delete");
-  XrdCl::XRootDStatus status = mXrdFile->Fcntl(arg, response, timeout);
-  delete response;
+  //............................................................................
+  // Remove the file by truncating using the special value offset
+  //............................................................................
+  XrdCl::XRootDStatus status = mXrdFile->Truncate(EOS_FST_DELETE_FLAG_VIA_TRUNCATE_LEN, timeout);
 
   if (!status.IsOK())
   {
