--- conflicted
+++ resolved
@@ -307,11 +307,7 @@
 protected:
 
   std::string mFilePath; ///< path to current physical file
-<<<<<<< HEAD
   std::string mLastUrl;  ///< last used url if remote file
-
-=======
->>>>>>> 6bcb043f
 };
 
 EOSFSTNAMESPACE_END
