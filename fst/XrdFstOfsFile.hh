//------------------------------------------------------------------------------
//! @file: XrdFstOfsFile.hh
//! @author: Andreas-Joachim Peters - CERN
//! @brief
//------------------------------------------------------------------------------

/************************************************************************
 * EOS - the CERN Disk Storage System                                   *
 * Copyright (C) 2011 CERN/Switzerland                                  *
 *                                                                      *
 * This program is free software: you can redistribute it and/or modify *
 * it under the terms of the GNU General Public License as published by *
 * the Free Software Foundation, either version 3 of the License, or    *
 * (at your option) any later version.                                  *
 *                                                                      *
 * This program is distributed in the hope that it will be useful,      *
 * but WITHOUT ANY WARRANTY; without even the implied warranty of       *
 * MERCHANTABILITY or FITNESS FOR A PARTICULAR PURPOSE.  See the        *
 * GNU General Public License for more details.                         *
 *                                                                      *
 * You should have received a copy of the GNU General Public License    *
 * along with this program.  If not, see <http://www.gnu.org/licenses/>.*
 ************************************************************************/

#ifndef __EOSFST_FSTOFSFILE_HH__
#define __EOSFST_FSTOFSFILE_HH__

/*----------------------------------------------------------------------------*/
#include <sys/types.h>
/*----------------------------------------------------------------------------*/
/******************************************************************************
 * NOTE: Added from the XRootD headers and should be removed in the future
 * when this header file is available in the private headers.
 ******************************************************************************/
#include "XrdOfsTPCInfo.hh"
#include "common/Logging.hh"
#include "common/Fmd.hh"
#include "common/SecEntity.hh"
#include "fst/Namespace.hh"
#include "fst/checksum/CheckSum.hh"
#include "fst/FmdSqlite.hh"
/*----------------------------------------------------------------------------*/
#include "XrdOfs/XrdOfs.hh"
#include "XrdOfs/XrdOfsTrace.hh"
#include "XrdOuc/XrdOucEnv.hh"
#include "XrdOuc/XrdOucString.hh"
#include "XrdSys/XrdSysPthread.hh"
/*----------------------------------------------------------------------------*/

EOSFSTNAMESPACE_BEGIN;

// This defines for reports what is a large seek e.g. > 128 kB = default RA size
#define EOS_FSTOFS_LARGE_SEEKS 128*1024ll

// Forward declaration
class Layout;
class CheckSum;

//------------------------------------------------------------------------------
//! Class
//------------------------------------------------------------------------------

class XrdFstOfsFile : public XrdOfsFile, public eos::common::LogId {
  friend class ReplicaParLayout;
  friend class RaidMetaLayout;
  friend class RaidDpLayout;
  friend class ReedSLayout;

public:

  static const uint16_t msDefaultTimeout; ///< default timeout value

  //--------------------------------------------------------------------------
  // Constructor
  //--------------------------------------------------------------------------
  XrdFstOfsFile (const char* user, int MonID = 0);


  //--------------------------------------------------------------------------
  // Destructor
  //--------------------------------------------------------------------------
  virtual ~XrdFstOfsFile ();


  //--------------------------------------------------------------------------
  //! Return the Etag
  //--------------------------------------------------------------------------

  const char* GetETag ()
  {
    return ETag.c_str();
  }

  //--------------------------------------------------------------------------
  //! Enforce an mtime on close
  //--------------------------------------------------------------------------

  void SetForcedMtime (unsigned long long mtime, unsigned long long mtime_ms)
  {
    mForcedMtime = mtime;
    mForcedMtime_ms = mtime_ms;
  }

  //--------------------------------------------------------------------------
  //! Return current mtime while open
  //--------------------------------------------------------------------------

  time_t GetMtime ()
  {
    if (fMd)
      return fMd->fMd.mtime;
    else
      return 0;
  }

  //--------------------------------------------------------------------------
  //!
  //--------------------------------------------------------------------------
  int openofs (const char* fileName,
               XrdSfsFileOpenMode openMode,
               mode_t createMode,
               const XrdSecEntity* client,
               const char* opaque = 0);


  //--------------------------------------------------------------------------
  //!
  //--------------------------------------------------------------------------
  int dropall (eos::common::FileId::fileid_t fileid,
               std::string path,
               std::string manager);

  //--------------------------------------------------------------------------
  //!
  //--------------------------------------------------------------------------
  int open (const char* fileName,
            XrdSfsFileOpenMode openMode,
            mode_t createMode,
            const XrdSecEntity* client,
            const char* opaque = 0);


  //--------------------------------------------------------------------------
  //!
  //--------------------------------------------------------------------------
  int modified ();

  //--------------------------------------------------------------------------
  //!
  //--------------------------------------------------------------------------
  int closeofs ();

  //--------------------------------------------------------------------------
  //!
  //--------------------------------------------------------------------------
  int close ();


  //--------------------------------------------------------------------------
  //!
  //--------------------------------------------------------------------------
  int read (XrdSfsFileOffset fileOffset, // Preread only
            XrdSfsXferSize amount);


  //--------------------------------------------------------------------------
  //!
  //--------------------------------------------------------------------------
  XrdSfsXferSize read (XrdSfsFileOffset fileOffset,
                       char* buffer,
                       XrdSfsXferSize buffer_size);



  //--------------------------------------------------------------------------
  //!
  //--------------------------------------------------------------------------
  XrdSfsXferSize readofs (XrdSfsFileOffset fileOffset,
                          char* buffer,
                          XrdSfsXferSize buffer_size);


  //--------------------------------------------------------------------------
  //!
  //--------------------------------------------------------------------------
  int read (XrdSfsAio* aioparm);


  //--------------------------------------------------------------------------
  //!
  //--------------------------------------------------------------------------
  XrdSfsXferSize write (XrdSfsFileOffset fileOffset,
                        const char* buffer,
                        XrdSfsXferSize buffer_size);


  //--------------------------------------------------------------------------
  //!
  //--------------------------------------------------------------------------
  XrdSfsXferSize writeofs (XrdSfsFileOffset fileOffset,
                           const char* buffer,
                           XrdSfsXferSize buffer_size);


  //--------------------------------------------------------------------------
  //!
  //--------------------------------------------------------------------------
  int write (XrdSfsAio* aioparm);


  //--------------------------------------------------------------------------
  //!
  //--------------------------------------------------------------------------
  int stat (struct stat* buf);


  //--------------------------------------------------------------------------
  //!
  //--------------------------------------------------------------------------
  bool verifychecksum ();


  //--------------------------------------------------------------------------
  //!
  //--------------------------------------------------------------------------
  int sync ();


  //--------------------------------------------------------------------------
  //!
  //--------------------------------------------------------------------------
  int syncofs ();


  //--------------------------------------------------------------------------
  //!
  //--------------------------------------------------------------------------
  int sync (XrdSfsAio* aiop);


  //--------------------------------------------------------------------------
  //!
  //--------------------------------------------------------------------------
  int truncate (XrdSfsFileOffset fileOffset);


  //--------------------------------------------------------------------------
  //!
  //--------------------------------------------------------------------------
  int truncateofs (XrdSfsFileOffset fileOffset);


  //--------------------------------------------------------------------------
  //!
  //--------------------------------------------------------------------------
  std::string GetFstPath ();


  //--------------------------------------------------------------------------
  //! Return logical path
  //--------------------------------------------------------------------------

  std::string GetPath ()
  {
    return Path.c_str();
  }

  //--------------------------------------------------------------------------
  //! Check if the TpcKey is still valid e.g. member of gOFS.TpcMap
  //--------------------------------------------------------------------------
  bool TpcValid ();


  //--------------------------------------------------------------------------
  //! Return the file size seen at open time
  //--------------------------------------------------------------------------

  off_t getOpenSize ()
  {
    return openSize;
  }

  //--------------------------------------------------------------------------
  //! Return the file id
  //--------------------------------------------------------------------------

  unsigned long long getFileId ()
  {
    return fileid;
  }

  //--------------------------------------------------------------------------
  //! Disable the checksumming before close
  //--------------------------------------------------------------------------
  void disableChecksum (bool broadcast = true);

  //--------------------------------------------------------------------------
  //! Return checksum
  //--------------------------------------------------------------------------

  eos::fst::CheckSum* GetChecksum ()
  {
    return checkSum;
  }

  //--------------------------------------------------------------------------
  //! Return FMD checksum
  //--------------------------------------------------------------------------

  std::string GetFmdChecksum ()
  {
    return fMd->fMd.checksum;
  }

  //--------------------------------------------------------------------------
  //! Check for chunked upload flag
  //--------------------------------------------------------------------------

  bool IsChunkedUpload ()
  {
    return isOCchunk;
  }

  //--------------------------------------------------------------------------
  static int LayoutReadCB (eos::fst::CheckSum::ReadCallBack::callback_data_t* cbd);
  static int FileIoReadCB (eos::fst::CheckSum::ReadCallBack::callback_data_t* cbd);

protected:
  XrdOucEnv* openOpaque;
  XrdOucEnv* capOpaque;
  XrdOucString fstPath;
  off_t bookingsize;
  off_t targetsize;
  off_t minsize;
  off_t maxsize;
  bool viaDelete;
  bool remoteDelete;
  bool writeDelete;
  bool store_recovery;

  XrdOucString Path; //! local storage path
  XrdOucString localPrefix; //! prefix on the local storage
  XrdOucString RedirectManager; //! manager host where we bounce back
  XrdOucString SecString; //! string containing security summary
  XrdSysMutex ChecksumMutex; //! mutex protecting the checksum class
  XrdOucString TpcKey; //! TPC key for a tpc file operation
  XrdOucString ETag; //! current and new ETag (recomputed in close)

  bool hasBlockXs; //! mark if file has blockxs assigned
  unsigned long long fileid; //! file id
  unsigned long fsid; //! file system id
  unsigned long lid; //! layout id
  unsigned long long cid; //! container id

  unsigned long long mForcedMtime;
  unsigned long long mForcedMtime_ms;

  XrdOucString hostName; //! our hostname

  bool closed; //! indicator the file is closed
  bool opened; //! indicator that file is opened
  bool haswrite; //! indicator that file was written/modified
  bool hasReadError; //! indicator if a RAIN file could be reconstructed or not
  bool hasWriteError; //! indicator for a write error 
  bool isRW; //! indicator that file is opened for rw
  bool isCreation; //! indicator that a new file is created
  bool isReplication; //! indicator that the opened file is a replica transfer
  bool isInjection; //! indicator that the opened file is a file injection where the size and checksum must match
  bool isReconstruction; //! indicator that the opened file is in a RAIN reconstruction process
  bool deleteOnClose; //! indicator that the file has to be cleaned on close
  bool eventOnClose; //! indicator to send a specified event to the mgm on close
  XrdOucString eventWorkflow; //! indicates the workflow to be triggered by an event
  bool repairOnClose; //! indicator that the file should get repaired on close
  bool commitReconstruction; //! indicator that this FST has to commmit after reconstruction
  // <- if the reconstructed piece is not existing on disk we commit anyway since it is a creation.
  // <- if it does exist maybe from a previous movement where the replica was not yet deleted, we would register another stripe without deleting one
  // <- there fore we indicate with  openOpaque->Get("eos.pio.commitfs") which filesystem should actually commit during reconstruction

  enum {
    kOfsIoError = 1, //! generic IO error
    kOfsMaxSizeError = 2, //! maximum file size error
    kOfsDiskFullError = 3, //! disk full error
    kOfsSimulatedIoError = 4 //! simulated IO error
  };

  bool isOCchunk; //! indicator this is an OC chunk upload

  int writeErrorFlag; //! uses kOFSxx enums to specify an error condition

  enum {
    kTpcNone = 0, //! no TPC access
    kTpcSrcSetup = 1, //! access setting up a source TPC session
    kTpcDstSetup = 2, //! access setting up a destination TPC session
    kTpcSrcRead = 3, //! read access from a TPC destination
    kTpcSrcCanDo = 4, //! read access to evaluate if source available
  };

  int tpcFlag; //! uses kTpcXYZ enums above to identify TPC access

  enum TpcState_t {
    kTpcIdle = 0, //! TPC is not enabled and not running (no sync received)
    kTpcEnabled = 1, //! TPC is enabled, but not running (1st sync received)
    kTpcRun = 2, //! TPC is running (2nd sync received)
    kTpcDone = 3, //! TPC has finished
  };

  FmdSqlite* fMd; //! pointer to the in-memory file meta data object
  eos::fst::CheckSum* checkSum; //! pointer to a checksum object
  Layout* layOut; //! pointer to a layout object

  unsigned long long maxOffsetWritten; //! largest byte position written of a new created file

  off_t openSize; //! file size when the file was opened
  off_t closeSize; //! file size when the file was closed

  ///////////////////////////////////////////////////////////
  // file statistics
  struct timeval openTime; //! time when a file was opened
  struct timeval closeTime; //! time when a file was closed
  struct timezone tz; //! timezone
  XrdSysMutex vecMutex; //! mutex protecting the rvec/wvec variables
  std::vector<unsigned long long> rvec; //! vector with all read  sizes -> to compute sigma,min,max,total
  std::vector<unsigned long long> wvec; //! vector with all write sizes -> to compute sigma,min,max,total
  unsigned long long rBytes; //! sum bytes read
  unsigned long long wBytes; //! sum bytes written
  unsigned long long sFwdBytes; //! sum bytes seeked forward
  unsigned long long sBwdBytes; //! sum bytes seeked backward
  unsigned long long sXlFwdBytes; //! sum bytes with large forward seeks (> EOS_FSTOFS_LARGE_SEEKS)
  unsigned long long sXlBwdBytes; //! sum bytes with large backward seeks (> EOS_FSTOFS_LARGE_SEEKS)
  unsigned long rCalls; //! number of read calls
  unsigned long wCalls; //! number of write calls
  unsigned long nFwdSeeks; //! number of seeks forward
  unsigned long nBwdSeeks; //! number of seeks backward
  unsigned long nXlFwdSeeks; //! number of seeks forward
  unsigned long nXlBwdSeeks; //! number of seeks backward
  unsigned long long rOffset; //! offset since last read operation on this file
  unsigned long long wOffset; //! offset since last write operation on this file

  struct timeval cTime; //! current time
  struct timeval lrTime; //!last read time
  struct timeval lwTime; //! last write time
  struct timeval rTime; //! sum time to serve read requests in ms
  struct timeval wTime; //! sum time to serve write requests in ms
  XrdOucString tIdent; //! tident


  struct stat updateStat; //! stat struct to check if a file is updated between open-close
  //--------------------------------------------------------------------------
  //!
  //--------------------------------------------------------------------------
  void AddReadTime ();


  //--------------------------------------------------------------------------
  //!
  //--------------------------------------------------------------------------
  void AddWriteTime ();


  //--------------------------------------------------------------------------
  //!
  //--------------------------------------------------------------------------
  void MakeReportEnv (XrdOucString& reportString);

<<<<<<< HEAD
=======
  //--------------------------------------------------------------------------
  //! Read callback used by CheckSum class
  //!
  //! @param cbd - callback data
  //!
  //! @return result of Layout::Read(...)
  //!

>>>>>>> 49071442
private:

  //----------------------------------------------------------------------------
  //! Static method used to start an asynchronous thread which is doing the
  //! TPC transfer
  //!
  //! @param arg XrdFstOfsFile instance object
  //!
  //----------------------------------------------------------------------------
  static void* StartDoTpcTransfer (void* arg);


  //----------------------------------------------------------------------------
  //! Do TPC transfer
  //----------------------------------------------------------------------------
  void* DoTpcTransfer ();


  //----------------------------------------------------------------------------
  //! Set the TPC state
  //!
  //! @param state TPC state
  //!
  //----------------------------------------------------------------------------
  void SetTpcState (TpcState_t state);


  //----------------------------------------------------------------------------
  //! Get the TPC state of the transfer
  //!
  //! @return TPC state
  //----------------------------------------------------------------------------
  TpcState_t GetTpcState ();

  int mTpcThreadStatus; ///< status of the TPC thread - 0 valid otherwise error
  pthread_t mTpcThread; ///< thread doing the TPC transfer
  TpcState_t mTpcState; ///< uses kTPCXYZ enums to tag the TPC state
  XrdSysMutex mTpcStateMutex; ///< mutex protecting the access to TPC state
  XrdOfsTPCInfo mTpcInfo; ///< TPC info object used for callback
};

EOSFSTNAMESPACE_END

#endif


<|MERGE_RESOLUTION|>--- conflicted
+++ resolved
@@ -462,17 +462,6 @@
   //--------------------------------------------------------------------------
   void MakeReportEnv (XrdOucString& reportString);
 
-<<<<<<< HEAD
-=======
-  //--------------------------------------------------------------------------
-  //! Read callback used by CheckSum class
-  //!
-  //! @param cbd - callback data
-  //!
-  //! @return result of Layout::Read(...)
-  //!
-
->>>>>>> 49071442
 private:
 
   //----------------------------------------------------------------------------
