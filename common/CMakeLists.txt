--- conflicted
+++ resolved
@@ -22,7 +22,6 @@
 # ************************************************************************
 
 include_directories( 
-<<<<<<< HEAD
   ${CMAKE_SOURCE_DIR}
   ${CMAKE_BINARY_DIR}/xrootd/src/include/xrootd
   ${CMAKE_BINARY_DIR}/xrootd/src/include/
@@ -30,20 +29,10 @@
   ${SPARSEHASH_INCLUDE_DIR}
   ${NCURSES_INCLUDE_DIR}
   ${Z_INCLUDE_DIR}
-=======
-		     ${CMAKE_BINARY_DIR}/xrootd/src/include/xrootd
-                     ${CMAKE_BINARY_DIR}/xrootd/src/include/
-		     ../ ${XROOTD_INCLUDE_DIR} ${XROOTD_INCLUDE_DIR}/private 
-		     ${SPARSEHASH_INCLUDE_DIR} 
-		     ${NCURSES_INCLUDE_DIR}
-		     ${Z_INCLUDE_DIR}
-		     ${CURL_INCLUDE_DIRS}
->>>>>>> e4fb0d6d
 )
 
 if(LEVELDB_FOUND)
 include_directories(
-<<<<<<< HEAD
   ${CMAKE_BINARY_DIR}/xrootd/src/include/xrootd
   ${CMAKE_BINARY_DIR}/xrootd/src/include/
   ../
@@ -52,16 +41,7 @@
   ${NCURSES_INCLUDE_DIR}
   ${Z_INCLUDE_DIR}
   ${LEVELDB_INCLUDE_DIR}
-=======
-		     ${CMAKE_BINARY_DIR}/xrootd/src/include/xrootd
-                     ${CMAKE_BINARY_DIR}/xrootd/src/include/
-		     ../ ${XROOTD_INCLUDE_DIR} ${XROOTD_INCLUDE_DIR}/private 
-		     ${SPARSEHASH_INCLUDE_DIR} 
-		     ${NCURSES_INCLUDE_DIR}
-		     ${Z_INCLUDE_DIR}
-                     ${LEVELDB_INCLUDE_DIR}
-		     ${CURL_INCLUDE_DIRS}
->>>>>>> e4fb0d6d
+  ${CURL_INCLUDE_DIRS}
 )
 endif(LEVELDB_FOUND)
 
