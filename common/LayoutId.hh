--- conflicted
+++ resolved
@@ -35,7 +35,6 @@
 #include "StringConversion.hh"
 /*----------------------------------------------------------------------------*/
 #include <fcntl.h>
-
 /*----------------------------------------------------------------------------*/
 
 
@@ -44,7 +43,8 @@
 //------------------------------------------------------------------------------
 //! Class with static members helping to deal with layout types
 //------------------------------------------------------------------------------
-class LayoutId {
+class LayoutId
+{
 public:
   typedef unsigned long layoutid_t;
 
@@ -56,7 +56,8 @@
   //! Definition of layout errors
   //--------------------------------------------------------------------------
 
-  enum eLayoutError {
+  enum eLayoutError
+  {
     // this is used on FSTs in the Fmd Synchronization
     kOrphan = 0x1, ///< layout produces an orphan
     kUnregistered = 0x2, ///< layout has an unregistered stripe
@@ -69,7 +70,8 @@
   //! Definition of checksum types
   //--------------------------------------------------------------------------
 
-  enum eChecksum {
+  enum eChecksum
+  {
     kNone = 0x1,
     kAdler = 0x2,
     kCRC32 = 0x3,
@@ -84,7 +86,8 @@
   //! Definition of file layout types
   //--------------------------------------------------------------------------
 
-  enum eLayoutType {
+  enum eLayoutType
+  {
     kPlain = 0x0,
     kReplica = 0x1,
     kArchive = 0x2,
@@ -130,7 +133,8 @@
   //! Definition of predefined block sizes
   //--------------------------------------------------------------------------
 
-  enum eBlockSize {
+  enum eBlockSize
+  {
     k4k = 0x0,
     k64k = 0x1,
     k128k = 0x2,
@@ -145,7 +149,8 @@
   //! Definition of stripe number
   //--------------------------------------------------------------------------
 
-  enum eStripeNumber {
+  enum eStripeNumber
+  {
     kOneStripe = 0x0,
     kTwoStripe = 0x1,
     kThreeStripe = 0x2,
@@ -184,7 +189,7 @@
                         ((stripewidth & 0xf) << 16) |
                         ((blockchecksum & 0xf) << 20) |
                         ((excessreplicas & 0xf) << 24));
-
+  
     // Set the number of parity stripes depending on the layout type if not
     // already set explicitly
     if (redundancystripes == 0)
@@ -196,8 +201,8 @@
       else if (layout == kArchive)
         redundancystripes = 3;
     }
-
-    id |= ((redundancystripes & 0x7) << 28);
+        
+    id |= ((redundancystripes & 0x7) << 28);    
     return id;
   }
 
@@ -297,12 +302,11 @@
   //--------------------------------------------------------------------------
   //! Modify layout stripe number
   //--------------------------------------------------------------------------
-
   static void
   SetStripeNumber (unsigned long &layout, int stripes)
   {
     unsigned long tmp = stripes & 0xff;
-    tmp <<= 8;
+    tmp <<= 8 ;
     tmp &= 0xff00;
     layout &= 0xffff00ff;
     layout |= tmp;
@@ -401,11 +405,11 @@
       return 1.0 * (GetStripeNumber(layout) + 1 + GetExcessStripeNumber(layout));
 
     if (GetLayoutType(layout) == kRaidDP)
-      return 1.0 * (((1.0 * (GetStripeNumber(layout) + 1)) /
+      return 1.0 * (((1.0 * (GetStripeNumber(layout) + 1 )) /
                      (GetStripeNumber(layout) + 1 - GetRedundancyStripeNumber(layout))) + GetExcessStripeNumber(layout));
 
     if (GetLayoutType(layout) == kRaid6)
-      return 1.0 * (((1.0 * (GetStripeNumber(layout) + 1)) /
+      return 1.0 * (((1.0 * (GetStripeNumber(layout) + 1 )) /
                      (GetStripeNumber(layout) + 1 - GetRedundancyStripeNumber(layout))) + GetExcessStripeNumber(layout));
 
     if (GetLayoutType(layout) == kArchive)
@@ -695,26 +699,22 @@
   //----------------------------------------------------------------------------
 
   static const char*
-  GetEnvFromConversionIdString (XrdOucString& out,
+  GetEnvFromConversionIdString (XrdOucString& out, 
                                 const char* conversionlayoutidstring)
   {
     if (!conversionlayoutidstring)
       return NULL;
 
     std::string keyval = conversionlayoutidstring;
-<<<<<<< HEAD
     std::string plctplcy;
     
-=======
-
->>>>>>> fcacef68
     // check if this is already a complete env representation
-    if ((keyval.find("eos.layout.type") != std::string::npos) &&
-        (keyval.find("eos.layout.nstripes") != std::string::npos) &&
-        (keyval.find("eos.layout.blockchecksum") != std::string::npos) &&
-        (keyval.find("eos.layout.checksum") != std::string::npos) &&
-        (keyval.find("eos.layout.blocksize") != std::string::npos) &&
-        (keyval.find("eos.space") != std::string::npos))
+    if ( (keyval.find("eos.layout.type") != std::string::npos) &&
+	 (keyval.find("eos.layout.nstripes") != std::string::npos) &&
+	 (keyval.find("eos.layout.blockchecksum") != std::string::npos) &&
+	 (keyval.find("eos.layout.checksum") != std::string::npos) &&
+	 (keyval.find("eos.layout.blocksize") != std::string::npos) &&
+	 (keyval.find("eos.space") != std::string::npos) )
     {
       out = conversionlayoutidstring;
       return out.c_str();
@@ -722,8 +722,8 @@
 
     std::string space;
     std::string layout;
-
-    if (!eos::common::StringConversion::SplitKeyValue(keyval, space, layout, "#"))
+    
+    if (!eos::common::StringConversion::SplitKeyValue(keyval, space,layout, "#"))
       return NULL;
 
     if(((int)layout.find("~"))!= STR_NPOS)
@@ -777,7 +777,6 @@
   //! @return SFS-like open flags
   //!
   //----------------------------------------------------------------------------
-
   static XrdSfsFileOpenMode
   MapFlagsPosix2Sfs (int oflags)
   {
@@ -808,11 +807,11 @@
     // Could also forward O_EXLC as XrdCl::OpenFlags::Flags::New but there is
     // no corresponding flag in SFS
     // !!!
-
+    
     return sfs_flags;
   }
 
-
+  
   //----------------------------------------------------------------------------
   //! Map SFS-like open flags to XrdCl open flags
   //!
@@ -821,7 +820,6 @@
   //! @return XrdCl-like open flags
   //!
   //----------------------------------------------------------------------------
-
   static XrdCl::OpenFlags::Flags
   MapFlagsSfs2XrdCl (XrdSfsFileOpenMode flags_sfs)
   {
@@ -860,7 +858,7 @@
     }
     if (flags_sfs & SFS_O_RAWIO)
     {
-      // no idea what to do
+      // no idea what to do 
     }
     if (flags_sfs & SFS_O_RESET)
     {
@@ -887,7 +885,6 @@
   //! @return XrdCl-like open mode
   //!
   //----------------------------------------------------------------------------
-
   static XrdCl::Access::Mode
   MapModeSfs2XrdCl (mode_t mode_sfs)
   {
