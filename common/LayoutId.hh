//------------------------------------------------------------------------------
//! @file LayoutId.hh
//! @author Andreas-Joachim Peters - CERN
//! @brief Class with static members helping to deal with layout types
//------------------------------------------------------------------------------

/************************************************************************
 * EOS - the CERN Disk Storage System                                   *
 * Copyright (C) 2011 CERN/Switzerland                                  *
 *                                                                      *
 * This program is free software: you can redistribute it and/or modify *
 * it under the terms of the GNU General Public License as published by *
 * the Free Software Foundation, either version 3 of the License, or    *
 * (at your option) any later version.                                  *
 *                                                                      *
 * This program is distributed in the hope that it will be useful,      *
 * but WITHOUT ANY WARRANTY; without even the implied warranty of       *
 * MERCHANTABILITY or FITNESS FOR A PARTICULAR PURPOSE.  See the        *
 * GNU General Public License for more details.                         *
 *                                                                      *
 * You should have received a copy of the GNU General Public License    *
 * along with this program.  If not, see <http://www.gnu.org/licenses/>.*
 ************************************************************************/

#ifndef __EOSCOMMON_LAYOUTID__HH__
#define __EOSCOMMON_LAYOUTID__HH__

/*----------------------------------------------------------------------------*/
#include "common/Namespace.hh"
/*----------------------------------------------------------------------------*/
#include "XrdOuc/XrdOucEnv.hh"
#include "XrdOuc/XrdOucString.hh"
#include "XrdSfs/XrdSfsInterface.hh"
#include "XrdCl/XrdClFileSystem.hh"
#include "StringConversion.hh"
/*----------------------------------------------------------------------------*/
#include <fcntl.h>

/*----------------------------------------------------------------------------*/


EOSCOMMONNAMESPACE_BEGIN

//------------------------------------------------------------------------------
//! Class with static members helping to deal with layout types
//------------------------------------------------------------------------------
class LayoutId {
public:
  typedef unsigned long layoutid_t;

  // A layout id is constructed as an xor as defined in GetId()

  static const uint64_t OssXsBlockSize = 4 * 1024; ///< block xs size 4KB

  //--------------------------------------------------------------------------
  //! Definition of layout errors
  //--------------------------------------------------------------------------

  enum eLayoutError {
    // this is used on FSTs in the Fmd Synchronization
    kOrphan = 0x1, ///< layout produces an orphan
    kUnregistered = 0x2, ///< layout has an unregistered stripe
    kReplicaWrong = 0x4, ///< layout has the wrong number of replicas
    kMissing = 0x8 ///< layout has an entry which is missing on disk
  };


  //--------------------------------------------------------------------------
  //! Definition of checksum types
  //--------------------------------------------------------------------------

  enum eChecksum {
    kNone = 0x1,
    kAdler = 0x2,
    kCRC32 = 0x3,
    kMD5 = 0x4,
    kSHA1 = 0x5,
    kCRC32C = 0x6,
    kXSmax = 0x7,
  };


  //--------------------------------------------------------------------------
  //! Definition of file layout types
  //--------------------------------------------------------------------------

  enum eLayoutType {
    kPlain = 0x0,
    kReplica = 0x1,
    kArchive = 0x2,
    kRaidDP = 0x3,
    kRaid6 = 0x4,
  };


  //--------------------------------------------------------------------------
  //! Definition of IO types
  //--------------------------------------------------------------------------

  enum eIoType {
    kLocal = 0x0,
    kXrdCl = 0x1,
    kRados = 0x2,
    kKinetic = 0x3,
    kDavix = 0x4
  };

  static eIoType
  GetIoType (const char* path)
  {
    XrdOucString spath = path;
    if (spath.beginswith("root:"))
      return kXrdCl;
    if (spath.beginswith("kinetic:"))
      return kKinetic;
    if (spath.beginswith("rados:"))
      return kRados;
    if (spath.beginswith("http:"))
      return kDavix;
    if (spath.beginswith("https:"))
      return kDavix;
    if (spath.beginswith("s3:"))
      return kDavix;
    if (spath.beginswith("s3s:"))
      return kDavix;
    return kLocal;
  }

  //--------------------------------------------------------------------------
  //! Definition of predefined block sizes
  //--------------------------------------------------------------------------

  enum eBlockSize {
    k4k = 0x0,
    k64k = 0x1,
    k128k = 0x2,
    k512k = 0x3,
    k1M = 0x4,
    k4M = 0x5,
    k16M = 0x6,
    k64M = 0x7
  };

  //--------------------------------------------------------------------------
  //! Definition of stripe number
  //--------------------------------------------------------------------------

  enum eStripeNumber {
    kOneStripe = 0x0,
    kTwoStripe = 0x1,
    kThreeStripe = 0x2,
    kFourStripe = 0x3,
    kFiveStripe = 0x4,
    kSixStripe = 0x5,
    kSevenStripe = 0x6,
    kEightStripe = 0x7,
    kNineStripe = 0x8,
    kTenStripe = 0x9,
    kElevenStripe = 0xa,
    kTwelveStripe = 0xb,
    kThirteenStripe = 0xc,
    kFourteenStripe = 0xd,
    kFivteenStripe = 0xe,
    kSixteenStripe = 0xf
  };


  //--------------------------------------------------------------------------
  //! Build a layout id from given parameters
  //--------------------------------------------------------------------------

  static unsigned long
  GetId (int layout,
         int checksum = 1,
         int stripesize = 1,
         int stripewidth = 0,
         int blockchecksum = 1,
         int excessreplicas = 0,
         int redundancystripes = 0)
  {
    unsigned long id = (checksum |
                        ((layout & 0xf) << 4) |
                        (((stripesize - 1) & 0xff) << 8) |
                        ((stripewidth & 0xf) << 16) |
                        ((blockchecksum & 0xf) << 20) |
                        ((excessreplicas & 0xf) << 24));

    // Set the number of parity stripes depending on the layout type if not
    // already set explicitly
    if (redundancystripes == 0)
    {
      if (layout == kRaidDP)
        redundancystripes = 2;
      else if (layout == kRaid6)
        redundancystripes = 2;
      else if (layout == kArchive)
        redundancystripes = 3;
    }

    id |= ((redundancystripes & 0x7) << 28);
    return id;
  }


  //--------------------------------------------------------------------------
  //! Convert the blocksize enum to bytes
  //--------------------------------------------------------------------------

  static unsigned long
  BlockSize (int blocksize)
  {

    if (blocksize == k4k) return ( 4 * 1024);
    if (blocksize == k64k) return ( 64 * 1024);
    if (blocksize == k128k) return ( 128 * 1024);
    if (blocksize == k512k) return ( 512 * 1024);
    if (blocksize == k1M) return ( 1024 * 1024);
    if (blocksize == k4M) return ( 4 * 1024 * 1024);
    if (blocksize == k16M) return ( 16 * 1024 * 1024);
    if (blocksize == k64M) return ( 64 * 1024 * 1024);

    return 0;
  }


  //--------------------------------------------------------------------------
  //! Convert bytes to blocksize enum
  //--------------------------------------------------------------------------

  static int
  BlockSizeEnum (unsigned long blocksize)
  {

    if (blocksize == (4 * 1024)) return k4k;
    if (blocksize == (64 * 1024)) return k64k;
    if (blocksize == (128 * 1024)) return k128k;
    if (blocksize == (512 * 1024)) return k512k;
    if (blocksize == (1024 * 1024)) return k1M;
    if (blocksize == (4 * 1024 * 1024)) return k4M;
    if (blocksize == (16 * 1024 * 1024)) return k16M;
    if (blocksize == (64 * 1024 * 1024)) return k64M;

    return 0;
  }


  //--------------------------------------------------------------------------
  //! Get Checksum enum from given layout
  //--------------------------------------------------------------------------

  static unsigned long
  GetChecksum (unsigned long layout)
  {
    return ( layout & 0xf);
  }


  //--------------------------------------------------------------------------
  //! Get Length of Layout checksum in bytes
  //--------------------------------------------------------------------------

  static unsigned long
  GetChecksumLen (unsigned long layout)
  {

    if ((layout & 0xf) == kAdler) return 4;
    if ((layout & 0xf) == kCRC32) return 4;
    if ((layout & 0xf) == kCRC32C) return 4;
    if ((layout & 0xf) == kMD5) return 16;
    if ((layout & 0xf) == kSHA1) return 20;

    return 0;
  }

  //--------------------------------------------------------------------------
  //! Return layout type enum
  //--------------------------------------------------------------------------

  static unsigned long
  GetLayoutType (unsigned long layout)
  {
    return ( (layout >> 4) & 0xf);
  }


  //--------------------------------------------------------------------------
  //! Return layout stripe enum
  //--------------------------------------------------------------------------

  static unsigned long
  GetStripeNumber (unsigned long layout)
  {
    return ( (layout >> 8) & 0xff);
  }


  //--------------------------------------------------------------------------
  //! Modify layout stripe number
  //--------------------------------------------------------------------------

  static void
  SetStripeNumber (unsigned long &layout, int stripes)
  {
    unsigned long tmp = stripes & 0xff;
    tmp <<= 8;
    tmp &= 0xff00;
    layout &= 0xffff00ff;
    layout |= tmp;
  }


  //--------------------------------------------------------------------------
  //! Return layout blocksize in bytese
  //--------------------------------------------------------------------------

  static unsigned long
  GetBlocksize (unsigned long layout)
  {
    return BlockSize(((layout >> 16) & 0xf));
  }


  //--------------------------------------------------------------------------
  //! Return layout blocksize enum
  //--------------------------------------------------------------------------

  static unsigned long
  GetBlocksizeType (unsigned long layout)
  {
    return ( (layout >> 16) & 0xf);
  }


  //--------------------------------------------------------------------------
  //! Return layout checksum enum
  //--------------------------------------------------------------------------

  static unsigned long
  GetBlockChecksum (unsigned long layout)
  {
    return ( (layout >> 20) & 0xf);
  }


  //--------------------------------------------------------------------------
  //! Return excess replicas
  //--------------------------------------------------------------------------

  static unsigned long
  GetExcessStripeNumber (unsigned long layout)
  {
    return ( (layout >> 24) & 0xf);
  }


  //--------------------------------------------------------------------------
  //! Return redundancy stripes
  //--------------------------------------------------------------------------

  static unsigned long
  GetRedundancyStripeNumber (unsigned long layout)
  {
    return ( (layout >> 28) & 0x7);
  }


  //--------------------------------------------------------------------------
  //! Build block checksum layout from block checksum enum
  //--------------------------------------------------------------------------

  static unsigned long
  MakeBlockChecksum (unsigned long xs)
  {
    return ( xs << 20);
  }


  //--------------------------------------------------------------------------
  //! Return length of checksum
  //--------------------------------------------------------------------------

  static unsigned long
  GetBlockChecksumLen (unsigned long layout)
  {
    return GetChecksumLen((layout >> 20) & 0xf);
  }


  //--------------------------------------------------------------------------
  //! Return multiplication factor for a given layout e.g. the physical space
  //! factor for a given layout
  //--------------------------------------------------------------------------

  static double
  GetSizeFactor (unsigned long layout)
  {

    if (GetLayoutType(layout) == kPlain) return 1.0;

    if (GetLayoutType(layout) == kReplica)
      return 1.0 * (GetStripeNumber(layout) + 1 + GetExcessStripeNumber(layout));

    if (GetLayoutType(layout) == kRaidDP)
      return 1.0 * (((1.0 * (GetStripeNumber(layout) + 1)) /
                     (GetStripeNumber(layout) + 1 - GetRedundancyStripeNumber(layout))) + GetExcessStripeNumber(layout));

    if (GetLayoutType(layout) == kRaid6)
      return 1.0 * (((1.0 * (GetStripeNumber(layout) + 1)) /
                     (GetStripeNumber(layout) + 1 - GetRedundancyStripeNumber(layout))) + GetExcessStripeNumber(layout));

    if (GetLayoutType(layout) == kArchive)
      return 1.0 * (((1.0 * (GetStripeNumber(layout) + 1)) /
                     (GetStripeNumber(layout) + 1 - GetRedundancyStripeNumber(layout))) + GetExcessStripeNumber(layout));

    return 1.0;
  }


  //--------------------------------------------------------------------------
  //! Return minimum number of replicas which have to be online for a layout
  //! to be readable
  //--------------------------------------------------------------------------

  static size_t
  GetMinOnlineReplica (unsigned long layout)
  {

    if (GetLayoutType(layout) == kRaidDP) return ( GetStripeNumber(layout) - 1);
    if (GetLayoutType(layout) == kRaid6) return ( GetStripeNumber(layout) - 1);
    if (GetLayoutType(layout) == kArchive) return ( GetStripeNumber(layout) - 2);

    return 1;
  }


  //--------------------------------------------------------------------------
  //! Return number of replicas which have to be online for a layout to be
  //! immedeatly writable
  //--------------------------------------------------------------------------

  static unsigned long
  GetOnlineStripeNumber (unsigned long layout)
  {

    if (GetLayoutType(layout) == kRaidDP) return ( GetStripeNumber(layout) + 1);
    if (GetLayoutType(layout) == kRaid6) return ( GetStripeNumber(layout) + 1);
    if (GetLayoutType(layout) == kArchive) return ( GetStripeNumber(layout) + 1);

    return ( GetStripeNumber(layout) + 1);
  }


  //--------------------------------------------------------------------------
  //! Return checksum type as string
  //--------------------------------------------------------------------------

  static const char*
  GetChecksumString (unsigned long layout)
  {

    if (GetChecksum(layout) == kNone) return "none";
    if (GetChecksum(layout) == kAdler) return "adler";
    if (GetChecksum(layout) == kCRC32) return "crc32";
    if (GetChecksum(layout) == kCRC32C) return "crc32c";
    if (GetChecksum(layout) == kMD5) return "md5";
    if (GetChecksum(layout) == kSHA1) return "sha";

    return "none";
  }


  //--------------------------------------------------------------------------
  //! Return checksum type but masking adler as adler32
  //--------------------------------------------------------------------------

  static const char*
  GetChecksumStringReal (unsigned long layout)
  {

    if (GetChecksum(layout) == kNone) return "none";
    if (GetChecksum(layout) == kAdler) return "adler32";
    if (GetChecksum(layout) == kCRC32) return "crc32";
    if (GetChecksum(layout) == kCRC32C) return "crc32c";
    if (GetChecksum(layout) == kMD5) return "md5";
    if (GetChecksum(layout) == kSHA1) return "sha1";

    return "none";
  }


  //--------------------------------------------------------------------------
  //! Return block checksum type as string
  //--------------------------------------------------------------------------

  static const char*
  GetBlockChecksumString (unsigned long layout)
  {

    if (GetBlockChecksum(layout) == kNone) return "none";
    if (GetBlockChecksum(layout) == kAdler) return "adler";
    if (GetBlockChecksum(layout) == kCRC32) return "crc32";
    if (GetBlockChecksum(layout) == kCRC32C) return "crc32c";
    if (GetBlockChecksum(layout) == kMD5) return "md5";
    if (GetBlockChecksum(layout) == kSHA1) return "sha";

    return "none";
  }


  //--------------------------------------------------------------------------
  //! Return blocksize as string
  //--------------------------------------------------------------------------

  static const char*
  GetBlockSizeString (unsigned long layout)
  {
    if (GetBlocksizeType(layout) == k4k) return "4k";
    if (GetBlocksizeType(layout) == k64k) return "64k";
    if (GetBlocksizeType(layout) == k128k) return "128k";
    if (GetBlocksizeType(layout) == k512k) return "512k";
    if (GetBlocksizeType(layout) == k1M) return "1M";
    if (GetBlocksizeType(layout) == k4M) return "4M";
    if (GetBlocksizeType(layout) == k16M) return "16M";
    if (GetBlocksizeType(layout) == k64M) return "64M";

    return "illegal";
  }


  //--------------------------------------------------------------------------
  //! Return layout type as string
  //--------------------------------------------------------------------------

  static const char*
  GetLayoutTypeString (unsigned long layout)
  {
    if (GetLayoutType(layout) == kPlain) return "plain";
    if (GetLayoutType(layout) == kReplica) return "replica";
    if (GetLayoutType(layout) == kRaidDP) return "raiddp";
    if (GetLayoutType(layout) == kRaid6) return "raid6";
    if (GetLayoutType(layout) == kArchive) return "archive";

    return "none";
  }

  //--------------------------------------------------------------------------
  //! Return layout stripe number as string
  //--------------------------------------------------------------------------

  static const char*
  GetStripeNumberString (unsigned long layout)
  {
    if (GetStripeNumber(layout) == kOneStripe) return "1";
    if (GetStripeNumber(layout) == kTwoStripe) return "2";
    if (GetStripeNumber(layout) == kThreeStripe) return "3";
    if (GetStripeNumber(layout) == kFourStripe) return "4";
    if (GetStripeNumber(layout) == kFiveStripe) return "5";
    if (GetStripeNumber(layout) == kSixStripe) return "6";
    if (GetStripeNumber(layout) == kSevenStripe) return "7";
    if (GetStripeNumber(layout) == kEightStripe) return "8";
    if (GetStripeNumber(layout) == kNineStripe) return "9";
    if (GetStripeNumber(layout) == kTenStripe) return "10";
    if (GetStripeNumber(layout) == kElevenStripe) return "11";
    if (GetStripeNumber(layout) == kTwelveStripe) return "12";
    if (GetStripeNumber(layout) == kThirteenStripe) return "13";
    if (GetStripeNumber(layout) == kFourteenStripe) return "14";
    if (GetStripeNumber(layout) == kFivteenStripe) return "15";
    if (GetStripeNumber(layout) == kSixteenStripe) return "16";

    return "none";
  }

  //--------------------------------------------------------------------------
  //! Return checksum enum from env definition
  //--------------------------------------------------------------------------

  static unsigned long
  GetChecksumFromEnv (XrdOucEnv& env)
  {
    const char* val = 0;

    if ((val = env.Get("eos.layout.checksum")))
    {
      XrdOucString xsum = val;

      if (xsum == "adler") return kAdler;
      if (xsum == "crc32") return kCRC32;
      if (xsum == "crc32c") return kCRC32C;
      if (xsum == "md5") return kMD5;
      if (xsum == "sha") return kSHA1;
    }

    return kNone;
  }


  //--------------------------------------------------------------------------
  //! Return block checksum enum from env definition
  //--------------------------------------------------------------------------

  static unsigned long
  GetBlockChecksumFromEnv (XrdOucEnv& env)
  {
    const char* val = 0;

    if ((val = env.Get("eos.layout.blockchecksum")))
    {
      XrdOucString xsum = val;

      if (xsum == "adler") return kAdler;
      if (xsum == "crc32") return kCRC32;
      if (xsum == "crc32c") return kCRC32C;
      if (xsum == "md5") return kMD5;
      if (xsum == "sha") return kSHA1;
    }

    return kNone;
  }


  //--------------------------------------------------------------------------
  //! Return blocksize enum from env definition
  //--------------------------------------------------------------------------

  static unsigned long
  GetBlocksizeFromEnv (XrdOucEnv& env)
  {
    const char* val = 0;

    if ((val = env.Get("eos.layout.blocksize")))
    {
      XrdOucString bs = val;

      if (bs == "4k") return k4k;
      if (bs == "64k") return k64k;
      if (bs == "128k") return k128k;
      if (bs == "512k") return k512k;
      if (bs == "1M") return k1M;
      if (bs == "4M") return k4M;
      if (bs == "16M") return k16M;
      if (bs == "64M") return k64M;
    }

    return 0;
  }


  //--------------------------------------------------------------------------
  //! Return layout type enum from env definition
  //--------------------------------------------------------------------------

  static unsigned long
  GetLayoutFromEnv (XrdOucEnv& env)
  {
    const char* val = 0;

    if ((val = env.Get("eos.layout.type")))
    {
      XrdOucString typ = val;

      if (typ == "replica") return kReplica;
      if (typ == "raiddp") return kRaidDP;
      if (typ == "raid6") return kRaid6;
      if (typ == "archive") return kArchive;
    }

    return kPlain;
  }


  //----------------------------------------------------------------------------
  //! Return number of stripes enum from env definition]
  //----------------------------------------------------------------------------

  static unsigned long
  GetStripeNumberFromEnv (XrdOucEnv& env)
  {
    const char* val = 0;

    if ((val = env.Get("eos.layout.nstripes")))
    {
      int n = atoi(val);

      if (((n - 1) >= kOneStripe) && ((n - 1) <= kSixteenStripe))
      {
        return n;
      }
    }

    return ( kOneStripe + 1);
  }

  //----------------------------------------------------------------------------
  //! Convert a <space>=<hexadecimal layout id> string to an env representation
  //----------------------------------------------------------------------------

  static const char*
  GetEnvFromConversionIdString (XrdOucString& out,
                                const char* conversionlayoutidstring)
  {
    if (!conversionlayoutidstring)
      return NULL;

    std::string keyval = conversionlayoutidstring;
<<<<<<< HEAD
    std::string plctplcy;
    
=======

>>>>>>> e9f20629
    // check if this is already a complete env representation
    if ((keyval.find("eos.layout.type") != std::string::npos) &&
        (keyval.find("eos.layout.nstripes") != std::string::npos) &&
        (keyval.find("eos.layout.blockchecksum") != std::string::npos) &&
        (keyval.find("eos.layout.checksum") != std::string::npos) &&
        (keyval.find("eos.layout.blocksize") != std::string::npos) &&
        (keyval.find("eos.space") != std::string::npos))
    {
      out = conversionlayoutidstring;
      return out.c_str();
    }

    std::string space;
    std::string layout;

    if (!eos::common::StringConversion::SplitKeyValue(keyval, space, layout, "#"))
      return NULL;

    if(((int)layout.find("~"))!= STR_NPOS)
      eos::common::StringConversion::SplitKeyValue(layout, layout,plctplcy, "~");

    errno = 0;
    unsigned long long lid = strtoll(layout.c_str(), 0, 16);
    if (errno)
      return NULL;

    std::string group("");
    std::string spaceStripped("");
    if (eos::common::StringConversion::SplitKeyValue(space, spaceStripped,
                                                     group, "."))
    {
      space = spaceStripped;
    }

    out = "eos.layout.type=";
    out += GetLayoutTypeString(lid);
    out += "&eos.layout.nstripes=";
    out += GetStripeNumberString(lid);
    out += "&eos.layout.blockchecksum=";
    out += GetBlockChecksumString(lid);
    out += "&eos.layout.checksum=";
    out += GetChecksumString(lid);
    out += "&eos.layout.blocksize=";
    out += GetBlockSizeString(lid);
    out += "&eos.space=";
    out += space.c_str();
    if(plctplcy.length())
    {
      out += "&eos.placementpolicy=";
      out += plctplcy.c_str();
    }
    if (group != "")
    {
      out += "&eos.group=";
      out += group.c_str();
    }

    return out.c_str();
  }


  //----------------------------------------------------------------------------
  //! Map POSIX-like open flags to SFS open flags - used on the FUSE mount
  //!
  //! @param flags_sfs SFS open flags
  //!
  //! @return SFS-like open flags
  //!
  //----------------------------------------------------------------------------

  static XrdSfsFileOpenMode
  MapFlagsPosix2Sfs (int oflags)
  {
    XrdSfsFileOpenMode sfs_flags = SFS_O_RDONLY; // 0x0000

    if (oflags & O_CREAT)
    {
      sfs_flags |= SFS_O_CREAT;
    }
    if (oflags & O_RDWR)
    {
      sfs_flags |= SFS_O_RDWR;
    }
    if (oflags & O_TRUNC)
    {
      sfs_flags |= SFS_O_TRUNC;
    }
    if (oflags & O_WRONLY)
    {
      sfs_flags |= SFS_O_WRONLY;
    }
    if (oflags & O_APPEND)
    {
      sfs_flags |= SFS_O_RDWR;
    }

    // !!!
    // Could also forward O_EXLC as XrdCl::OpenFlags::Flags::New but there is
    // no corresponding flag in SFS
    // !!!

    return sfs_flags;
  }


  //----------------------------------------------------------------------------
  //! Map SFS-like open flags to XrdCl open flags
  //!
  //! @param flags_sfs SFS open flags
  //!
  //! @return XrdCl-like open flags
  //!
  //----------------------------------------------------------------------------

  static XrdCl::OpenFlags::Flags
  MapFlagsSfs2XrdCl (XrdSfsFileOpenMode flags_sfs)
  {
    XrdCl::OpenFlags::Flags xflags = XrdCl::OpenFlags::None;

    if (flags_sfs & SFS_O_CREAT)
    {
      xflags |= XrdCl::OpenFlags::Delete;
    }
    if (flags_sfs & SFS_O_WRONLY)
    {
      xflags |= XrdCl::OpenFlags::Update;
    }
    if (flags_sfs & SFS_O_RDWR)
    {
      xflags |= XrdCl::OpenFlags::Update;
    }
    if (flags_sfs & SFS_O_TRUNC)
    {
      xflags |= XrdCl::OpenFlags::Delete;
    }
    if ((!(flags_sfs & SFS_O_TRUNC)) &&
        (!(flags_sfs & SFS_O_WRONLY)) &&
        (!(flags_sfs & SFS_O_CREAT)) &&
        (!(flags_sfs & SFS_O_RDWR)))
    {
      xflags |= XrdCl::OpenFlags::Read;
    }
    if (flags_sfs & SFS_O_POSC)
    {
      xflags |= XrdCl::OpenFlags::POSC;
    }
    if (flags_sfs & SFS_O_NOWAIT)
    {
      xflags |= XrdCl::OpenFlags::NoWait;
    }
    if (flags_sfs & SFS_O_RAWIO)
    {
      // no idea what to do
    }
    if (flags_sfs & SFS_O_RESET)
    {
      xflags |= XrdCl::OpenFlags::Refresh;
    }
    if (flags_sfs & SFS_O_REPLICA)
    {
      // emtpy
    }
    if (flags_sfs & SFS_O_MKPTH)
    {
      xflags |= XrdCl::OpenFlags::MakePath;
    }

    return xflags;
  }


  //----------------------------------------------------------------------------
  //! Map SFS-like open mode to XrdCl open mode
  //!
  //! @param mode_sfs SFS open mode
  //!
  //! @return XrdCl-like open mode
  //!
  //----------------------------------------------------------------------------

  static XrdCl::Access::Mode
  MapModeSfs2XrdCl (mode_t mode_sfs)
  {
    XrdCl::Access::Mode mode_xrdcl = XrdCl::Access::Mode::None;

    if (mode_sfs & S_IRUSR) mode_xrdcl |= XrdCl::Access::Mode::UR;

    if (mode_sfs & S_IWUSR) mode_xrdcl |= XrdCl::Access::Mode::UW;

    if (mode_sfs & S_IXUSR) mode_xrdcl |= XrdCl::Access::Mode::UX;

    if (mode_sfs & S_IRGRP) mode_xrdcl |= XrdCl::Access::Mode::GR;

    if (mode_sfs & S_IWGRP) mode_xrdcl |= XrdCl::Access::Mode::GW;

    if (mode_sfs & S_IXGRP) mode_xrdcl |= XrdCl::Access::Mode::GX;

    if (mode_sfs & S_IROTH) mode_xrdcl |= XrdCl::Access::Mode::OR;

    if (mode_sfs & S_IXOTH) mode_xrdcl |= XrdCl::Access::Mode::OX;

    return mode_xrdcl;
  }


  //--------------------------------------------------------------------------
  //! Constructor
  //--------------------------------------------------------------------------
  LayoutId ();

  //--------------------------------------------------------------------------
  //! Destructor
  //--------------------------------------------------------------------------
  ~LayoutId ();
};

EOSCOMMONNAMESPACE_END

#endif<|MERGE_RESOLUTION|>--- conflicted
+++ resolved
@@ -702,12 +702,7 @@
       return NULL;
 
     std::string keyval = conversionlayoutidstring;
-<<<<<<< HEAD
     std::string plctplcy;
-    
-=======
-
->>>>>>> e9f20629
     // check if this is already a complete env representation
     if ((keyval.find("eos.layout.type") != std::string::npos) &&
         (keyval.find("eos.layout.nstripes") != std::string::npos) &&
