// ----------------------------------------------------------------------
// File: SymKeys.cc
// Author: Andreas-Joachim Peters - CERN
// ----------------------------------------------------------------------

/************************************************************************
 * EOS - the CERN Disk Storage System                                   *
 * Copyright (C) 2011 CERN/Switzerland                                  *
 *                                                                      *
 * This program is free software: you can redistribute it and/or modify *
 * it under the terms of the GNU General Public License as published by *
 * the Free Software Foundation, either version 3 of the License, or    *
 * (at your option) any later version.                                  *
 *                                                                      *
 * This program is distributed in the hope that it will be useful,      *
 * but WITHOUT ANY WARRANTY; without even the implied warranty of       *
 * MERCHANTABILITY or FITNESS FOR A PARTICULAR PURPOSE.  See the        *
 * GNU General Public License for more details.                         *
 *                                                                      *
 * You should have received a copy of the GNU General Public License    *
 * along with this program.  If not, see <http://www.gnu.org/licenses/>.*
 ************************************************************************/

/*----------------------------------------------------------------------------*/
#include <sstream>
#include <iomanip>
/*----------------------------------------------------------------------------*/
#include "common/Namespace.hh"
#include "common/SymKeys.hh"
/*----------------------------------------------------------------------------*/


EOSCOMMONNAMESPACE_BEGIN

/*----------------------------------------------------------------------------*/
SymKeyStore gSymKeyStore; //< global SymKey store singleton
XrdSysMutex SymKey::msMutex;
/*----------------------------------------------------------------------------*/

#if (OPENSSL_VERSION_NUMBER >= 0x10100000L)
//------------------------------------------------------------------------------
// Compute the HMAC SHA-256 value
//------------------------------------------------------------------------------
std::string
SymKey::HmacSha256(std::string& key,
                   std::string& data,
                   unsigned int blockSize,
                   unsigned int resultSize)
{
  HMAC_CTX* ctx = HMAC_CTX_new();
  std::string result;
  unsigned int data_len = data.length();
  unsigned int key_len = key.length();
  unsigned char* pKey = (unsigned char*) key.c_str();
  unsigned char* pData = (unsigned char*) data.c_str();
  result.resize(resultSize);
  unsigned char* pResult = (unsigned char*) result.c_str();
  ENGINE_load_builtin_engines();
  ENGINE_register_all_complete();
  HMAC_Init_ex(ctx, pKey, key_len, EVP_sha256(), NULL);

  while (data_len > blockSize) {
    HMAC_Update(ctx, pData, blockSize);
    data_len -= blockSize;
    pData += blockSize;
  }

  if (data_len) {
    HMAC_Update(ctx, pData, data_len);
  }

  HMAC_Final(ctx, pResult, &resultSize);
  HMAC_CTX_free(ctx);
  return result;
}

//------------------------------------------------------------------------------
// Compute the HMAC SHA-256 value
//------------------------------------------------------------------------------

std::string
SymKey::Sha256(const std::string& data,
               unsigned int blockSize)
{
  unsigned int data_len = data.length();
  unsigned char* pData = (unsigned char*) data.c_str();
  std::string result;
  result.resize(EVP_MAX_MD_SIZE);
  unsigned char* pResult = (unsigned char*) result.c_str();
  unsigned int sz_result;
  {
    XrdSysMutexHelper scope_lock(msMutex);
    EVP_MD_CTX* md_ctx = EVP_MD_CTX_new();
    EVP_DigestInit_ex(md_ctx, EVP_sha256(), NULL);

    while (data_len > blockSize) {
      EVP_DigestUpdate(md_ctx, pData, blockSize);
      data_len -= blockSize;
      pData += blockSize;
    }

    if (data_len) {
      EVP_DigestUpdate(md_ctx, pData, data_len);
    }

    EVP_DigestFinal_ex(md_ctx, pResult, &sz_result);
    EVP_MD_CTX_free(md_ctx);
  }
  // Return the hexdigest of the SHA256 value
  std::ostringstream oss;
  oss.fill('0');
  oss << std::hex;
  pResult = (unsigned char*) result.c_str();

  for (unsigned int i = 0; i < sz_result; ++i) {
    oss << std::setw(2) << (unsigned int) *pResult;
    pResult++;
  }

  result = oss.str();
  return result;
}

#else

//------------------------------------------------------------------------------
// Compute the HMAC SHA-256 value
//------------------------------------------------------------------------------
std::string
SymKey::HmacSha256(std::string& key,
                   std::string& data,
                   unsigned int blockSize,
                   unsigned int resultSize)
{
  HMAC_CTX ctx;
  std::string result;
  unsigned int data_len = data.length();
  unsigned int key_len = key.length();
  unsigned char* pKey = (unsigned char*) key.c_str();
  unsigned char* pData = (unsigned char*) data.c_str();
  result.resize(resultSize);
  unsigned char* pResult = (unsigned char*) result.c_str();
  ENGINE_load_builtin_engines();
  ENGINE_register_all_complete();
  HMAC_CTX_init(&ctx);
  HMAC_Init_ex(&ctx, pKey, key_len, EVP_sha256(), NULL);

  while (data_len > blockSize) {
    HMAC_Update(&ctx, pData, blockSize);
    data_len -= blockSize;
    pData += blockSize;
  }

  if (data_len) {
    HMAC_Update(&ctx, pData, data_len);
  }

  HMAC_Final(&ctx, pResult, &resultSize);
  HMAC_CTX_cleanup(&ctx);
  return result;
}

//------------------------------------------------------------------------------
// Compute the SHA256 value
//------------------------------------------------------------------------------
std::string
SymKey::Sha256(const std::string& data,
               unsigned int blockSize)
{
  unsigned int data_len = data.length();
  unsigned char* pData = (unsigned char*) data.c_str();
  std::string result;
  result.resize(EVP_MAX_MD_SIZE);
  unsigned char* pResult = (unsigned char*) result.c_str();
  unsigned int sz_result;
  {
    XrdSysMutexHelper scope_lock(msMutex);
    EVP_MD_CTX* md_ctx = EVP_MD_CTX_create();
    EVP_DigestInit_ex(md_ctx, EVP_sha256(), NULL);

    while (data_len > blockSize) {
      EVP_DigestUpdate(md_ctx, pData, blockSize);
      data_len -= blockSize;
      pData += blockSize;
    }

    if (data_len) {
      EVP_DigestUpdate(md_ctx, pData, data_len);
    }

    EVP_DigestFinal_ex(md_ctx, pResult, &sz_result);
    EVP_MD_CTX_cleanup(md_ctx);
  }
  std::ostringstream oss;
  oss.fill('0');
  oss << std::hex;
  pResult = (unsigned char*) result.c_str();

  for (unsigned int i = 0; i < sz_result; ++i) {
    oss << std::setw(2) << (unsigned int) *pResult;
    pResult++;
  }

  result = oss.str();
  return result;
}

#endif

//------------------------------------------------------------------------------
// Compute the HMAC SHA-1 value according to AWS standard
//------------------------------------------------------------------------------
std::string
SymKey::HmacSha1(std::string& data, const char* key)
{
  std::string result(EVP_MAX_MD_SIZE, '\0');
  unsigned int result_size = 0;
  unsigned int data_len = data.length();

  // If no key specifed used the default key provided by the SymKeyStore
  if (!key) {
    key = gSymKeyStore.GetCurrentKey()->GetKey64();
  }

  unsigned int key_len = strlen(key);
  unsigned char* pData = (unsigned char*) data.c_str();
  unsigned char* pResult = (unsigned char*) result.c_str();
  pResult = HMAC(EVP_sha1(), (void*)key, key_len, pData, data_len,
                 pResult, &result_size);
  result.resize(result_size + 1);
  return result;
}

//------------------------------------------------------------------------------
// Base64 encoding function
//------------------------------------------------------------------------------
bool
SymKey::Base64Encode(char* in, unsigned int inlen, XrdOucString& out)
{
  BIO* bmem, *b64;
  BUF_MEM* bptr;
  b64 = BIO_new(BIO_f_base64());

  /* base64 encode */
  if (!b64) {
    return false;
  }

  BIO_set_flags(b64, BIO_FLAGS_BASE64_NO_NL);
  bmem = BIO_new(BIO_s_mem());

  if (!bmem) {
    return false;
  }

  b64 = BIO_push(b64, bmem);
  BIO_write(b64, in, inlen);
  int rc = BIO_flush(b64);
  // to avoid gcc4 error
  rc /= 1;
  // retrieve size
  char* dummy;
  long size = BIO_get_mem_data(b64, &dummy);
  BIO_get_mem_ptr(b64, &bptr);

  if (bptr->data) {
    std::string s(bptr->data, size);
    out = s.c_str();
    // we don't use out.assign() as the buffer does not have null terminating character
  }

  BIO_free_all(b64);
  return true;
}

//------------------------------------------------------------------------------
// Base64 decoding function
//------------------------------------------------------------------------------
bool
SymKey::Base64Decode(XrdOucString& in, char*& out, unsigned int& outlen)
{
  BIO* b64, *bmem;
  b64 = BIO_new(BIO_f_base64());

  if (!b64) {
    return false;
  }

  BIO_set_flags(b64, BIO_FLAGS_BASE64_NO_NL);
  unsigned int body64len = in.length();
  bmem = BIO_new_mem_buf((void*) in.c_str(), body64len);

  if (!bmem) {
    return false;
  }

  char* encryptionbuffer = (char*) malloc(body64len);
  bmem = BIO_push(b64, bmem);
  outlen = BIO_read(bmem, encryptionbuffer, body64len);
  BIO_free_all(b64);
  out = encryptionbuffer;
  return true;
}

bool
SymKey::Base64(XrdOucString& in, XrdOucString& out)
{
  if (in.beginswith("base64:")) {
    out = in;
    return false;
  }

  bool done = Base64Encode((char*) in.c_str(), in.length(), out);

  if (done) {
    out.insert("base64:", 0);
    return true;
  } else {
    return false;
  }
}

bool
<<<<<<< HEAD
SymKey::DeBase64(XrdOucString& in, XrdOucString& out)
=======
SymKey::DeBase64 (std::string &in, std::string &out)
{
  if (in.substr(0,7)!= "base64:")
  {
    out = in;
    return true;
  }

  XrdOucString in64 = in.c_str();

  in64.erase(0, 7);

  char* valout = 0;
  unsigned int valout_len = 0;

  eos::common::SymKey::Base64Decode(in64, valout, valout_len);
  
  if (valout)
  {
    out.assign(valout, valout_len);
    free(valout);
    return true;
  }
  return false;
}

bool
SymKey::Base64 (std::string &in, std::string &out)
{
  if (in.substr(0,7) == "base64:")
  {
    out = in;
    return false;
  }
  XrdOucString sout;
  bool done = Base64Encode((char*) in.c_str(), in.length(), sout);
  if (done)
  {
    out = "base64:";
    out.append(sout.c_str());
    return true;
  }
  else
  {
    return false;
  }
}

bool
SymKey::DeBase64 (XrdOucString &in, XrdOucString &out)
>>>>>>> b909b4a4
{
  if (!in.beginswith("base64:")) {
    out = in;
    return true;
  }

  XrdOucString in64 = in;
  in64.erase(0, 7);
  char* valout = 0;
  unsigned int valout_len = 0;
  eos::common::SymKey::Base64Decode(in64, valout, valout_len);

  if (valout) {
    std::string s;
    s.assign(valout, 0, valout_len);
    out = s.c_str();
    free(valout);
    return true;
  }

  return false;
}

bool
SymKey::DeBase64 (std::string &in, std::string &out)
{
  if (in.substr(0,7)!= "base64:")
  {
    out = in;
    return true;
  }
  
  XrdOucString in64 = in.c_str();

  in64.erase(0, 7);

  char* valout = 0;
  unsigned int valout_len = 0;

  eos::common::SymKey::Base64Decode(in64, valout, valout_len);
  
  if (valout)
  {
    out.assign(valout, valout_len);
    free(valout);
    return true;
  }
  return false;
}

bool
SymKey::Base64 (std::string &in, std::string &out)
{
  if (in.substr(0,7) == "base64:")
  {
    out = in;
    return false;
  }
  XrdOucString sout;
  bool done = Base64Encode((char*) in.c_str(), in.length(), sout);
  if (done)
  {
    out = "base64:";
    out.append(sout.c_str());
    return true;
  }
  else
  {
    return false;
  }
}


//------------------------------------------------------------------------------
// Constructor
//------------------------------------------------------------------------------
SymKeyStore::SymKeyStore()
{
  currentKey = 0;
}

//------------------------------------------------------------------------------
// Destructor
//------------------------------------------------------------------------------
SymKeyStore::~SymKeyStore()
{
  // empty
}

//------------------------------------------------------------------------------
// Set a key providing its base64 encoded representation and validity
//------------------------------------------------------------------------------
SymKey*
SymKeyStore::SetKey64(const char* inkey64, time_t invalidity)
{
  if (!inkey64) {
    return 0;
  }

  char* binarykey = 0;
  unsigned int outlen = 0;
  XrdOucString key64 = inkey64;

  if (!SymKey::Base64Decode(key64, binarykey, outlen)) {
    return 0;
  }

  if (outlen != SHA_DIGEST_LENGTH) {
    free(binarykey);
    return 0;
  }

  return SetKey(binarykey, invalidity);
}


//------------------------------------------------------------------------------
// Set a key providing it's binary representation and validity
//------------------------------------------------------------------------------
SymKey*
SymKeyStore::SetKey(const char* inkey, time_t invalidity)
{
  if (!inkey) {
    return 0;
  }

  Mutex.Lock();
  SymKey* key = SymKey::Create(inkey, invalidity);
  free((void*) inkey);

  if (!key) {
    return 0;
  }

  // check if it exists
  SymKey* existkey = Store.Find(key->GetDigest64());

  // if it exists we remove it add it with the new validity time
  // if it exists we remove it add it with the new validity time
  if (existkey) {
    Store.Del(existkey->GetDigest64());
  }

  Store.Add(key->GetDigest64(), key,
            invalidity ? (invalidity + EOSCOMMONSYMKEYS_DELETIONOFFSET) : 0);
  // point the current key to last added
  currentKey = key;
  Mutex.UnLock();
  return key;
}

//------------------------------------------------------------------------------
// Retrieve key by keydigest in base64 format
//------------------------------------------------------------------------------
SymKey*
SymKeyStore::GetKey(const char* inkeydigest64)
{
  Mutex.Lock();
  SymKey* key = Store.Find(inkeydigest64);
  // if it exists we remove it add it with the new validity time
  Mutex.UnLock();
  return key;
}

//------------------------------------------------------------------------------
// Retrieve last added valid key from the store
//------------------------------------------------------------------------------
SymKey*
SymKeyStore::GetCurrentKey()
{
  if (currentKey) {
    if (currentKey->IsValid()) {
      return currentKey;
    }
  }

  return 0;
}

EOSCOMMONNAMESPACE_END<|MERGE_RESOLUTION|>--- conflicted
+++ resolved
@@ -302,6 +302,9 @@
   return true;
 }
 
+//------------------------------------------------------------------------------
+// Encode a base64: prefixed string - XrdOucString as input
+//------------------------------------------------------------------------------
 bool
 SymKey::Base64(XrdOucString& in, XrdOucString& out)
 {
@@ -320,61 +323,34 @@
   }
 }
 
+//------------------------------------------------------------------------------
+// Encode a base64: prefixed string - std::string as input
+//------------------------------------------------------------------------------
 bool
-<<<<<<< HEAD
-SymKey::DeBase64(XrdOucString& in, XrdOucString& out)
-=======
-SymKey::DeBase64 (std::string &in, std::string &out)
-{
-  if (in.substr(0,7)!= "base64:")
-  {
+SymKey::Base64(std::string& in, std::string& out)
+{
+  if (in.substr(0, 7) == "base64:") {
     out = in;
-    return true;
-  }
-
-  XrdOucString in64 = in.c_str();
-
-  in64.erase(0, 7);
-
-  char* valout = 0;
-  unsigned int valout_len = 0;
-
-  eos::common::SymKey::Base64Decode(in64, valout, valout_len);
-  
-  if (valout)
-  {
-    out.assign(valout, valout_len);
-    free(valout);
-    return true;
-  }
-  return false;
-}
-
-bool
-SymKey::Base64 (std::string &in, std::string &out)
-{
-  if (in.substr(0,7) == "base64:")
-  {
-    out = in;
-    return false;
-  }
+    return false;
+  }
+
   XrdOucString sout;
   bool done = Base64Encode((char*) in.c_str(), in.length(), sout);
-  if (done)
-  {
+
+  if (done) {
     out = "base64:";
     out.append(sout.c_str());
     return true;
-  }
-  else
-  {
-    return false;
-  }
-}
-
+  } else {
+    return false;
+  }
+}
+
+//------------------------------------------------------------------------------
+// Decode a base64: prefixed string - XrdOucString as input
+//------------------------------------------------------------------------------
 bool
-SymKey::DeBase64 (XrdOucString &in, XrdOucString &out)
->>>>>>> b909b4a4
+SymKey::DeBase64(XrdOucString& in, XrdOucString& out)
 {
   if (!in.beginswith("base64:")) {
     out = in;
@@ -398,53 +374,30 @@
   return false;
 }
 
+//------------------------------------------------------------------------------
+// Decode a base64: prefixed string - std::string as input
+//------------------------------------------------------------------------------
 bool
-SymKey::DeBase64 (std::string &in, std::string &out)
-{
-  if (in.substr(0,7)!= "base64:")
-  {
+SymKey::DeBase64(std::string& in, std::string& out)
+{
+  if (in.substr(0, 7) != "base64:") {
     out = in;
     return true;
   }
-  
+
   XrdOucString in64 = in.c_str();
-
   in64.erase(0, 7);
-
   char* valout = 0;
   unsigned int valout_len = 0;
-
   eos::common::SymKey::Base64Decode(in64, valout, valout_len);
-  
-  if (valout)
-  {
+
+  if (valout) {
     out.assign(valout, valout_len);
     free(valout);
     return true;
   }
+
   return false;
-}
-
-bool
-SymKey::Base64 (std::string &in, std::string &out)
-{
-  if (in.substr(0,7) == "base64:")
-  {
-    out = in;
-    return false;
-  }
-  XrdOucString sout;
-  bool done = Base64Encode((char*) in.c_str(), in.length(), sout);
-  if (done)
-  {
-    out = "base64:";
-    out.append(sout.c_str());
-    return true;
-  }
-  else
-  {
-    return false;
-  }
 }
 
 
