# ------------------------------------------------------------------------------
# File: tranfer.py
# Author: Elvin-Alin Sindrilaru <esindril@cern.ch>
# ------------------------------------------------------------------------------
#
# ******************************************************************************
# EOS - the CERN Disk Storage System
# Copyright (C) 2014 CERN/Switzerland
#
# This program is free software: you can redistribute it and/or modify
# it under the terms of the GNU General Public License as published by
# the Free Software Foundation, either version 3 of the License, or
# (at your option) any later version.
#
# This program is distributed in the hope that it will be useful,
# but WITHOUT ANY WARRANTY; without even the implied warranty of
# MERCHANTABILITY or FITNESS FOR A PARTICULAR PURPOSE. See the
# GNU General Public License for more details.
#
# You should have received a copy of the GNU General Public License
# along with this program.  If not, see <http://www.gnu.org/licenses/>.
# ******************************************************************************
"""Module responsible for executing the archive transfer.
"""
from __future__ import unicode_literals
from __future__ import division
import os
import time
import logging
import threading
import zmq
import ast
from os.path import join
from time import sleep
from hashlib import sha256
from XRootD import client
from XRootD.client.flags import PrepareFlags, QueryCode, OpenFlags, StatInfoFlags
from eosarch.archivefile import ArchiveFile
from eosarch.utils import exec_cmd
from eosarch.asynchandler import MetaHandler
from eosarch.exceptions import NoErrorException


class ThreadJob(threading.Thread):
    """ Job executing a client.CopyProcess in a separate thread. This makes sense
    since a third-party copy job is mostly waiting for the completion of the
    job not doing any other operations and therefore not using the GIL too much.

    Attributes:
        status             (bool): Final status of the job
        proc (client.CopyProcess): Copy process which is being executed
    """
    def __init__(self, cpy_proc):
        """Constructor

        Args:
            cpy_proc (client.CopyProcess): Copy process object
        """
        threading.Thread.__init__(self)
        self.status = None
        self.proc = cpy_proc
        self.xrd_status = None

    def run(self):
        """ Run method
        """
        self.xrd_status = self.proc.prepare()

        if self.xrd_status.ok:
            self.xrd_status = self.proc.run()


class ThreadStatus(threading.Thread):
    """ Thread responsible for replying to any requests comming from the
    dispatcher process.
    """
    def __init__(self, transfer):
        """ Constructor

        Args:
            transfer (Transfer): Current transfer object
        """
        threading.Thread.__init__(self)
        # TODO: drop the logger as it may interfere with the main thread
        self.logger = logging.getLogger("transfer")
        self.transfer = transfer
        self.run_status = True
        self.lock = threading.Lock()

    def run(self):
        """ Run method
        """
        self.logger.info("Starting the status thread")
        ctx = zmq.Context()
        socket_rr = ctx.socket(zmq.DEALER)
        socket_rr.connect("ipc://" + self.transfer.config.BACKEND_REQ_IPC)
        socket_ps = ctx.socket(zmq.SUB)
        mgr_filter = "[MASTER]".encode("utf-8")
        addr = "ipc://" + self.transfer.config.BACKEND_PUB_IPC
        socket_ps.connect(addr.encode("utf-8"))
        socket_ps.setsockopt(zmq.SUBSCRIBE, mgr_filter)

        while self.keep_running():
            if socket_ps.poll(5000):
                try:
                    [__, msg] = socket_ps.recv_multipart()
                except zmq.ZMQError as err:
                    if err.errno == zmq.ETERM:
                        self.logger.error("ETERM error")
                        break # shutting down, exit
                    else:
                        self.logger.exception(err)
                        continue
                except Exception as err:
                    self.logger.exception(err)

                self.logger.debug("RECV_MSG: {0}".format(msg))
                dict_cmd = ast.literal_eval(msg)

                if dict_cmd['cmd'] == 'orphan_status':
                    self.logger.info("Reconnect to master ... ")
                    resp = ("{{'uuid': '{0}', "
                            "'pid': '{1}', "
                            "'uid': '{2}',"
                            "'gid': '{3}',"
                            "'root_dir': '{4}', "
                            "'op': '{5}',"
                            "'status': '{6}', "
                            "'timestamp': '{7}'"
                            "}}").format(self.transfer.uuid,
                                         self.transfer.pid,
                                         self.transfer.uid,
                                         self.transfer.gid,
                                         self.transfer.root_dir,
                                         self.transfer.oper,
                                         self.transfer.get_status(),
                                         self.transfer.timestamp)
                elif dict_cmd['cmd'] == 'status':
                    resp = ("{{'uuid': '{0}', "
                            "'status': '{1}'"
                            "}}").format(self.transfer.uuid,
                                         self.transfer.get_status())
                else:
                    self.logger.error("Unknown command: {0}".format(dict_cmd))
                    continue

                self.logger.info("Sending response: {0}".format(resp))
                socket_rr.send_multipart([resp.encode("utf-8")], zmq.NOBLOCK)

    def do_finish(self):
        """ Set the flag for the status thread to finish execution
        """
        self.lock.acquire()
        self.run_status = False
        self.lock.release()

    def keep_running(self):
        """ Check if we continue running - the transfer is ongoing

        Returns:
            True if status thread should keep running, otherwise False
        """
        self.lock.acquire()
        ret = self.run_status
        self.lock.release()
        return ret


class Transfer(object):
    """ Trasfer archive object

    Attributes:
        req_json (JSON): Command received from the EOS MGM. Needs to contains the
            following entries: cmd, src, opt, uid, gid
        threads (list): List of threads doing parital transfers(CopyProcess jobs)
    """
    def __init__(self, req_json, config):
        self.config = config
        self.oper = req_json['cmd']
        self.uid, self.gid = req_json['uid'], req_json['gid']
        self.do_retry = (req_json['opt'] == self.config.OPT_RETRY)
        self.efile_full = req_json['src']
        self.efile_root = self.efile_full[:-(len(self.efile_full) - self.efile_full.rfind('/') - 1)]
        self.root_dir = self.efile_root[self.efile_root.rfind('//') + 1:]
        self.uuid = sha256(self.root_dir).hexdigest()
        local_file = join(self.config.DIR[self.oper], self.uuid)
        self.tx_file = local_file + ".tx"
        self.list_jobs, self.threads = [], []
        self.pid = os.getpid()
        self.archive = None
        # Special case for inital PUT as we need to copy also the archive file
        self.init_put = self.efile_full.endswith(self.config.ARCH_INIT)
        self.status = "initializing"
        self.lock_status = threading.Lock()
        self.timestamp = time.time()
        self.logger = logging.getLogger("transfer")
        self.thread_status = ThreadStatus(self)

    def get_status(self):
        """ Get current status

        Returns:
            String representing the status
        """
        self.lock_status.acquire()
        ret = self.status
        self.lock_status.release()
        return ret

    def set_status(self, msg):
        """ Set current status

        Args:
            msg (string): New status
        """
        self.lock_status.acquire()
        self.status = msg
        self.lock_status.release()

    def run(self):
        """ Run requested operation - fist call prepare

        Raises:
            IOError
        """
        self.thread_status.start()

        if self.oper in [self.config.PUT_OP, self.config.GET_OP]:
            self.archive_prepare()

            if self.do_retry:
                self.do_retry_transfer()
            else:
                self.do_transfer()
        elif self.oper in [self.config.PURGE_OP, self.config.DELETE_OP]:
            self.archive_prepare()
            self.do_delete((self.oper == self.config.DELETE_OP))
        elif self.oper == self.config.BACKUP_OP:
            self.backup_prepare()
            self.do_backup()

    def archive_prepare(self):
        """ Prepare requested archive operation.

        Raises:
            IOError: Failed to rename or transfer archive file.
        """
        # Rename archive file in EOS
        efile_url = client.URL(self.efile_full.encode("utf-8"))
        eosf_rename = ''.join([self.efile_root, self.config.ARCH_FN, ".", self.oper, ".err"])
        rename_url = client.URL(eosf_rename.encode("utf-8"))
        frename = ''.join([rename_url.protocol, "://", rename_url.hostid,
                           "//proc/user/?mgm.cmd=file&mgm.subcmd=rename"
                           "&mgm.path=", efile_url.path,
                           "&mgm.file.source=", efile_url.path,
                           "&mgm.file.target=", rename_url.path])
        (status, __, stderr) = exec_cmd(frename)

        if not status:
            err_msg = ("Failed to rename archive file {0} to {1}, msg={2}"
                       "").format(self.efile_full, rename_url, stderr)
            self.logger.error(err_msg)
            raise IOError(err_msg)

        # Copy archive file from EOS to the local disk
        self.efile_full = eosf_rename
        eos_fs = client.FileSystem(self.efile_full.encode("utf-8"))
        st, _ = eos_fs.copy(self.efile_full + "?eos.ruid=0&eos.rgid=0",
                            self.tx_file, True)

        if not st.ok:
            err_msg = ("Failed to copy archive file={0} to local disk at={1}"
                       "").format(self.efile_full, self.tx_file)
            self.logger.error(err_msg)
            raise IOError(err_msg)

        # Create the ArchiveFile object
        d2t = (self.oper == self.config.PUT_OP)
        self.archive = ArchiveFile(self.tx_file, d2t)

    def do_delete(self, tape_delete):
        """ Delete archive either from disk (purge) or from tape (delete)

        Args:
            tape_delete (boolean): If true delete data from tape, otherwise
            from disk.

        Raises:
            IOError: Failed to delete an entry.
        """
        del_dirs = []
        self.logger.info("Do delete with tape_delete={0}".format(tape_delete))
        # Delete also the archive file saved on tape
        if tape_delete:
            self.archive.del_entry(self.config.ARCH_INIT, False, tape_delete)

        # First remove all the files and then the directories
        for fentry in self.archive.files():
            # d2t is false for both purge and deletion
            self.archive.del_entry(fentry[1], False, tape_delete)

        for dentry in self.archive.dirs():
            # Don't remove the root directory when purging
            if not tape_delete and dentry[1] == './':
                continue

            del_dirs.append(dentry[1])

        # Remove the directories from bottom up
        while len(del_dirs):
            dpath = del_dirs.pop()
            self.archive.del_entry(dpath, True, tape_delete)

        # Remove immutable flag from the EOS sub-tree
        if tape_delete:
            self.archive.make_mutable()

        self.archive_tx_clean(True)

    def do_transfer(self):
        """ Execute a put or get operation.

        Raises:
            IOError when an IO opperations fails.
        """
        t0 = time.time()
        indx_dir = 0

        # Create directories
        for dentry in self.archive.dirs():
            if dentry[1] == "./":
                self.archive.check_root_dir()

            indx_dir += 1
            self.archive.mkdir(dentry)
            msg = "create dir {0}/{1}".format(indx_dir, self.archive.header['num_dirs'])
            self.set_status(msg)

        # For GET issue the Prepare2Get for all the files on tape
        self.prepare2get()

        # Copy files
        self.copy_files()

        # For GET set file ownership and permissions
        self.update_file_access()

        # Verify the transferred entries
        self.set_status("verifying")
        check_ok, __ = self.archive.verify(False)

        # For PUT operations what that all the files are on tape
        # TODO: enable this when we run with XRootD 4.* and have the
        # BACKUP_EXISTS flag
        # if self.archive.d2t:
        #    self.set_status("wait_on_tape")
        #    self.wait_on_tape()

        self.set_status("cleaning")
        self.logger.info("TIMING_transfer={0} sec".format(time.time() - t0))
        self.archive_tx_clean(check_ok)

    def do_retry_transfer(self):
        """ Execute a put or get retry operation.

        Raises:
            IOError when an IO opperations fails.
        """
        t0 = time.time()
        indx_dir = 0
        err_entry = None
        tx_ok, meta_ok = True, True
        found_checkpoint = False  # flag set when reaching recovery entry

        # Get the first corrupted entry and the type of corruption
        (tx_ok, meta_ok, lst_failed) = self.check_previous_tx()

        if not tx_ok or not meta_ok:
            err_entry = lst_failed[0]

        # Create directories
        for dentry in self.archive.dirs():
            # Search for the recovery checkpoint
            if not found_checkpoint:
                if dentry != err_entry:
                    indx_dir += 1
                    continue
                else:
                    found_checkpoint = True

<<<<<<< HEAD
            # Do special checks for root directory
            if not self.do_retry and dentry[1] == "./":
                self.archive.check_root_dir()
                continue

=======
>>>>>>> 7e9d95b9
            indx_dir += 1
            self.archive.mkdir(dentry)
            msg = "create dir {0}/{1}".format(indx_dir, self.archive.header['num_dirs'])
            self.set_status(msg)

        if not tx_ok:
            # For GET issue the Prepare2Get for all the files on tape
            self.prepare2get(err_entry, found_checkpoint)

            # Copy files
            self.copy_files(err_entry, found_checkpoint)

            # For GET set file ownership and permissions for all entries
            self.update_file_access(err_entry, found_checkpoint)

        else:
            # For GET metadata errors set file ownership and permissions only
            # for entries after the first corrupted one
            self.update_file_access()

        # Verify the transferred entries
        self.set_status("verifying")
        check_ok, __ = self.archive.verify(False)

        # For PUT operations what that all the files are on tape
        # TODO: enable this when we run with XRootD 4.* and have the
        # BACKUP_EXISTS flag
        # if self.archive.d2t:
        #    self.set_status("wait_on_tape")
        #    self.wait_on_tape()

        self.set_status("cleaning")
        self.logger.info("TIMING_transfer={0} sec".format(time.time() - t0))
        self.archive_tx_clean(check_ok)

    def tx_clean(self, check_ok):
        """ Clean a backup/archive transfer depending on its type.
        """
        if self.oper == self.config.BACKUP_OP:
            self.backup_tx_clean()
        else:
            self.archive_tx_clean(check_ok)

    def backup_tx_clean(self):
        """ Clean after a backup tranfer by copying the log file in the same
        directory as the destiantion of the backup.
        """
        # Copy local log file to EOS directory
        eos_log = ''.join([self.efile_root, ".sys.b#.backup.log?eos.ruid=0&eos.rgid=0"])
        self.logger.debug("Copy log:{0} to {1}".format(self.config.LOG_FILE, eos_log))
        self.config.handler.flush()
        cp_client = client.FileSystem(self.efile_full.encode("utf-8"))
        st, __ = cp_client.copy(self.config.LOG_FILE, eos_log, force=True)

        if not st.ok:
            self.logger.error(("Failed to copy log file {0} to EOS at {1}"
                               "").format(self.config.LOG_FILE, eos_log))
        else:
            # Delete log file if it was successfully copied to EOS
            try:
                os.remove(self.config.LOG_FILE)
            except OSError as __:
                pass

        # Delete all local files associated with this transfer
        try:
            os.remove(self.tx_file)
        except OSError as __:
            pass

        # Join async status thread
        self.thread_status.do_finish()
        self.thread_status.join()

    def archive_tx_clean(self, check_ok):
        """ Clean the transfer by renaming the archive file in EOS adding the
        following extensions:
        .done - the transfer was successful
        .err  - there were errors during the transfer. These are logged in the
             file .archive.log in the same directory.

        Args:
            check_ok (bool): True if no error occured during transfer,
                otherwise false.
        """
        # Rename arch file in EOS to reflect the status
        if not check_ok:
            eosf_rename = ''.join([self.efile_root, self.config.ARCH_FN, ".", self.oper, ".err"])
        else:
            eosf_rename = ''.join([self.efile_root, self.config.ARCH_FN, ".", self.oper, ".done"])

        old_url = client.URL(self.efile_full.encode("utf-8"))
        new_url = client.URL(eosf_rename.encode("utf-8"))
        frename = ''.join([old_url.protocol, "://", old_url.hostid, "//proc/user/?",
                           "mgm.cmd=file&mgm.subcmd=rename&mgm.path=", old_url.path,
                           "&mgm.file.source=", old_url.path,
                           "&mgm.file.target=", new_url.path])
        (status, __, stderr) = exec_cmd(frename)

        if not status:
            err_msg = ("Failed to rename {0} to {1}, msg={2}"
                       "").format(self.efile_full, eosf_rename, stderr)
            self.logger.error(err_msg)
            # TODO: raise IOError
        else:
            # For successful delete operations remove also the archive file
            if self.oper == self.config.DELETE_OP and check_ok:
                fs = client.FileSystem(self.efile_full.encode("utf-8"))
                st_rm, __ = fs.rm(new_url.path + "?eos.ruid=0&eos.rgid=0")

                if not st_rm.ok:
                    warn_msg = "Failed to delete archive {0}".format(new_url.path)
                    self.logger.warning(warn_msg)

        # Copy local log file back to EOS directory and set the ownership to the
        # identity of the client who triggered the archive
        dir_root = self.efile_root[self.efile_root.rfind('//') + 1:]
        eos_log = ''.join([old_url.protocol, "://", old_url.hostid, "/",
                           dir_root, self.config.ARCH_FN, ".log?eos.ruid=0&eos.rgid=0"])

        self.logger.debug("Copy log:{0} to {1}".format(self.config.LOG_FILE, eos_log))
        self.config.handler.flush()
        cp_client = client.FileSystem(self.efile_full.encode("utf-8"))
        st, __ = cp_client.copy(self.config.LOG_FILE, eos_log, force=True)

        if not st.ok:
            self.logger.error(("Failed to copy log file {0} to EOS at {1}"
                               "").format(self.config.LOG_FILE, eos_log))
        else:
            # User triggering archive operation owns the log file
            eos_log_url = client.URL(eos_log)
            fs = client.FileSystem(eos_log.encode("utf-8"))
            arg = ''.join([eos_log_url.path, "?eos.ruid=0&eos.rgid=0&mgm.pcmd=chown&uid=",
                           self.uid, "&gid=", self.gid])
            xrd_st, __ = fs.query(QueryCode.OPAQUEFILE, arg.encode("utf-8"))

            if not xrd_st.ok:
                err_msg = ("Failed setting ownership of the log file in"
                           " EOS: {0}").format(eos_log)
                self.logger.error(err_msg)
                raise IOError(err_msg)
            else:
                # Delete log if successfully copied to EOS and changed ownership
                try:
                    os.remove(self.config.LOG_FILE)
                except OSError as __:
                    pass

        # Delete all local files associated with this transfer
        try:
            os.remove(self.tx_file)
        except OSError as __:
            pass

        # Join async status thread
        self.thread_status.do_finish()
        self.thread_status.join()

    def copy_files(self, err_entry=None, found_checkpoint=False):
        """ Copy files.

        Note that when doing put, the layout is not conserved. Therefore, a file
        with 3 replicas will end up as just a simple file in the new location.

        Args:
            err_entry (list): Entry record from the archive file corresponding
                 to the first file/dir that was corrupted.
            found_checkpoint (boolean): If True it means the checkpoint was
                 already found and we don't need to search for it.

        Raises:
            IOError: Copy request failed.
        """
        indx_file = 0
        # For inital PUT copy also the archive file to tape
        if self.init_put:
            __, dst = self.archive.get_endpoints(self.config.ARCH_INIT)
            self.list_jobs.append((self.efile_full + "?eos.ruid=0&eos.rgid=0", dst))

        # Copy files
        for fentry in self.archive.files():
            # Search for the recovery checkpoint
            if self.do_retry and not found_checkpoint:
                if fentry != err_entry:
                    indx_file += 1
                    continue
                else:
                    found_checkpoint = True

            indx_file += 1
            msg = "copy file {0}/{1}".format(indx_file, self.archive.header['num_files'])
            self.set_status(msg)
            src, dst = self.archive.get_endpoints(fentry[1])

            # Copy file
            if not self.archive.d2t:
                # For GET we also have the dictionary with the metadata
                dfile = dict(zip(self.archive.header['file_meta'], fentry[2:]))
                dst = ''.join([dst, "?eos.ctime=", dfile['ctime'],
                               "&eos.mtime=", dfile['mtime'],
                               "&eos.bookingsize=", dfile['size'],
                               "&eos.targetsize=", dfile['size'],
                               "&eos.ruid=0&eos.rgid=0"])

                # If checksum 0 don't enforce it
                if dfile['xs'] != "0":
                    dst = ''.join([dst, "&eos.checksum=", dfile['xs']])

                # For backup we try to read as root from the source
                if self.oper == self.config.BACKUP_OP:
                    if '?' in src:
                        src = ''.join([src, "&eos.ruid=0&eos.rgid=0"])
                    else:
                        src = ''.join([src, "?eos.ruid=0&eos.rgid=0"])

                    # If time window specified then select only the matching entries
                    if (self.archive.header['twindow_type'] and
                            self.archive.header['twindow_val']):
                        twindow_sec = int(self.archive.header['twindow_val'])
                        tentry_sec = int(float(dfile[self.archive.header['twindow_type']]))

                        if tentry_sec < twindow_sec:
                            continue
            else:
                # For PUT read the files from EOS as root
                src = ''.join([src, "?eos.ruid=0&eos.rgid=0"])

            self.logger.info("Copying from {0} to {1}".format(src, dst))
            self.list_jobs.append((src, dst))

            if len(self.list_jobs) >= self.config.BATCH_SIZE:
                st = self.flush_files(False)

                # For archives we fail immediately, for backups it's best-effort
                if not st and self.oper != self.config.BACKUP_OP:
                    err_msg = "Failed to flush files"
                    self.logger.error(err_msg)
                    raise IOError(err_msg)

        # Flush all pending copies and set metadata info for GET operation
        st = self.flush_files(True)

        if not st and self.oper != self.config.BACKUP_OP:
            err_msg = "Failed to flush files"
            self.logger.error(err_msg)
            raise IOError(err_msg)

    def flush_files(self, wait_all):
        """ Flush all pending transfers from the list of jobs.

        Args:
            wait_all (bool): If true wait and collect the status from all
                executing threads.

        Returns:
            True if files flushed successfully, otherwise false.
        """
        status = True

        # Wait until a thread from the pool gets freed if we reached the maximum
        # allowed number of running threads
        while len(self.threads) >= self.config.MAX_THREADS:
            for indx, thread in enumerate(self.threads):
                thread.join(self.config.JOIN_TIMEOUT)

                # If thread finished get the status and mark it for removal
                if not thread.isAlive():
                    status = status and thread.xrd_status.ok
                    log_level = logging.INFO if thread.xrd_status.ok else logging.ERROR
                    self.logger.log(log_level,
                                    ("Thread={0} status={1} msg={2}"
                                     "").format(thread.ident, thread.xrd_status.ok,
                                                thread.xrd_status.message.decode("utf-8")))
                    del self.threads[indx]
                    break

        # If we still have jobs and previous archive jobs were successful or this
        # is a backup operartion (best-effort even if we have failed transfers)
        if (self.list_jobs and ((self.oper != self.config.BACKUP_OP and status) or
                                (self.oper == self.config.BACKUP_OP))):
            proc = client.CopyProcess()

            for job in self.list_jobs:
                # TODO: use the parallel mode starting with XRootD 4.1
                proc.add_job(job[0].encode("utf-8"), job[1].encode("utf-8"),
                             force=self.do_retry, thirdparty=True)

            del self.list_jobs[:]
            thread = ThreadJob(proc)
            thread.start()
            self.threads.append(thread)

        # If a previous archive job failed or we need to wait for all jobs to
        # finish then join the threads and collect their status
        if (self.oper != self.config.BACKUP_OP and not status) or wait_all:
            for thread in self.threads:
                thread.join()
                status = status and thread.xrd_status.ok
                log_level = logging.INFO if thread.xrd_status.ok else logging.ERROR
                self.logger.log(log_level,
                                ("Thread={0} status={1} msg={2}"
                                 "").format(thread.ident, thread.xrd_status.ok,
                                            thread.xrd_status.message.decode("utf-8")))

            del self.threads[:]

        return status

    def update_file_access(self, err_entry=None, found_checkpoint=False):
        """ Set the ownership and the permissions for the files copied to EOS.
        This is done only for GET operation i.e. self.archive.d2t == False.

        Args:
           err_entry (list): Entry record from the archive file corresponding
               to the first file/dir that was corrupted.
           found_checkpoint (boolean): If True, it means the checkpoint was
                 already found and we don't need to search for it i.e. the
                 corrupted entry is a directory.

        Raises:
            IOError: chown or chmod operations failed
        """
        if self.archive.d2t:
            return

        self.set_status("updating file access")
        t0 = time.time()
        oper = 'query'
        metahandler = MetaHandler()
        fs = self.archive.fs_src

        for fentry in self.archive.files():
            # If backup operation and time window specified then update only matching ones
            if self.oper == self.config.BACKUP_OP:
                if self.archive.header['twindow_type'] and self.archive.header['twindow_val']:
                    dfile = dict(zip(self.archive.header['file_meta'], fentry[2:]))
                    twindow_sec = int(self.archive.header['twindow_val'])
                    tentry_sec = int(float(dfile[self.archive.header['twindow_type']]))

                    if tentry_sec < twindow_sec:
                        continue

            # Search for the recovery checkpoint
            if err_entry and not found_checkpoint:
                if fentry != err_entry:
                    continue
                else:
                    found_checkpoint = True

            __, surl = self.archive.get_endpoints(fentry[1])
            url = client.URL(surl.encode("utf-8"))
            dict_meta = dict(zip(self.archive.header['file_meta'], fentry[2:]))

            # Send the chown async request
            arg = ''.join([url.path, "?eos.ruid=0&eos.rgid=0&mgm.pcmd=chown&uid=",
                           dict_meta['uid'], "&gid=", dict_meta['gid']])
            xrd_st = fs.query(QueryCode.OPAQUEFILE, arg.encode("utf-8"),
                              callback=metahandler.register(oper, surl))

            if not xrd_st.ok:
                __ = metahandler.wait(oper)
                err_msg = "Failed query chown for path={0}".format(surl)
                self.logger.error(err_msg)
                raise IOError(err_msg)

            # Send the chmod async request
            mode = int(dict_meta['mode'], 8) # mode is saved in octal format
            arg = ''.join([url.path, "?eos.ruid=0&eos.rgid=0&mgm.pcmd=chmod&mode=",
                           str(mode)])
            xrd_st = fs.query(QueryCode.OPAQUEFILE, arg.encode("utf-8"),
                              callback=metahandler.register(oper, surl))

            if not xrd_st.ok:
                __ = metahandler.wait(oper)
                err_msg = "Failed query chmod for path={0}".format(surl)
                self.logger.error(err_msg)
                raise IOError(err_msg)

            # Send the utime async request to set the mtime
            mtime = dict_meta['mtime']
            mtime_sec, mtime_nsec = mtime.split('.', 1)
            arg = ''.join([url.path, "?eos.ruid=0&eos.rgid=0&mgm.pcmd=utimes",
                           "&tv1_sec=0&tv1_nsec=0&tv2_sec=", mtime_sec,
                           "&tv2_nsec=", mtime_nsec])
            xrd_st = fs.query(QueryCode.OPAQUEFILE, arg.encode("utf-8"),
                              callback=metahandler.register(oper, surl))

            if not xrd_st.ok:
                __ = metahandler.wait(oper)
                err_msg = "Failed query chmod for path={0}".format(surl)
                self.logger.error(err_msg)
                raise IOError(err_msg)

        status = metahandler.wait(oper)

        if status:
            t1 = time.time()
            self.logger.info("TIMING_update_file_access={0} sec".format(t1 - t0))
        else:
            err_msg = "Failed update file access"
            self.logger.error(err_msg)
            raise IOError(err_msg)

    def check_previous_tx(self):
        """ Find checkpoint for a previous run. There are two types of checks
        being done:
        - transfer check = verify that the files exist and have the correct
                           size and checksum
        - metadata check = verify that all the entries have the correct meta-
                           data values set

        Returns:
           (tx_ok, meta_ok, lst_failed): Tuple holding the status of the
           different checks and the list of corrupted entries.
        """
        msg = "verify last run"
        self.set_status(msg)
        meta_ok = False
        # Check for existence, file size and checksum
        tx_ok, lst_failed = self.archive.verify(False, True)

        if tx_ok:
            meta_ok, lst_failed = self.archive.verify(False, False)

            if meta_ok:
                self.do_retry = False
                raise NoErrorException()

        # Delete the corrupted entry if this is a real transfer error
        if not tx_ok:
            err_entry = lst_failed[0]
            is_dir = (err_entry[0] == 'd')
            self.logger.info("Delete corrupted entry={0}".format(err_entry))

            if is_dir:
                self.archive.del_subtree(err_entry[1], None)
            else:
                self.archive.del_entry(err_entry[1], False, None)

        return (tx_ok, meta_ok, lst_failed)


    def prepare2get(self, err_entry=None, found_checkpoint=False):
        """This method is only executed for GET operations and it's purpose is
        to issue the Prepapre2Get commands for the files in the archive which
        will later on be copied back to EOS.

        Args:
            err_entry (list): Entry record from the archive file corresponding
                 to the first file/dir that was corrupted.
            found_checkpoint (bool): If True it means the checkpoint was
                 already found and we don't need to search for it.

        Raises:
            IOError: The Prepare2Get request failed.
        """
        if self.archive.d2t:
            return

        count = 0
        limit = 50  # max files per prepare request
        oper = 'prepare'
        self.set_status("prepare2get")
        t0 = time.time()
        lpaths = []
        status = True
        metahandler = MetaHandler()

        for fentry in self.archive.files():
            # Find error checkpoint if not already found
            if err_entry and not found_checkpoint:
                if fentry != err_entry:
                    continue
                else:
                    found_checkpoint = True

            count += 1
            surl, __ = self.archive.get_endpoints(fentry[1])
            lpaths.append(surl[surl.rfind('//') + 1:])

            if len(lpaths) == limit:
                xrd_st = self.archive.fs_dst.prepare(lpaths, PrepareFlags.STAGE,
                                                     callback=metahandler.register(oper, surl))

                if not xrd_st.ok:
                    __ = metahandler.wait(oper)
                    err_msg = "Failed prepare2get for path={0}".format(surl)
                    self.logger.error(err_msg)
                    raise IOError(err_msg)

                # Wait for batch to be executed
                del lpaths[:]
                status = status and metahandler.wait(oper)
                self.logger.debug(("Prepare2get done count={0}/{1}"
                                   "").format(count, self.archive.header['num_files']))

                if not status:
                    break

        # Send the remaining requests
        if lpaths and status:
            xrd_st = self.archive.fs_dst.prepare(lpaths, PrepareFlags.STAGE,
                                                 callback=metahandler.register(oper, surl))

            if not xrd_st.ok:
                __ = metahandler.wait(oper)
                err_msg = "Failed prepare2get"
                self.logger.error(err_msg)
                raise IOError(err_msg)

            # Wait for batch to be executed
            del lpaths[:]
            status = status and metahandler.wait(oper)

        if status:
            t1 = time.time()
            self.logger.info("TIMING_prepare2get={0} sec".format(t1 - t0))
        else:
            err_msg = "Failed prepare2get"
            self.logger.error(err_msg)
            raise IOError(err_msg)

    def wait_on_tape(self):
        """ Check and wait that all the files are on tape, which in our case
        means checking the "m" bit. If file is not on tape then suspend the
        current thread for a period between 1 and 10 minutes depending on the
        index of the failed file.
        """
        min_timeout, max_timeout = 5, 1

        while True:
            indx = 0 # index of the first file not on tape
            all_on_tape = True

            for fentry in self.archive.files():
                indx += 1
                __, dst = self.archive.get_endpoints(fentry[1])
                url = client.URL(dst.encode("utf-8"))
                st_stat, resp_stat = self.archive.fs_dst.stat(url.path.encode("utf-8"))

                if not st_stat.ok:
                    err_msg = "Error stat entry={0}".format(dst)
                    self.logger.err(err_msg)
                    raise IOError()

                # Check file is on tape
                if not resp_stat.flags & StatInfoFlags.BACKUP_EXISTS:
                    self.logger.debug("File {0} is not yet on tape".format(dst))
                    all_on_tape = False
                    break

            if all_on_tape:
                break
            else:
                # Set timeout value
                ratio = indx / int(self.archive.header['num_files'])
                timeout = int(max_timeout * ratio)

                if timeout < min_timeout:
                    timeout = min_timeout

                self.logger.info("Going to sleep for {0} seconds".format(timeout))
                sleep(timeout)

    def backup_prepare(self):
        """ Prepare requested backup operation.

        Raises:
            IOError: Failed to transfer backup file.
        """
        # Copy archive file from EOS to the local disk
        self.logger.info(("Prepare backup copy from {0} to {1}"
                          "").format(self.efile_full, self.tx_file))
        eos_fs = client.FileSystem(self.efile_full.encode("utf-8"))
        st, _ = eos_fs.copy((self.efile_full + "?eos.ruid=0&eos.rgid=0").encode("utf-8"),
                            self.tx_file.encode("utf-8"), True)

        if not st.ok:
            err_msg = ("Failed to copy backup file={0} to local disk at={1}"
                       "").format(self.efile_full, self.tx_file)
            self.logger.error(err_msg)
            raise IOError(err_msg)

        # Create the ArchiveFile object for the backup which is similar to a
        # tape to disk transfer
        self.archive = ArchiveFile(self.tx_file, False)

    def do_backup(self):
        """ Perform a backup operation using the provided backup file.
        """
        t0 = time.time()
        indx_dir = 0

        # Root owns the .sys.b#.backup.file
        fs = client.FileSystem(self.efile_full)
        efile_url = client.URL(self.efile_full)
        arg = ''.join([efile_url.path, "?eos.ruid=0&eos.rgid=0&mgm.pcmd=chown&uid=0&gid=0"])
        xrd_st, __ = fs.query(QueryCode.OPAQUEFILE, arg.encode("utf-8"))

        if not xrd_st.ok:
            err_msg = "Failed setting ownership of the backup file: {0}".format(self.efile_full)
            self.logger.error(err_msg)
            raise IOError(err_msg)

        # Create directories
        for dentry in self.archive.dirs():
            # Do special checks for root directory
            if dentry[1] == "./":
                self.archive.check_root_dir()
                continue

            indx_dir += 1
            self.archive.mkdir(dentry)
            msg = "create dir {0}/{1}".format(indx_dir, self.archive.header['num_dirs'])
            self.set_status(msg)

        # Copy files and set metadata information
        self.copy_files()
        self.update_file_access()

        self.set_status("verifying")
        check_ok, lst_failed = self.archive.verify(True)
        self.backup_write_status(lst_failed, check_ok)

        # Delete empty dirs if this was a backup with a time window
        if self.archive.header['twindow_type'] and self.archive.header['twindow_val']:
            self.archive.del_empty_dirs()

        self.set_status("cleaning")
        self.logger.info("TIMING_transfer={0} sec".format(time.time() - t0))
        self.backup_tx_clean()

    def backup_write_status(self, lst_failed, check_ok):
        """ Create backup status file which constains the list of failed files
            to transfer.

            Args:
               lst_filed (list): List of failed file transfers
               check_ok (boolean): True if verification successful, otherwise
                   false
        """
        if not check_ok:
            self.logger.error("Failed verification for {0} entries".format(len(lst_failed)))
            fn_status = ''.join([self.efile_root, ".sys.b#.backup.err.", str(len(lst_failed)),
                                 "?eos.ruid=0&eos.rgid=0"])
        else:
            self.logger.info("Backup successful - no errors detected")
            fn_status = ''.join([self.efile_root, ".sys.b#.backup.done?eos.ruid=0&eos.rgid=0"])

        with client.File() as f:
            f.open(fn_status.encode("utf-8"), OpenFlags.UPDATE | OpenFlags.DELETE)
            offset = 0

            for entry in lst_failed:
                buff = "Failed entry={0}\n".format(entry).encode("utf-8")
                f.write(buff, offset, len(buff))
                offset += len(buff)<|MERGE_RESOLUTION|>--- conflicted
+++ resolved
@@ -388,14 +388,6 @@
                 else:
                     found_checkpoint = True
 
-<<<<<<< HEAD
-            # Do special checks for root directory
-            if not self.do_retry and dentry[1] == "./":
-                self.archive.check_root_dir()
-                continue
-
-=======
->>>>>>> 7e9d95b9
             indx_dir += 1
             self.archive.mkdir(dentry)
             msg = "create dir {0}/{1}".format(indx_dir, self.archive.header['num_dirs'])
@@ -1005,7 +997,6 @@
             # Do special checks for root directory
             if dentry[1] == "./":
                 self.archive.check_root_dir()
-                continue
 
             indx_dir += 1
             self.archive.mkdir(dentry)
