#-------------------------------------------------------------------------------
# Helper macros and variables
#-------------------------------------------------------------------------------
%define _unpackaged_files_terminate_build 0
%define distribution %(/usr/lib/rpm/redhat/dist.sh --distnum)

%if %{?rhel:1}%{!?rhel:0}
    %if %{rhel} >= 7
        %define use_systemd 1
    %else
        %define use_systemd 0
    %endif
%else
    %if %{?fedora}%{!?fedora:0} >= 19
        %define use_systemd 1
    %else
        %define use_systemd 0
    %endif
%endif

# By default we build the eos client SRPMS, if the entire build is required
# then pass the "--with server" flag to the rpmbuild command
%bcond_without server

# Define minimum required dependency for XRootD
%define xrootd_version 4.0.0
%define major_version @CPACK_PACKAGE_VERSION_MAJOR@

#-------------------------------------------------------------------------------
# Package definitions
#-------------------------------------------------------------------------------
Summary: The EOS project
Name: @CPACK_PACKAGE_NAME@
Version: @CPACK_PACKAGE_VERSION@
Release: @CPACK_PACKAGE_RELEASE@%{dist}
Prefix: /usr
License: none
Group: Applications/File

Source: %{name}-%{version}-@CPACK_PACKAGE_RELEASE@.tar.gz
BuildRoot: %{_tmppath}/%{name}-root
%if %{?fedora:1}%{!?fedora:0}
BuildRequires: cmake >= 3.3
%define cmake_cmd cmake
%else
BuildRequires: cmake3 >= 3.3
%define cmake_cmd cmake3
%endif
BuildRequires: xrootd >= %{xrootd_version}
BuildRequires: xrootd-client-devel >= %{xrootd_version}
BuildRequires: xrootd-server-devel >= %{xrootd_version}
BuildRequires: xrootd-private-devel >= %{xrootd_version}
BuildRequires: git, readline-devel
BuildRequires: openssl, openssl-devel
BuildRequires: ncurses, ncurses-devel
BuildRequires: zlib, zlib-devel
BuildRequires: fuse-devel, fuse >= 2.5
BuildRequires: redhat-rpm-config
BuildRequires: protobuf3, protobuf3-devel, protobuf3-compiler
BuildRequires: leveldb-devel
BuildRequires: libattr-devel, xfsprogs-devel
BuildRequires: gcc gcc-c++

%if %{?_with_server:1}%{!?_with_server:0}
BuildRequires: openldap-devel
BuildRequires: e2fsprogs-devel
BuildRequires: libmicrohttpd, libmicrohttpd-devel >= 0.9.38
BuildRequires: jsoncpp, jsoncpp-devel
# Hiredis not available on SLC6 - therefore ns_quarkdb not built
%if 0%{distribution} > 6
BuildRequires: hiredis-devel
%endif
%endif

BuildRequires: libuuid-devel, ncurses-static, openssl-static, zlib-static,
BuildRequires: libcurl-devel, libcurl, sparsehash-devel
%if (0%{?fedora} >= 26)
BuildRequires: zeromq, zeromq-devel, cppzmq-devel
%else
BuildRequires: zeromq3, zeromq3-devel
%endif

# Install gcc 4.8 on SLC6
%if 0%{distribution} == 6
BuildRequires: devtoolset-2-gcc-c++
BuildRequires: devtoolset-2-binutils-devel
%endif

%if %{use_systemd}
BuildRequires: systemd
Requires:      systemd
%else
Requires: chkconfig
Requires: initscripts
%endif

%description
The EOS software package.
%prep
%setup -n %{name}-%{version}-@CPACK_PACKAGE_RELEASE@

%build
test -e $RPM_BUILD_ROOT && rm -r $RPM_BUILD_ROOT
mkdir -p build
cd build
%if %{?_with_server:0}%{!?_with_server:1}
%if 0%{?rhel} == 6 || 0%{?el6} == 1
scl enable devtoolset-2 "%{cmake_cmd} ../ -DRELEASE=@CPACK_PACKAGE_RELEASE@ -DCMAKE_BUILD_TYPE=RelWithDebInfo -DCLIENT=1"
%else
%{cmake_cmd} ../ -DRELEASE=@CPACK_PACKAGE_RELEASE@ -DCMAKE_BUILD_TYPE=RelWithDebInfo -DCLIENT=1
%endif
%else
%if 0%{?rhel} == 6 || 0%{?el6} == 1
scl enable devtoolset-2 "%{cmake_cmd} ../ -DRELEASE=@CPACK_PACKAGE_RELEASE@ -DCMAKE_BUILD_TYPE=RelWithDebInfo "
%else
%{cmake_cmd} ../ -DRELEASE=@CPACK_PACKAGE_RELEASE@ -DCMAKE_BUILD_TYPE=RelWithDebInfo
%endif
%endif
%{__make} %{_smp_mflags}

%install
cd build
%{__make} install DESTDIR=$RPM_BUILD_ROOT
echo "Installed!"

%clean
rm -rf $RPM_BUILD_ROOT

%if %{?_with_server:1}%{!?_with_server:0}
#-------------------------------------------------------------------------------
# Package eos-server
#-------------------------------------------------------------------------------
%package -n eos-server
Summary: The EOS server installation
Group: Applications/File

Requires: xrootd >= %{xrootd_version}
Requires: xrootd-client >= %{xrootd_version}
Requires: eos-client
Requires: libmicrohttpd >= 0.9.38
Requires: acl
Requires: gdb
Requires: protobuf3
Requires: jemalloc
Requires: jsoncpp
Requires: psmisc
Requires: libcurl
<<<<<<< HEAD
=======
%if 0%{?rhel} == 6 || 0%{?el6} == 1 || (0%{?fedora} >= 18 && 0%{?fedora} <= 21)
BuildRequires: zeromq3, zeromq3-devel
%else
BuildRequires: zeromq, zeromq-devel, cppzmq-devel
>>>>>>> 8b140023
%endif

%description -n eos-server
The EOS server installation containing MGM, FST & MQ service.

%files -n eos-server
%defattr(-, root, root, -)
%{_bindir}/xrdmqdumper
# Namespace on Quarkdb requires at least CC7
%if 0%{distribution} > 6
%{_bindir}/convert_mem_to_kv
%endif
%{_sbindir}/eosha
%{_sbindir}/eoshapl
%{_sbindir}/eosfilesync
%{_sbindir}/eosdirsync
%{_sbindir}/eos-tty-broadcast
%{_sbindir}/eos-log-compact
%{_sbindir}/eos-log-repair
%{_sbindir}/eossh-timeout
%{_sbindir}/eosfstregister
%{_sbindir}/eosfstinfo
%{_sbindir}/eosadmin
%{_sbindir}/eos-check-blockxs
%{_sbindir}/eos-udp-dumper
%{_sbindir}/eos-compute-blockxs
%{_sbindir}/eos-scan-fs
%{_sbindir}/eos-adler32
%{_sbindir}/eos-mmap
%{_sbindir}/eos-repair-tool
%{_sbindir}/eos-ioping
%{_sbindir}/eos-iobw
%{_sbindir}/eos-iops
%{_libdir}/libeosCommonServer.so.%{version}
%{_libdir}/libeosCommonServer.so.%{major_version}
%{_libdir}/libeosCommonServer.so
%{_libdir}/libEosFstOss.so
%{_libdir}/libXrdEosFst.so
%{_libdir}/libEosPluginManager.so.%{version}
%{_libdir}/libEosPluginManager.so.%{major_version}
%{_libdir}/libEosPluginManager.so
%{_libdir}/libEosNsCommon.so.%{version}
%{_libdir}/libEosNsCommon.so.%{major_version}
%{_libdir}/libEosNsCommon.so
%{_libdir}/libEosNsInMemory.so
# Namespace on Quarkdb requires at least CC7
%if 0%{distribution} > 6
%{_libdir}/libEosNsQuarkdb.so
%endif
%{_libdir}/libEosAuthProto.so.%{version}
%{_libdir}/libEosAuthProto.so.%{major_version}
%{_libdir}/libEosAuthProto.so
%{_libdir}/libXrdEosMgm.so
%{_libdir}/libXrdMqOfs.so
%config(noreplace) %{_sysconfdir}/xrd.cf.fst
%config(noreplace) %{_sysconfdir}/xrd.cf.mgm
%config(noreplace) %{_sysconfdir}/xrd.cf.mq
%config(noreplace) %{_sysconfdir}/xrd.cf.global-mq
%config(noreplace) %{_sysconfdir}/xrd.cf.sync
%config(noreplace) %{_sysconfdir}/xrd.cf.fed
%config(noreplace) %{_sysconfdir}/xrd.cf.prefix
%if %{use_systemd}
    %config %{_sysconfdir}/sysconfig/eos_env.example
    %{_prefix}/lib/systemd/system/eos.service
    %{_prefix}/lib/systemd/system/eos@.service
    %{_prefix}/lib/systemd/system/eos@master.service
    %{_prefix}/lib/systemd/system/eos@slave.service
    %{_prefix}/lib/systemd/system/eosfstdb@.service
    %{_prefix}/lib/systemd/system/eosha.service
    %{_prefix}/lib/systemd/system/eosslave.service
    %{_prefix}/lib/systemd/system/eossync.service
    %{_prefix}/lib/systemd/system/eossync@.service
    %{_prefix}/lib/systemd/system/eossync@config.service
    %{_sbindir}/eos_start_pre.sh
%else
    %config %{_sysconfdir}/sysconfig/eos.example
    %{_sysconfdir}/rc.d/init.d/eos
    %{_sysconfdir}/rc.d/init.d/eosha
    %{_sysconfdir}/rc.d/init.d/eossync
    %{_sysconfdir}/rc.d/init.d/eosslave
%endif
%{_sysconfdir}/cron.d/eos-logs
%{_sysconfdir}/cron.d/eos-reports
%{_sysconfdir}/logrotate.d/eos-logs
%dir %attr(700,daemon,daemon) /var/eos
%dir %attr(700,daemon,daemon) /var/eos/wfe
%dir %attr(700,daemon,daemon) /var/eos/wfe/bash/
%dir %attr(755,daemon,daemon) /var/log/eos
%attr(555,daemon,daemon) /var/eos/html/error.html
%attr(555,daemon,daemon) /var/eos/wfe/bash/shell

%post -n eos-server
echo "Starting conditional EOS services"
sleep 2
%if %{use_systemd}
    systemctl daemon-reload > /dev/null 2>&1 || :
    systemctl restart eos@* > /dev/null 2>&1 || :
%else
    /sbin/chkconfig --add eos
    /sbin/chkconfig --add eosslave
    /sbin/service eos condrestart > /dev/null 2>&1 || :
    /sbin/service eosd condrestart > /dev/null 2>&1 || :
%endif

%preun -n eos-server
if [ $1 = 0 ]; then
  echo "Stopping EOS services"
  %if %{use_systemd}
    systemctl stop eosha > /dev/null 2>&1
    systemctl stop eosd@* > /dev/null 2>&1
    systemctl stop eos@* > /dev/null 2>&1 || :
    systemctl stop eossync@* > /dev/null 2>&1
    systemctl stop eosslave > /dev/null 2>&1
  %else
    /sbin/service eosha stop > /dev/null 2>&1
    /sbin/service eosd stop > /dev/null 2>&1
    /sbin/service eos stop > /dev/null 2>&1 || :
    /sbin/service eossync stop > /dev/null 2>&1
    /sbin/service eosslave stop > /dev/null 2>&1
  /sbin/chkconfig --del eos
  /sbin/chkconfig --del eosslave
  %endif
fi
%endif

#-------------------------------------------------------------------------------
# Package eos-client
#-------------------------------------------------------------------------------
%package -n eos-client
Summary: The EOS shell client
Group: Applications/File

Requires: xrootd-client >= %{xrootd_version}
Requires: protobuf

%description -n eos-client
The EOS shell client.

%files -n eos-client
%defattr(-, root, root, -)
%{_bindir}/eos
%{_bindir}/eosdropboxd
%{_bindir}/eoscp
%{_libdir}/libXrdMqClient.so.%{version}
%{_libdir}/libXrdMqClient.so.%{major_version}
%{_libdir}/libXrdMqClient.so
%{_libdir}/libeosCommon.so.%{version}
%{_libdir}/libeosCommon.so.%{major_version}
%{_libdir}/libeosCommon.so

# Documentation
%doc %{_mandir}/man1/

#-------------------------------------------------------------------------------
# Package eos-fuse
#-------------------------------------------------------------------------------
%package -n eos-fuse
Summary: The EOS fuse client with init.d and mount script
Group: Applications/File
Requires: eos-fuse-core = @CPACK_PACKAGE_VERSION@
Requires: eos-fuse-sysv = @CPACK_PACKAGE_VERSION@

%description -n eos-fuse
The EOS fuse client bundle.

%files -n eos-fuse
%defattr(-, root, root, -)

#-------------------------------------------------------------------------------
# Package eos-fuse-core
#-------------------------------------------------------------------------------
%package -n eos-fuse-core
Summary: The EOS fuse client
Group: Applications/File

Requires: xrootd-client >= %{xrootd_version}
Requires: fuse
Requires: jemalloc

%description -n eos-fuse-core
The EOS fuse core containing eosd and mount scripts.

%files -n eos-fuse-core
%defattr(-, root, root, -)
%{_bindir}/eosd
%{_bindir}/eosfusebind
/sbin/mount.eos
%{_datarootdir}/selinux/targeted/eosfuse.pp
%{_datarootdir}/selinux/mls/eosfuse.pp
%{_datarootdir}/selinux/strict/eosfuse.pp
%{_sysconfdir}/logrotate.d/eos-fuse-logs
%dir %attr(755,daemon,daemon) /var/log/eos
%dir %attr(755,daemon,daemon) /var/log/eos/fuse
%dir %attr(0755, root, root) /var/run/eosd/
%dir %attr(1777, root, root) /var/run/eosd/credentials/
%dir %attr(1777, root, root) /var/run/eosd/credentials/store

# Create the credential store
%if %{?fedora:1}%{!?fedora:0} || 0%{?rhel} >= 7 || 0%{?el7} == 1
%{_usr}/lib/tmpfiles.d/eosd.conf
%endif

%if 0%{distribution} == 6
%config(noreplace) %{_sysconfdir}/fuse.conf
%{_sysconfdir}/fuse.conf.eos
%else
%{_sysconfdir}/fuse.conf.eos
%endif

%post -n eos-fuse-core
for variant in mls strict targeted
do
  /usr/sbin/semodule -s $variant -i \
  /usr/share/selinux/$variant/eosfuse.pp &> /dev/null || :
done

%preun -n eos-fuse-core
if [ $1 -eq  0 ] ; then
  for variant in mls strict targeted ; do
    /usr/sbin/semodule -s $variant -r eosfuse &> /dev/null || :
  done
fi

%postun -n eos-fuse-core
if [ $1 -eq 0 ]; then
  for variant in mls strict targeted ; do
    /usr/sbin/semodule -u /usr/share/selinux/$variant/eosfuse.pp || :
  done
fi

#-------------------------------------------------------------------------------
# Package eos-fuse-sysv
#-------------------------------------------------------------------------------
%package -n eos-fuse-sysv
Summary: The EOS fuse client
Group: Applications/File

Requires: eos-fuse-core

%description -n eos-fuse-sysv
The EOS fuse SYSV init scripts.

%files -n eos-fuse-sysv
%defattr(-, root, root, -)
    %{_sysconfdir}/rc.d/init.d/eosd

%post -n eos-fuse-sysv

%if %{?fedora:1}%{!?fedora:0} || 0%{?rhel} >= 7 || 0%{?el7} == 1
  echo "Skipping chkconfig for eosd"
%else
  /sbin/chkconfig --add eosd
%endif

%preun -n eos-fuse-sysv
%if %{?fedora:1}%{!?fedora:0} || 0%{?rhel} >= 7 || 0%{?el7} == 1
  echo "Skipping chkconfig for eosd"
%else
  if [ $1 = 0 ]; then
    echo "Stopping EOS FUSE services"
    /sbin/service eosd stop > /dev/null 2>&1 || :
    /sbin/chkconfig --del eosd
  fi
%endif

%if %{?_with_server:1}%{!?_with_server:0}
#-------------------------------------------------------------------------------
# Package eos-srm
#-------------------------------------------------------------------------------
%package -n eos-srm
Summary: The EOS srm script package for checksumming and space
Group: Applications/File

Requires: eos-client

%description -n eos-srm
The EOS srm package.

%files -n eos-srm
%defattr(-, root, root, -)
%{_sbindir}/eos-srm-used-bytes
%{_sbindir}/eos-srm-max-bytes
%{_sbindir}/eos-srm-checksum

#-------------------------------------------------------------------------------
# Package eos-testkeytab
#-------------------------------------------------------------------------------
%package -n eos-testkeytab
Summary: The EOS testkeytab package
Group: Applications/File

Requires: eos-server

%description -n eos-testkeytab
Contains an example keytab file.

%files -n eos-testkeytab
%config(noreplace) %attr(-, daemon, daemon) %{_sysconfdir}/eos.keytab

#-------------------------------------------------------------------------------
# Package eos-archive only for >= SLC6
#-------------------------------------------------------------------------------
%if 0%{?rhel} >= 6
%package -n eos-archive
Summary: The EOS archive daemon
Group: Applications/File

Requires: python-daemon python-zmq
Requires: xrootd-python >= %{xrootd_version}

%description -n eos-archive
The EOS archive daemon.

%files -n eos-archive
%defattr(-, root, root, -)
/usr/lib/python*
%{_bindir}/eosarchived.py
%{_bindir}/eosarch_run.py
%{_bindir}/eosarch_reconstruct.py
%config(noreplace) %{_sysconfdir}/sysconfig/eosarchived
%config(noreplace) %{_sysconfdir}/eosarchived.conf
%{_sysconfdir}/rc.d/init.d/eosarchived

%post -n eos-archive
/sbin/chkconfig --add eosarchived
echo "Starting conditional EOS archive services"
sleep 2
/sbin/service eosarchived condrestart > /dev/null 2>&1 || :

%preun -n eos-archive
if [ $1 = 0 ]; then
  echo "Stopping EOS archive services"
  /sbin/service eosarchvied stop > /dev/null 2>&1 || :
  /sbin/chkconfig --del eosarchived
fi
%endif

#-------------------------------------------------------------------------------
# Package eos-test
#-------------------------------------------------------------------------------
%package -n eos-test
Summary: The EOS test package
Group: Applications/File

Requires: eos-server cadaver bc

%description -n eos-test
Contains an instance and fuse test script and some test executables and test archives.

%files -n eos-test
%defattr(-, root, root, -)
%{_sbindir}/eos-instance-test
%{_sbindir}/eos-instance-test-ci
%{_sbindir}/eos-rain-test
%{_sbindir}/eoscp-rain-test
%{_sbindir}/eos-fuse-test
%{_sbindir}/eos-oc-test
%{_sbindir}/xrdcpabort
%{_sbindir}/xrdcpappend
%{_sbindir}/xrdcpposixcache
%{_sbindir}/xrdcpextend
%{_sbindir}/xrdcpholes
%{_sbindir}/xrdcpbackward
%{_sbindir}/xrdcpdownloadrandom
%{_sbindir}/xrdcprandom
%{_sbindir}/xrdcpshrink
%{_sbindir}/xrdcptruncate
%{_sbindir}/xrdcppartial
%{_sbindir}/xrdstress
%{_sbindir}/xrdstress.exe
%{_sbindir}/eos-io-test
%{_sbindir}/eos-io-tool
%attr(444,daemon,daemon) /var/eos/test/fuse/untar/untar.tgz
%attr(444,daemon,daemon) /var/eos/test/fuse/untar/xrootd.tgz

#-------------------------------------------------------------------------------
# Package eos-cleanup
#-------------------------------------------------------------------------------
%package -n eos-cleanup

Summary: The EOS test package
Group: Applications/File

%description -n eos-cleanup
Contains an clean-up scripts to remove 'left-overs' of an EOS instance for FST/MGM/FUSE etc.

%files -n eos-cleanup
%defattr(-, root, root, -)
%{_sbindir}/eos-uninstall
%{_sbindir}/eos-log-clean
%{_sbindir}/eos-fst-clean
%{_sbindir}/eos-mgm-clean

%if %{?yumrpm:1}%{!?yumrpm:0} == 1
#-------------------------------------------------------------------------------
# Package eos-repo-el6
#-------------------------------------------------------------------------------
%package -n eos-repo-el6

Version: generic
Release: 1
BuildArch: noarch

Summary: The EOS YUM repo configuration for EL6
Group: Applications/File

%description -n eos-repo-el6
Contains a yum configuration file for the production EOS EL6 repo

%files -n eos-repo-el6
%defattr(-, root, root, -)
%{_sysconfdir}/yum.repos.d/eos-el6.repo

#-------------------------------------------------------------------------------
# Package eos-repo-el7
#-------------------------------------------------------------------------------
%package -n eos-repo-el7

Version: generic
Release: 1
BuildArch: noarch

Summary: The EOS YUM repo configuration for EL7
Group: Applications/File

%description -n eos-repo-el7
Contains a yum configuration file for the production EOS EL7 repo

%files -n eos-repo-el7
%defattr(-, root, root, -)
%{_sysconfdir}/yum.repos.d/eos-el7.repo

#-------------------------------------------------------------------------------
# Package eos-repo-el6-dev
#-------------------------------------------------------------------------------
%package -n eos-repo-el6-dev

Version: generic
Release: 1
BuildArch: noarch

Summary: The EOS developement YUM repo configuration for EL6
Group: Applications/File

%description -n eos-repo-el6-dev
Contains a yum configuration file for the development EOS EL6 repo

%files -n eos-repo-el6-dev
%defattr(-, root, root, -)
%{_sysconfdir}/yum.repos.d/eos-el6-dev.repo

#-------------------------------------------------------------------------------
# Package eos-repo-el7-dev
#-------------------------------------------------------------------------------
%package -n eos-repo-el7-dev

Version: generic
Release: 1
BuildArch: noarch

Summary: The EOS development YUM repo configuration for EL7
Group: Applications/File

%description -n eos-repo-el7-dev
Contains a yum configuration file for the development EOS EL7 repo

%files -n eos-repo-el7-dev
%defattr(-, root, root, -)
%{_sysconfdir}/yum.repos.d/eos-el7-dev.repo
%endif
%endif<|MERGE_RESOLUTION|>--- conflicted
+++ resolved
@@ -74,11 +74,6 @@
 
 BuildRequires: libuuid-devel, ncurses-static, openssl-static, zlib-static,
 BuildRequires: libcurl-devel, libcurl, sparsehash-devel
-%if (0%{?fedora} >= 26)
-BuildRequires: zeromq, zeromq-devel, cppzmq-devel
-%else
-BuildRequires: zeromq3, zeromq3-devel
-%endif
 
 # Install gcc 4.8 on SLC6
 %if 0%{distribution} == 6
@@ -145,13 +140,10 @@
 Requires: jsoncpp
 Requires: psmisc
 Requires: libcurl
-<<<<<<< HEAD
-=======
 %if 0%{?rhel} == 6 || 0%{?el6} == 1 || (0%{?fedora} >= 18 && 0%{?fedora} <= 21)
 BuildRequires: zeromq3, zeromq3-devel
 %else
 BuildRequires: zeromq, zeromq-devel, cppzmq-devel
->>>>>>> 8b140023
 %endif
 
 %description -n eos-server
