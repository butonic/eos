--- conflicted
+++ resolved
@@ -705,17 +705,12 @@
 // the count is >0 for RW and <0 for RO
 google::dense_hash_map<int, int>             fd2count;
 
-<<<<<<< HEAD
-// Map <inode, user> to a file descriptor
-google::dense_hash_map<std::string, int> inodexrdlogin2fd;
+
+// Map <inode, user> to a set of file descriptors - used only in the xrd_stat method
+// note : the set of file descriptors for one key point to the same fabst
+google::dense_hash_map<std::string, std::set<int> > inodexrdlogin2fds;
 // Helper function to construct a key in the previous map
 std::string get_xrd_login(uid_t uid, gid_t gid, pid_t pid);
-=======
-
-// Map <inode, user> to a set of file descriptors - used only in the xrd_stat method
-// note : the set of file descriptors for one key point to the same fabst
-google::dense_hash_map<std::string, std::set<int> > inodeuser2fds;
->>>>>>> 8d03be45
 
 // Pool of available file descriptors
 int base_fd = 1;
@@ -756,36 +751,25 @@
 int
 xrd_add_fd2file (LayoutWrapper* raw_file,
                  unsigned long inode,
-<<<<<<< HEAD
                  uid_t uid, gid_t gid, pid_t pid ,
-=======
-                 uid_t uid,
                  bool isROfd,
->>>>>>> 8d03be45
                  const char* path="")
 {
+  eos_static_debug("file raw ptr=%p, inode=%lu, uid=%lu",
+                   raw_file, inode, (unsigned long) uid);
   int fd = -1;
   std::ostringstream sstr;
   sstr << inode << ":" << get_xrd_login(uid,gid,pid);
-  eos_static_debug("file raw ptr=%p, name=%s,  inode:xrdlogin=%s",
-                   raw_file, raw_file?raw_file->GetPath():"",sstr.str().c_str() );
+
   eos::common::RWMutexWriteLock wr_lock(rwmutex_fd2fabst);
-<<<<<<< HEAD
-  auto iter_fd = inodexrdlogin2fd.find(sstr.str());
-=======
-  auto iter_fd = inodeuser2fds.find(sstr.str());
+  auto iter_fd = inodexrdlogin2fds.find(sstr.str());
   FileAbstraction* fabst=NULL;
->>>>>>> 8d03be45
 
   // If there is already an entry for the current user and the current inode
   // then we return the old fd
   if (!raw_file)
   {
-<<<<<<< HEAD
-    if (iter_fd != inodexrdlogin2fd.end())
-=======
-    if (iter_fd != inodeuser2fds.end())
->>>>>>> 8d03be45
+    if (iter_fd != inodexrdlogin2fds.end())
     {
       fd = *iter_fd->second.begin();
       auto iter_file = fd2fabst.find(fd); //all the fd ti a same file share the same fabst
@@ -805,18 +789,12 @@
 //      }
       for (auto fdit = iter_fd->second.begin (); fdit != iter_fd->second.end (); fdit++)
       {
-<<<<<<< HEAD
-        eos_static_err("fd=%i not found in fd2fobj map", fd);
-        FileAbstraction* fabst = new FileAbstraction(fd, raw_file, path);
-	fd2fabst[fd] = fabst;
-=======
         if (isROfd == (fd2count[*fdit] < 0) )
         {
           fd2count[*fdit] += isROfd ? -1 : 1;
           eos_static_debug("existing fdesc : path=%s  isRO=%d  =>  fdesc=%d", path, (int )isROfd, (int )*fdit);
           return *fdit;
         }
->>>>>>> 8d03be45
       }
     }
 
@@ -827,7 +805,7 @@
   
   if (fd > 0)
   {
-    if (iter_fd != inodeuser2fds.end())
+    if (iter_fd != inodexrdlogin2fds.end())
       fabst = fd2fabst[ *iter_fd->second.begin() ];
 
     if(fabst)
@@ -846,12 +824,8 @@
       fabst->SetFd(fd);
     }
     fd2fabst[fd] = fabst;
-<<<<<<< HEAD
-    inodexrdlogin2fd[sstr.str()] = fd;
-=======
     fd2count[fd] = isROfd?-1:1;
-    inodeuser2fds[sstr.str()].insert( fd );
->>>>>>> 8d03be45
+    inodexrdlogin2fds[sstr.str()].insert( fd );
   }
   else
   {
@@ -889,12 +863,8 @@
 //------------------------------------------------------------------------------
 // Remove entry from mapping
 //------------------------------------------------------------------------------
-<<<<<<< HEAD
 int
 xrd_remove_fd2file (int fd, unsigned long inode, uid_t uid, gid_t gid, pid_t pid)
-=======
-int xrd_remove_fd2file (int fd, unsigned long inode, uid_t uid)
->>>>>>> 8d03be45
 {
   int retc = -1;
   eos_static_debug("fd=%i, inode=%lu", fd, inode);
@@ -909,82 +879,46 @@
     // there is no more reference to that fd
     if (!fd2count[fd])
     {
-<<<<<<< HEAD
-      eos_static_debug("fd=%i is not in use, remove it", fd);
-      LayoutWrapper* raw_file = fabst->GetRawFile();
-
-      if(raw_file->IsOpen())
-      {
+      eos_static_debug("remove fd=%d", fd);
+      fd2count.erase (fd);
+      fd2fabst.erase (fd);
+
+      std::ostringstream sstr;
+      sstr << inode << ":" << get_xrd_login(uid,gid,pid);
+      auto iter1 = inodexrdlogin2fds.find (sstr.str ());
+      if (iter1 != inodexrdlogin2fds.end ())
+        iter1->second.erase(fd);
+      else
+      {
+        // if a file is repaired during an RW open, the inode can change and we find the fd in a different inode
+        // search the map for the filedescriptor and remove it
+        for (iter1 = inodexrdlogin2fds.begin (); iter1 != inodexrdlogin2fds.end (); ++iter1)
+        {
+          if (iter1->second.count(fd))
+          {
+            iter1->second.erase(fd);
+            break;
+          }
+        }
+      }
+      if(iter1->second.empty())
+        inodexrdlogin2fds.erase(iter1);
+
+      // Return fd to the pool
+      pool_fd.push (fd);
+
+      if(isRW)
+      {
+        eos_static_debug("fabst=%p, rwfile is not in use, close it", fabst);
+        LayoutWrapper* raw_file = fabst->GetRawFile ();
         retc = raw_file->Close ();
+
         struct timespec utimes[2];
         const char* path = 0;
         if ((path = fabst->GetUtimes (utimes)))
         {
           // run the utimes command now after the close
           xrd_utimes (path, utimes, uid, gid, pid);
-=======
-      eos_static_debug("remove fd=%d", fd);
-      fd2count.erase (fd);
-      fd2fabst.erase (fd);
-
-      std::ostringstream sstr;
-      sstr << inode << ":" << (unsigned long) uid;
-      auto iter1 = inodeuser2fds.find (sstr.str ());
-      if (iter1 != inodeuser2fds.end ())
-        iter1->second.erase(fd);
-      else
-      {
-        // if a file is repaired during an RW open, the inode can change and we find the fd in a different inode
-        // search the map for the filedescriptor and remove it
-        for (iter1 = inodeuser2fds.begin (); iter1 != inodeuser2fds.end (); ++iter1)
-        {
-          if (iter1->second.count(fd))
-          {
-            iter1->second.erase(fd);
-            break;
-          }
->>>>>>> 8d03be45
-        }
-      }
-      if(iter1->second.empty())
-        inodeuser2fds.erase(iter1);
-
-<<<<<<< HEAD
-      // Remove entry also from the inodeuser2fd
-      std::ostringstream sstr;
-      sstr << inode << ":" << get_xrd_login(uid,gid,pid);
-      auto iter1 = inodexrdlogin2fd.find(sstr.str());
-
-      if (iter1 != inodexrdlogin2fd.end())
-        inodexrdlogin2fd.erase(iter1);
-      else
-      {
-	// if a file is repaired during an RW open, the inode can change and we find the fd in a different inode
-	// search the map for the filedescriptor and remove it
-	for (iter1 = inodexrdlogin2fd.begin(); iter1 != inodexrdlogin2fd.end(); ++iter1)
-	{
-	  if (iter1->second == fd)
-	  {
-	    inodexrdlogin2fd.erase(iter1);
-	    break;
-	  }
-	}
-=======
-      // Return fd to the pool
-      pool_fd.push (fd);
-
-      if(isRW)
-      {
-        eos_static_debug("fabst=%p, rwfile is not in use, close it", fabst);
-        eos::fst::Layout* raw_file = fabst->GetRawFile ();
-        retc = raw_file->Close ();
-
-        struct timespec utimes[2];
-        const char* path = 0;
-        if ((path = fabst->GetUtimes (utimes)))
-        {
-          // run the utimes command now after the close
-          xrd_utimes (path, utimes, uid, 0, 0);
         }
         fabst->SetRawFile(NULL);
         fabst->SetFd(-1);
@@ -992,10 +926,9 @@
       else
       {
         eos_static_debug("fabst=%p, rofile is not in use, close it", fabst);
-        eos::fst::Layout* raw_file = fabst->GetRawFileRO ();
+        LayoutWrapper* raw_file = fabst->GetRawFileRO ();
         retc = raw_file->Close ();
         fabst->SetRawFileRO(NULL);
->>>>>>> 8d03be45
       }
     }
 
@@ -1983,19 +1916,11 @@
                      path, (unsigned long) uid, inode);
     eos::common::RWMutexReadLock rd_lock(rwmutex_fd2fabst);
     std::ostringstream sstr;
-<<<<<<< HEAD
     sstr << inode << ":" << get_xrd_login(uid,gid,pid);
-    google::dense_hash_map<std::string, int>::iterator
-      iter_fd = inodexrdlogin2fd.find(sstr.str());
-
-    if (iter_fd != inodexrdlogin2fd.end())
-=======
-    sstr << inode << ":" << (unsigned long)uid;
     google::dense_hash_map<std::string, std::set<int> >::iterator
-      iter_fd = inodeuser2fds.find(sstr.str());
-
-    if (iter_fd != inodeuser2fds.end())
->>>>>>> 8d03be45
+      iter_fd = inodexrdlogin2fds.find(sstr.str());
+
+    if (iter_fd != inodexrdlogin2fds.end())
     {
       google::dense_hash_map<int, FileAbstraction*>::iterator
         iter_file = fd2fabst.find(*iter_fd->second.begin());
@@ -2010,13 +1935,9 @@
 	}
 
         struct stat tmp;
-<<<<<<< HEAD
+        // try to stat wi th RO file if opened
         LayoutWrapper* file = iter_file->second->GetRawFile();
-=======
-        // try to stat wi th RO file if opened
-        eos::fst::Layout* file = iter_file->second->GetRawFile();
         if(!file) file = iter_file->second->GetRawFileRO();
->>>>>>> 8d03be45
 
         if (!file->Stat(&tmp))
         {
@@ -2030,7 +1951,7 @@
 	  }
 
           eos_static_debug("fd=%i, size-fd=%lld, raw_file=%p",
-                          *iter_fd->second.begin(), file_size, file);
+                           *iter_fd->second.begin(), file_size, file);
         }
         else
           eos_static_err("fd=%i stat failed on open file", *iter_fd->second.begin());
@@ -2387,13 +2308,8 @@
   sstr << inode << ":" << get_xrd_login(uid,gid,pid);
   {
     eos::common::RWMutexWriteLock wr_lock(rwmutex_fd2fabst);
-<<<<<<< HEAD
-    auto iter_fd = inodexrdlogin2fd.find(sstr.str());
-    if (iter_fd != inodexrdlogin2fd.end())
-=======
-    auto iter_fd = inodeuser2fds.find(sstr.str());
-    if (iter_fd != inodeuser2fds.end())
->>>>>>> 8d03be45
+    auto iter_fd = inodexrdlogin2fds.find(sstr.str());
+    if (iter_fd != inodexrdlogin2fds.end())
     {
       google::dense_hash_map<int, FileAbstraction*>::iterator
         iter_file = fd2fabst.find(*iter_fd->second.begin());
@@ -3162,31 +3078,24 @@
                   path, oflags, mode, uid, pid);
   XrdOucString spath = xrd_user_url(uid, gid, pid);
   XrdSfsFileOpenMode flags_sfs = eos::common::LayoutId::MapFlagsPosix2Sfs(oflags);
-<<<<<<< HEAD
   struct stat buf;
   bool exists = true;
   bool lazy_open = (flags_sfs==SFS_O_RDONLY)?lazy_open_ro:lazy_open_rw;
-
-=======
   bool isRO = (flags_sfs == SFS_O_RDONLY);
->>>>>>> 8d03be45
   eos::common::Timing opentiming("xrd_open");
   COMMONTIMING("START", &opentiming);
 
   spath += path;
   errno = 0;
   int t0;
-<<<<<<< HEAD
-  int retc = xrd_add_fd2file(0, *return_inode, uid, gid, pid, path);
-=======
-  int retc = xrd_add_fd2file(0, *return_inode, uid, isRO,  path);
->>>>>>> 8d03be45
+  int retc = xrd_add_fd2file(0, *return_inode, uid, gid, pid, isRO, path);
 
   if (retc != -1)
   {
     eos_static_debug("file already opened, return fd=%i", retc);
     return retc;
   }
+
 
   if ((t0 = spath.find("/proc/")) != STR_NPOS)
   {
@@ -3243,11 +3152,7 @@
       }
       else
       {
-<<<<<<< HEAD
-        retc = xrd_add_fd2file(file, *return_inode, uid, gid, pid);
-=======
-        retc = xrd_add_fd2file(file, *return_inode, uid, isRO);
->>>>>>> 8d03be45
+        retc = xrd_add_fd2file(file, *return_inode, uid, gid, pid, isRO);
         return retc;
       }
     }
@@ -3276,11 +3181,7 @@
       }
       else
       {
-<<<<<<< HEAD
-        retc = xrd_add_fd2file(file, *return_inode, uid, gid,pid);
-=======
-        retc = xrd_add_fd2file(file, *return_inode, uid, isRO);
->>>>>>> 8d03be45
+        retc = xrd_add_fd2file(file, *return_inode, uid, gid,pid, isRO);
         return retc;
       }
     }
@@ -3310,11 +3211,7 @@
       }
       else
       {
-<<<<<<< HEAD
-        retc = xrd_add_fd2file(file, *return_inode, uid,gid,pid);
-=======
-        retc = xrd_add_fd2file(file, *return_inode, uid, isRO);
->>>>>>> 8d03be45
+        retc = xrd_add_fd2file(file, *return_inode, uid,gid,pid, isRO);
         return retc;
       }
     }
@@ -3428,11 +3325,7 @@
                                (unsigned long)*return_inode);
             }
 
-<<<<<<< HEAD
-            retc = xrd_add_fd2file(new LayoutWrapper( file , use_localtime_consistency), *return_inode, uid,gid,pid);
-=======
-            retc = xrd_add_fd2file(file, *return_inode, uid, isRO);
->>>>>>> 8d03be45
+            retc = xrd_add_fd2file(new LayoutWrapper( file , use_localtime_consistency), *return_inode, uid,gid,pid, isRO);
             return retc;
           }
         }
@@ -3460,7 +3353,6 @@
     open_cgi += rdahead_window.c_str();
   }
 
-<<<<<<< HEAD
   if((use_user_krb5cc||use_user_gsiproxy) && fuse_shared)
   {
     open_cgi += "&";
@@ -3471,9 +3363,6 @@
   if(xrd_stat(path,&buf,uid,gid,pid,0))
     exists = false;
   eos_static_debug("open_path=%s, open_cgi=%s, exists=%d, flags_sfs=%d", spath.c_str(), open_cgi.c_str(), (int)exists, (int)flags_sfs);
-  retc = file->Open(spath.c_str(), flags_sfs, mode, open_cgi.c_str(),exists?&buf:NULL,!lazy_open);
-=======
-  eos_static_debug("open_path=%s, open_cgi=%s", spath.c_str(), open_cgi.c_str());
   retc = 1;
   // upgrade the WRONLY open to RW
   if(flags_sfs | SFS_O_WRONLY)
@@ -3481,8 +3370,7 @@
     flags_sfs &= ~SFS_O_WRONLY;
     flags_sfs |= SFS_O_RDWR;
   }
-  retc = file->Open(spath.c_str(), flags_sfs, mode, open_cgi.c_str());
->>>>>>> 8d03be45
+  retc = file->Open(spath.c_str(), flags_sfs, mode, open_cgi.c_str(),exists?&buf:NULL,!lazy_open);
 
   if (retc)
   {
@@ -3509,17 +3397,10 @@
 	sstr_new << new_ino << ":" << get_xrd_login(uid,gid,pid);
 	{
 	  eos::common::RWMutexWriteLock wr_lock(rwmutex_fd2fabst);
-<<<<<<< HEAD
-	  if (inodexrdlogin2fd.count(sstr_old.str()))
+	  if (inodexrdlogin2fds.count(sstr_old.str()))
 	  {
-	    inodexrdlogin2fd[sstr_new.str()] = inodexrdlogin2fd[sstr_old.str()];
-	    inodexrdlogin2fd.erase(sstr_old.str());
-=======
-	  if (inodeuser2fds.count(sstr_old.str()))
-	  {
-	    inodeuser2fds[sstr_new.str()] = inodeuser2fds[sstr_old.str()];
-	    inodeuser2fds.erase(sstr_old.str());
->>>>>>> 8d03be45
+	    inodexrdlogin2fds[sstr_new.str()] = inodexrdlogin2fds[sstr_old.str()];
+	    inodexrdlogin2fds.erase(sstr_old.str());
 	  }
 	}
 
@@ -3540,11 +3421,7 @@
       eos_static_debug("path=%s opened ino=%lu", path, (unsigned long)*return_inode);
     }
 
-<<<<<<< HEAD
-    retc = xrd_add_fd2file(file, *return_inode, uid, gid,pid,path);
-=======
-    retc = xrd_add_fd2file(file, *return_inode, uid, isRO, path);
->>>>>>> 8d03be45
+    retc = xrd_add_fd2file(file, *return_inode, uid, gid,pid, isRO,path);
 
     COMMONTIMING("end", &opentiming);
     
@@ -3670,16 +3547,12 @@
     return ret;
   }
 
-<<<<<<< HEAD
   LayoutWrapper* file = fabst->GetRawFile();
-=======
-  eos::fst::Layout* file = fabst->GetRawFile();
   if(!file)
   {
     errno = ENOENT;
     return ret;
   }
->>>>>>> 8d03be45
 
   if (XFC && fuse_cache_write)
   {
@@ -3717,15 +3590,16 @@
     eos::common::RWMutexReadLock rd_lock(rwmutex_fd2fabst);
     std::ostringstream sstr;
     sstr << inode << ":" << get_xrd_login(uid,gid,pid);
-    google::dense_hash_map<std::string, int>::iterator
-      iter_fd = inodexrdlogin2fd.find(sstr.str());
-
-    if (iter_fd != inodexrdlogin2fd.end())
-    {
-      return xrd_truncate(iter_fd->second,truncsize);
+    google::dense_hash_map<std::string, std::set<int>>::iterator
+      iter_fd = inodexrdlogin2fds.find(sstr.str());
+
+    if (iter_fd != inodexrdlogin2fds.end ())
+    {
+      for (auto fdit = iter_fd->second.begin (); fdit != iter_fd->second.end (); fdit++)
+        if (fd2count[*fdit] > 0) return xrd_truncate (*fdit, truncsize);
     }
     else
-      eos_static_debug("path=%s not open", fullpath);
+      eos_static_debug("path=%s not open in rw", fullpath);
   }
 
   int fd, retc = -1;
@@ -3770,25 +3644,17 @@
     return ret;
   }
 
-  eos::fst::Layout* file = isRW?fabst->GetRawFile():fabst->GetRawFileRO();
+  LayoutWrapper* file = isRW?fabst->GetRawFile():fabst->GetRawFileRO();
 
   if (XFC && fuse_cache_write)
   {
     fabst->mMutexRW.WriteLock();
     XFC->ForceAllWrites(fabst);
-<<<<<<< HEAD
-    LayoutWrapper* file = fabst->GetRawFile();
-=======
->>>>>>> 8d03be45
     ret = file->Read(offset, static_cast<char*> (buf), nbyte, do_rdahead);
     fabst->mMutexRW.UnLock();
   }
   else
   {
-<<<<<<< HEAD
-    LayoutWrapper* file = fabst->GetRawFile();
-=======
->>>>>>> 8d03be45
     ret = file->Read(offset, static_cast<char*> (buf), nbyte, do_rdahead);
   }
 
@@ -3843,6 +3709,7 @@
     return ret;
   }
 
+
   if (XFC && fuse_cache_write)
   {
     fabst->mMutexRW.ReadLock();
@@ -3896,14 +3763,9 @@
     fabst->mMutexRW.UnLock();
   }
 
-<<<<<<< HEAD
   LayoutWrapper* file = fabst->GetRawFile();
-  ret = file->Sync();
-=======
-  eos::fst::Layout* file = fabst->GetRawFile();
   if(file)
     ret = file->Sync();
->>>>>>> 8d03be45
 
   if (ret)
     errno = EIO;
@@ -4418,13 +4280,8 @@
   inode2cache.set_empty_key(0);
   inode2cache.set_deleted_key(0xffffffffll);
 
-<<<<<<< HEAD
-  inodexrdlogin2fd.set_empty_key("");
-  inodexrdlogin2fd.set_deleted_key("#__deleted__#");
-=======
-  inodeuser2fds.set_empty_key("");
-  inodeuser2fds.set_deleted_key("#__deleted__#");
->>>>>>> 8d03be45
+  inodexrdlogin2fds.set_empty_key("");
+  inodexrdlogin2fds.set_deleted_key("#__deleted__#");
 
   fd2fabst.set_empty_key(-1);
   fd2fabst.set_deleted_key(-2);
