--- conflicted
+++ resolved
@@ -25,20 +25,14 @@
 #include "XrdSys/XrdSysTimer.hh"
 #include "XrdCl/XrdClXRootDResponses.hh"
 #include "common/Logging.hh"
-<<<<<<< HEAD
-
+#include "common/XrdErrorMap.hh"
+#include "fuse/filesystem.hh"
 //! Sometimes, XRootd gives a NULL responses on some calls, this is a bug.
 //! When it happens we retry.
 int xrootd_nullresponsebug_retrycount = 3;
 //! Sometimes, XRootd gives a NULL responses on some calls, this is a bug.
 //! When it happens we sleep between attempts.
 int xrootd_nullresponsebug_retrysleep = 1;
-=======
-#include "fuse/filesystem.hh"
-int xrootd_nullresponsebug_retrycount=3; ///< sometimes, XRootd gives a NULL responses on some calls, this is a bug. When it happens we retry.
-int xrootd_nullresponsebug_retrysleep=1; ///< sometimes, XRootd gives a NULL responses on some calls, this is a bug. When it happens we sleep between attempts.
-
->>>>>>> ff87b862
 
 //------------------------------------------------------------------------------
 // Issue an Xrootd request.
@@ -90,9 +84,9 @@
     }
 
     errno = (status.code == XrdCl::errAuthFailed) ? EPERM : EFAULT;
-    if( status.code == XrdCl::errErrorResponse )
-    {
-      filesystem::error_retc_map(status.errNo);
+
+    if (status.code == XrdCl::errErrorResponse) {
+      eos::common::error_retc_map(status.errNo);
       eos_static_debug("setting errno to %d", errno);
     }
 
