--- conflicted
+++ resolved
@@ -1581,7 +1581,6 @@
   if (encode_pathname) {
     request += "&eos.encodepath=1";
   }
-<<<<<<< HEAD
 
   arg.FromString(request);
   std::string surl = user_url(uid, gid, pid);
@@ -1641,7 +1640,13 @@
       buf->st_dev = (dev_t) sval[0];
       buf->st_ino = (ino_t) sval[1];
       buf->st_mode = (mode_t) sval[2];
-      buf->st_nlink = (nlink_t) sval[3];
+
+      if (S_ISREG(buf->st_mode) || S_ISLNK(buf->st_mode)) {
+        buf->st_nlink = 1;
+      } else {
+        buf->st_nlink = (nlink_t) sval[3];
+      }
+
       buf->st_uid = (uid_t) sval[4];
       buf->st_gid = (gid_t) sval[5];
       buf->st_rdev = (dev_t) sval[6];
@@ -1670,43 +1675,6 @@
   }
 
   if (file_size == (off_t) - 1) {
-=======
-  else
-  {
-   buf->st_dev = (dev_t) sval[0];
-   buf->st_ino = (ino_t) sval[1];
-   buf->st_mode = (mode_t) sval[2];
-   if (S_ISREG(buf->st_mode) || S_ISLNK(buf->st_mode))
-     buf->st_nlink = 1;
-   else
-     buf->st_nlink = (nlink_t) sval[3];
-   buf->st_uid = (uid_t) sval[4];
-   buf->st_gid = (gid_t) sval[5];
-   buf->st_rdev = (dev_t) sval[6];
-   buf->st_size = (off_t) sval[7];
-   buf->st_blksize = (blksize_t) sval[8];
-   buf->st_blocks = (blkcnt_t) sval[9];
-   buf->st_atime = (time_t) ival[0];
-   buf->st_mtime = (time_t) ival[1];
-   buf->st_ctime = (time_t) ival[2];
-   buf->ATIMESPEC.tv_sec = (time_t) ival[0];
-   buf->MTIMESPEC.tv_sec = (time_t) ival[1];
-   buf->CTIMESPEC.tv_sec = (time_t) ival[2];
-   buf->ATIMESPEC.tv_nsec = (time_t) ival[3];
-   buf->MTIMESPEC.tv_nsec = (time_t) ival[4];
-   buf->CTIMESPEC.tv_nsec = (time_t) ival[5];
-
-   if (S_ISREG (buf->st_mode) && fuse_exec) buf->st_mode |= (S_IXUSR | S_IXGRP | S_IXOTH);
-   buf->st_mode &= (~S_ISVTX); // clear the vxt bit
-   buf->st_mode &= (~S_ISUID); // clear suid
-   buf->st_mode &= (~S_ISGID); // clear sgid
-   errno = 0;
-  }
- }
-
- if (file_size == (off_t)-1)
- {
->>>>>>> 25e9a837
     eos_static_debug("querying the cache for inode=%x", inode);
     // retrieve size from our local auth cache
     long long csize = 0;
@@ -2602,8 +2570,9 @@
             buf.st_mode |= (S_IXUSR | S_IXGRP | S_IXOTH);
           }
 
-	  if (S_ISREG(buf.st_mode) || S_ISLNK(buf.st_mode))
-	    buf.st_nlink = 1;
+          if (S_ISREG(buf.st_mode) || S_ISLNK(buf.st_mode)) {
+            buf.st_nlink = 1;
+          }
 
           buf.st_mode &= (~S_ISVTX); // clear the vxt bit
           buf.st_mode &= (~S_ISUID); // clear suid
