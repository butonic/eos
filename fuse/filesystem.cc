--- conflicted
+++ resolved
@@ -657,7 +657,6 @@
 {
   int retc = 0;
   FuseCacheEntry* dir = 0;
-<<<<<<< Updated upstream
  eos::common::RWMutexReadLock rd_lock (mutex_fuse_cache);
 
  if (inode2cache.count (inode) && (dir = inode2cache[inode]))
@@ -670,26 +669,7 @@
       // Dir in cache and valid
      *b = static_cast<struct dirbuf*> (calloc (1, sizeof ( dirbuf)));
      dir->GetDirbuf (*b);
-<<<<<<< HEAD
-=======
-  eos::common::RWMutexReadLock rd_lock (mutex_fuse_cache);
-
-  eos_static_info("dir-cache ino=%lx", inode);
-  if (inode2cache.count (inode) && (dir = inode2cache[inode]))
-  {
-    struct timespec oldtime = dir->GetModifTime ();
-    
-    if ((oldtime.tv_sec == (mtime.tv_sec+ctime.tv_sec)) &&
-	(oldtime.tv_nsec == (mtime.tv_nsec+ctime.tv_nsec)))
-    {
-      // Dir in cache and valid
-      *b = static_cast<struct dirbuf*> (calloc (1, sizeof ( dirbuf)));
-      dir->GetDirbuf (*b);
->>>>>>> Stashed changes
-      retc = 1; // found
-=======
      retc = 1; // found
->>>>>>> 44b9cf58
     }
   }
  
@@ -789,7 +769,6 @@
                                 struct stat* overwrite_stat)
 {
   int retc = 0;
-<<<<<<< Updated upstream
  eos::common::RWMutexReadLock rd_lock (mutex_fuse_cache);
   FuseCacheEntry* dir;
 
@@ -815,38 +794,6 @@
     }
   }
 
-=======
-  eos::common::RWMutexReadLock rd_lock (mutex_fuse_cache);
-  FuseCacheEntry* dir;
-
-  eos_static_debug("inode=%lx", inode);
-  if ((inode2cache.count (inode)) && (dir = inode2cache[inode]))
-  {
-    if (dir->IsFilled ())
-    {
-      eos_static_debug("inode=%lx filled", inode);
-      struct fuse_entry_param e;
-      if (dir->GetEntry (entry_inode, e))
-      {
-	if (overwrite_stat)
-	{
-          e.attr.MTIMESPEC = overwrite_stat->MTIMESPEC;
-          e.attr.st_mtime = overwrite_stat->MTIMESPEC.tv_sec;
-          e.attr.st_size = overwrite_stat->st_size;
-	}
-	store_p2i (entry_inode, efullpath);
-	fuse_reply_entry (req, &e);
-	eos_static_debug("mode=%x timeout=%.02f\n", e.attr.st_mode, e.attr_timeout);
-	retc = 1; // found
-      }
-      else
-      {
-	eos_static_debug("inode=%lx no entry ino=%lx", inode, entry_inode);
-      }
-    }
-  }
-  
->>>>>>> Stashed changes
   return retc;
 }
 
@@ -1310,7 +1257,7 @@
  XrdCl::XRootDStatus status = xrdreq_retryonnullbuf(fs, arg, response);
 
  COMMONTIMING ("GETPLUGIN", &rmxattrtiming);
-  errno = 0;
+ errno = 0;
 
  if (status.IsOK ())
  {
@@ -1329,17 +1276,12 @@
  else
  {
    eos_static_err ("status is NOT ok : %s", status.ToString ().c_str ());
-<<<<<<< HEAD
-    errno = ((status.code == XrdCl::errAuthFailed) ? EPERM : EFAULT);
-  }
-=======
    errno = ((status.code == XrdCl::errAuthFailed) ? EPERM : EFAULT);
    if( status.code == XrdCl::errErrorResponse )
    { 
      filesystem::error_retc_map(status.errNo);
    } 
  }
->>>>>>> 44b9cf58
 
  COMMONTIMING ("END", &rmxattrtiming);
 
@@ -1415,7 +1357,7 @@
  XrdCl::XRootDStatus status = xrdreq_retryonnullbuf(fs, arg, response);
 
  COMMONTIMING ("GETPLUGIN", &setxattrtiming);
-  errno = 0;
+ errno = 0;
 
  if (status.IsOK ())
  {
@@ -1433,25 +1375,20 @@
  else
  {
    eos_static_err ("status is NOT ok : %s", status.ToString ().c_str ());
-<<<<<<< HEAD
-    errno = status.code == XrdCl::errAuthFailed ? EPERM : EFAULT;
-  }
-=======
    errno = status.code == XrdCl::errAuthFailed ? EPERM : EFAULT;
    if( status.code == XrdCl::errErrorResponse )
    { 
      filesystem::error_retc_map(status.errNo);
    } 
  }
->>>>>>> 44b9cf58
 
  COMMONTIMING ("END", &setxattrtiming);
 
  if (EOS_LOGS_DEBUG)
   setxattrtiming.Print ();
 
-  delete response;
-  return errno;
+ delete response;
+ return errno;
 }
 
 //------------------------------------------------------------------------------
@@ -1504,7 +1441,7 @@
  XrdCl::XRootDStatus status = xrdreq_retryonnullbuf(fs, arg, response);
 
  COMMONTIMING ("GETPLUGIN", &getxattrtiming);
-  errno = 0;
+ errno = 0;
 
  if (status.IsOK ())
  {
@@ -1552,29 +1489,20 @@
  else
  {
    eos_static_err ("status is NOT ok : %s", status.ToString ().c_str ());
-<<<<<<< HEAD
-    errno = status.code == XrdCl::errAuthFailed ? EPERM : EFAULT;
-  }
-<<<<<<< Updated upstream
-=======
-
->>>>>>> Stashed changes
-=======
    errno = status.code == XrdCl::errAuthFailed ? EPERM : EFAULT;
    if( status.code == XrdCl::errErrorResponse )
    { 
      filesystem::error_retc_map(status.errNo);
    } 
  }
->>>>>>> 44b9cf58
 
  COMMONTIMING ("END", &getxattrtiming);
 
  if (EOS_LOGS_DEBUG)
   getxattrtiming.Print ();
 
-  delete response;
-  return errno;
+ delete response;
+ return errno;
 }
 
 //------------------------------------------------------------------------------
@@ -1611,7 +1539,7 @@
 
  XrdCl::XRootDStatus status = xrdreq_retryonnullbuf(fs, arg, response);
  COMMONTIMING ("GETPLUGIN", &listxattrtiming);
-  errno = 0;
+ errno = 0;
 
  if (status.IsOK ())
  {
@@ -1675,29 +1603,20 @@
  else
  {
    eos_static_err ("status is NOT ok : %s", status.ToString ().c_str ());
-<<<<<<< HEAD
-    errno = status.code == XrdCl::errAuthFailed ? EPERM : EFAULT;
-  }
-<<<<<<< Updated upstream
-=======
-
->>>>>>> Stashed changes
-=======
    errno = status.code == XrdCl::errAuthFailed ? EPERM : EFAULT;
    if( status.code == XrdCl::errErrorResponse )
    { 
      filesystem::error_retc_map(status.errNo);
    } 
  }
->>>>>>> 44b9cf58
 
  COMMONTIMING ("END", &listxattrtiming);
 
  if (EOS_LOGS_DEBUG)
   listxattrtiming.Print ();
 
-  delete response;
-  return errno;
+ delete response;
+ return errno;
 }
 
 //------------------------------------------------------------------------------
@@ -1705,10 +1624,6 @@
 // (e.g., st_ino) then it should be set to 0 or given a "reasonable" value.
 //------------------------------------------------------------------------------
 //------------------------------------------------------------------------------
-<<<<<<< Updated upstream
-=======
-
->>>>>>> Stashed changes
 int
 filesystem::stat (const char* path,
                  struct stat* buf,
@@ -1823,18 +1738,7 @@
          {
             // we can use the cache value here
             file_size = cache_size;
-<<<<<<< Updated upstream
           }
-=======
-	 }
-	 else
-	 {
-           if ((!file->Stat (&tmp)))
-           {
-	     file_size = tmp.st_size;
-	   }	
-	 }
->>>>>>> Stashed changes
         }
      }
      else
@@ -1884,7 +1788,6 @@
 
  eos_static_debug ("arg = %s", arg.ToString ().c_str ());
 
-<<<<<<< Updated upstream
  COMMONTIMING ("GETPLUGIN", &stattiming);
 
  XrdCl::XRootDStatus status = xrdreq_retryonnullbuf(fs, arg, response);
@@ -1948,97 +1851,6 @@
    errno = 0;
   }
  }
-=======
- for (int retrycount = 0; retrycount < xrootd_nullresponsebug_retrycount; retrycount++)
- {
-   SyncResponseHandler handler;
-   fs.Query (XrdCl::QueryCode::OpaqueFile, arg, &handler);
-   XrdCl::XRootDStatus status = handler.Sync(response);
-
-   COMMONTIMING ("GETPLUGIN", &stattiming);
-
-   if (status.IsOK () && response && response->GetBuffer ())
-   {
-    unsigned long long sval[10];
-    unsigned long long ival[6];
-    char tag[1024];
-    tag[0] = 0;
-    // Parse output
-     int items = sscanf (response->GetBuffer (), "%s %llu %llu %llu %llu %llu %llu %llu %llu "
-                       "%llu %llu %llu %llu %llu %llu %llu %llu",
-                         tag, (unsigned long long*) &sval[0], (unsigned long long*) &sval[1], (unsigned long long*) &sval[2],
-                         (unsigned long long*) &sval[3], (unsigned long long*) &sval[4], (unsigned long long*) &sval[5],
-                         (unsigned long long*) &sval[6], (unsigned long long*) &sval[7], (unsigned long long*) &sval[8],
-                         (unsigned long long*) &sval[9], (unsigned long long*) &ival[0], (unsigned long long*) &ival[1],
-                         (unsigned long long*) &ival[2], (unsigned long long*) &ival[3], (unsigned long long*) &ival[4],
-                       (unsigned long long*) &ival[5]);
-
-     if ((items != 17) || (strcmp (tag, "stat:")))
-     {
-      int retc = 0;
-       items = sscanf (response->GetBuffer (), "%s retc=%i", tag, &retc);
-       if ((!strcmp (tag, "stat:")) && (items == 2))
-        errno = retc;
-       else
-        errno = EFAULT;
-      eos_static_info("path=%s errno=%i tag=%s", path, errno, tag);
-      delete response;
-      return errno;
-     }
-     else
-     {
-      buf->st_dev = (dev_t) sval[0];
-      buf->st_ino = (ino_t) sval[1];
-      buf->st_mode = (mode_t) sval[2];
-      buf->st_nlink = (nlink_t) sval[3];
-      buf->st_uid = (uid_t) sval[4];
-      buf->st_gid = (gid_t) sval[5];
-      buf->st_rdev = (dev_t) sval[6];
-      buf->st_size = (off_t) sval[7];
-      buf->st_blksize = (blksize_t) sval[8];
-      buf->st_blocks = (blkcnt_t) sval[9];
-      buf->st_atime = (time_t) ival[0];
-      buf->st_mtime = (time_t) ival[1];
-      buf->st_ctime = (time_t) ival[2];
-      buf->ATIMESPEC.tv_sec = (time_t) ival[0];
-      buf->MTIMESPEC.tv_sec = (time_t) ival[1];
-      buf->CTIMESPEC.tv_sec = (time_t) ival[2];
-      buf->ATIMESPEC.tv_nsec = (time_t) ival[3];
-      buf->MTIMESPEC.tv_nsec = (time_t) ival[4];
-      buf->CTIMESPEC.tv_nsec = (time_t) ival[5];
-
-       if (S_ISREG (buf->st_mode) && fuse_exec) buf->st_mode |= (S_IXUSR | S_IXGRP | S_IXOTH);
-        buf->st_mode &= (~S_ISVTX); // clear the vxt bit
-
-      buf->st_mode &= (~S_ISUID); // clear suid
-      buf->st_mode &= (~S_ISGID); // clear sgid
-      errno = 0;
-    }
-     break;
-    }
-   else
-   {
-     if (!response || !response->GetBuffer ())
-     {
-       if(retrycount+1<xrootd_nullresponsebug_retrycount)
-       {
-         XrdSysTimer sleeper;
-         if(xrootd_nullresponsebug_retrysleep) sleeper.Wait(xrootd_nullresponsebug_retrysleep);
-
-         continue;
-       }
-       else
-         eos_static_err("no response received after %d attempts", retrycount);
-     }
-     else
-     {
-       eos_static_err("status is NOT ok : %s", status.ToString ().c_str ());
-     }
-    errno = (status.code == XrdCl::errAuthFailed) ? EPERM : EFAULT;
-      break;
-   }
-  }
->>>>>>> Stashed changes
 
  if (file_size == (off_t)-1)
  {
@@ -2135,7 +1947,6 @@
  XrdCl::URL Url (surl);
  XrdCl::FileSystem fs (Url);
 
-<<<<<<< Updated upstream
  XrdCl::XRootDStatus status = xrdreq_retryonnullbuf(fs, arg, response);
 
  if (status.IsOK () && response && response->GetBuffer ())
@@ -2174,73 +1985,6 @@
  }
  else
    statmutex.UnLock ();
-=======
- for (int retrycount = 0; retrycount < xrootd_nullresponsebug_retrycount; retrycount++)
- {
-   SyncResponseHandler handler;
-   fs.Query (XrdCl::QueryCode::OpaqueFile, arg, &handler);
-   XrdCl::XRootDStatus status = handler.Sync(response);
-
-  errno = 0;
-
-   if (status.IsOK () && response && response->GetBuffer ())
-   {
-    int retc;
-    char tag[1024];
-     if (!response->GetBuffer ())
-     {
-       statmutex.UnLock ();
-      errno = EFAULT;
-      delete response;
-      return errno;
-    }
-
-     int items = sscanf (response->GetBuffer (), "%s retc=%d f_avail_bytes=%llu f_avail_files=%llu "
-                       "f_max_bytes=%llu f_max_files=%llu",
-                       tag, &retc, &a1, &a2, &a3, &a4);
-     if ((items != 6) || (strcmp (tag, "statvfs:")))
-     {
-       statmutex.UnLock ();
-      errno = EFAULT;
-      delete response;
-      return errno;
-    }
-    errno = retc;
-     laststat = time (NULL);
-     statmutex.UnLock ();
-    stbuf->f_bsize = 4096;
-    stbuf->f_frsize = 4096;
-    stbuf->f_blocks = a3 / 4096;
-    stbuf->f_bfree = a1 / 4096;
-    stbuf->f_bavail = a1 / 4096;
-    stbuf->f_files = a4;
-    stbuf->f_ffree = a2;
-    stbuf->f_namemax = 1024;
-     break;
-   }
-   else
-   {
-     if (!response || !response->GetBuffer ())
-     {
-       if (retrycount + 1 < xrootd_nullresponsebug_retrycount)
-       {
-         XrdSysTimer sleeper;
-         if (xrootd_nullresponsebug_retrysleep) sleeper.Wait (xrootd_nullresponsebug_retrysleep);
-         continue;
-       }
-       else
-         eos_static_err("no response received after %d attempts", retrycount);
-     }
-     else
-     {
-       eos_static_err("status is NOT ok : %s", status.ToString ().c_str ());
-     }
-     statmutex.UnLock ();
-    errno = status.code == XrdCl::errAuthFailed ? EPERM : EFAULT;
-     break;
-   }
-  }
->>>>>>> Stashed changes
 
  COMMONTIMING ("END", &statfstiming);
 
@@ -2287,7 +2031,7 @@
  XrdCl::XRootDStatus status = xrdreq_retryonnullbuf(fs, arg, response);
 
  COMMONTIMING ("END", &chmodtiming);
-  errno = 0;
+ errno = 0;
 
  if (EOS_LOGS_DEBUG)
    chmodtiming.Print ();
@@ -2314,20 +2058,15 @@
  else
  {
    eos_static_err ("status is NOT ok : %s", status.ToString ().c_str ());
-<<<<<<< HEAD
-    errno = status.code == XrdCl::errAuthFailed ? EPERM : EFAULT;
-  }
-=======
    errno = status.code == XrdCl::errAuthFailed ? EPERM : EFAULT;
    if( status.code == XrdCl::errErrorResponse )
    { 
      filesystem::error_retc_map(status.errNo);
    } 
  }
->>>>>>> 44b9cf58
-
-  delete response;
-  return errno;
+
+ delete response;
+ return errno;
 }
 
 //------------------------------------------------------------------------------
@@ -2410,7 +2149,7 @@
  XrdCl::XRootDStatus status = xrdreq_retryonnullbuf(fs, arg, response);
 
  COMMONTIMING ("END", &utimestiming);
-  errno = 0;
+ errno = 0;
 
  if (EOS_LOGS_DEBUG)
    utimestiming.Print ();
@@ -2426,28 +2165,19 @@
       errno = EFAULT;
    else
       errno = retc;
-<<<<<<< Updated upstream
  }
-=======
-    }
->>>>>>> Stashed changes
  else
  {
    eos_static_err ("status is NOT ok : %s", status.ToString ().c_str ());
-<<<<<<< HEAD
-    errno = status.code == XrdCl::errAuthFailed ? EPERM : EFAULT;
-  }
-=======
    errno = status.code == XrdCl::errAuthFailed ? EPERM : EFAULT;
    if( status.code == XrdCl::errErrorResponse )
    { 
      filesystem::error_retc_map(status.errNo);
    } 
  }
->>>>>>> 44b9cf58
-
-  delete response;
-  return errno;
+
+ delete response;
+ return errno;
 }
 
 //----------------------------------------------------------------------------
@@ -2496,7 +2226,7 @@
  XrdCl::XRootDStatus status = xrdreq_retryonnullbuf(fs, arg, response);
 
  COMMONTIMING ("STOP", &symlinktiming);
-  errno = 0;
+ errno = 0;
 
  if (EOS_LOGS_DEBUG)
    symlinktiming.Print ();
@@ -2514,28 +2244,19 @@
       errno = EFAULT;
    else
       errno = retc;
-<<<<<<< Updated upstream
  }
-=======
-    }
->>>>>>> Stashed changes
  else
  {
    eos_static_err ("error=status is NOT ok : %s", status.ToString ().c_str ());
-<<<<<<< HEAD
-    errno = status.code == XrdCl::errAuthFailed ? EPERM : EFAULT;
-  }
-=======
    errno = status.code == XrdCl::errAuthFailed ? EPERM : EFAULT;
    if( status.code == XrdCl::errErrorResponse )
    { 
      filesystem::error_retc_map(status.errNo);
    } 
  }
->>>>>>> 44b9cf58
-
-  delete response;
-  return errno;
+
+ delete response;
+ return errno;
 }
 
 //----------------------------------------------------------------------------
@@ -2572,7 +2293,7 @@
  XrdCl::XRootDStatus status = xrdreq_retryonnullbuf(fs, arg, response);
 
  COMMONTIMING ("END", &readlinktiming);
-  errno = 0;
+ errno = 0;
 
  if (EOS_LOGS_DEBUG)
    readlinktiming.Print ();
@@ -2627,20 +2348,15 @@
  else
  {
    eos_static_err ("status is NOT ok : %s", status.ToString ().c_str ());
-<<<<<<< HEAD
-    errno = status.code == XrdCl::errAuthFailed ? EPERM : EFAULT;
-  }
-=======
    errno = status.code == XrdCl::errAuthFailed ? EPERM : EFAULT;
    if( status.code == XrdCl::errErrorResponse )
    { 
      filesystem::error_retc_map(status.errNo);
    } 
  }
->>>>>>> 44b9cf58
-
-  delete response;
-  return errno;
+
+ delete response;
+ return errno;
 }
 
 //------------------------------------------------------------------------------
@@ -2683,7 +2399,7 @@
  XrdCl::XRootDStatus status = xrdreq_retryonnullbuf(fs, arg, response);
 
  COMMONTIMING ("STOP", &accesstiming);
-  errno = 0;
+ errno = 0;
 
  if (EOS_LOGS_DEBUG)
    accesstiming.Print ();
@@ -2701,28 +2417,19 @@
       errno = EFAULT;
    else
       errno = retc;
-<<<<<<< Updated upstream
  }
-=======
-    }
->>>>>>> Stashed changes
  else
  {
    eos_static_err ("status is NOT ok : %s", status.ToString ().c_str ());
-<<<<<<< HEAD
-    errno = status.code == XrdCl::errAuthFailed ? EPERM : EFAULT;
-  }
-=======
    errno = status.code == XrdCl::errAuthFailed ? EPERM : EFAULT;
    if( status.code == XrdCl::errErrorResponse )
    { 
      filesystem::error_retc_map(status.errNo);
    } 
  }
->>>>>>> 44b9cf58
-
-  delete response;
-  return errno;
+
+ delete response;
+ return errno;
 }
 
 
@@ -2983,12 +2690,9 @@
 	  if (S_ISREG (buf.st_mode) && fuse_exec)
             buf.st_mode |= (S_IXUSR | S_IXGRP | S_IXOTH);
 
-<<<<<<< Updated upstream
 	  if (S_ISREG(buf.st_mode) || S_ISLNK(buf.st_mode))
 	    buf.st_nlink = 1;
 
-=======
->>>>>>> Stashed changes
           buf.st_mode &= (~S_ISVTX); // clear the vxt bit
           buf.st_mode &= (~S_ISUID); // clear suid
           buf.st_mode &= (~S_ISGID); // clear sgid
@@ -3237,8 +2941,8 @@
  else
  {
    eos_static_err ("status is NOT ok");
-    errno = EFAULT;
-  }
+   errno = EFAULT;
+ }
 
  COMMONTIMING ("END", &mkdirtiming);
 
@@ -3246,8 +2950,8 @@
   mkdirtiming.Print ();
 
  eos_static_debug ("path=%s inode=%llu", path, buf->st_ino);
-  delete response;
-  return errno;
+ delete response;
+ return errno;
 }
 
 //------------------------------------------------------------------------------
@@ -4035,21 +3739,13 @@
  {
     errno = ENOENT;
     return -1;
-<<<<<<< Updated upstream
-  }
-=======
- }
->>>>>>> Stashed changes
+  }
 
  if (!isRW)
  {
    fabst->DecNumRefRO ();
     return 0;
-<<<<<<< Updated upstream
-  }
-=======
- }
->>>>>>> Stashed changes
+  }
 
   /*
   LayoutWrapper* file = fabst->GetRawFileRW ();
@@ -4070,8 +3766,6 @@
     // if we wrote more than the in-memory cache-size we wait for the writes in flush and evt. report an error
    eos_static_notice("cache-size=%llu max-offset=%d force=%d", cache_size, file_write_back_cache_size, (cache_size > file_write_back_cache_size));
 
-   eos_static_notice("cache-size=%llu max-offset=%d force=%d", cache_size, file_write_back_cache_size, (cache_size > file_write_back_cache_size));
-
    fabst->mMutexRW.WriteLock ();
    // if we wrote more than the in-memory cache-size we wait for the writes in flush and evt. report an error
 
@@ -4089,7 +3783,7 @@
    if (err_queue.try_pop (error))
    {
      eos_static_info ("Extract error from queue");
-     retc = error.first;
+      retc = error.first;
 
      if (retc) 
      {
@@ -4099,17 +3793,9 @@
    }
    else
    {
-<<<<<<< HEAD
-     eos_static_info("No flush error");
-<<<<<<< Updated upstream
-=======
      eos_static_debug("No flush error");
->>>>>>> 44b9cf58
-    }
-
-=======
-   }
->>>>>>> Stashed changes
+    }
+
    fabst->mMutexRW.UnLock ();
 
   }
@@ -4563,11 +4249,7 @@
  {
     std::string authmet;
     if(gProcCache(pid).HasEntry(pid))
-<<<<<<< Updated upstream
       gProcCache(pid).GetAuthMethod(pid,authmet);
-=======
-      gProcCache(pid).GetEntry(pid)->GetAuthMethod(authmet);
->>>>>>> Stashed changes
 
    if (authmet.compare (0, 5, "krb5:") == 0)
    {
@@ -4647,11 +4329,7 @@
   time_t psstime=0;
   if (
       !gProcCache(pid).HasEntry(pid) ||
-<<<<<<< Updated upstream
       !gProcCache(pid).GetStartupTime(pid, psstime)
-=======
-      !gProcCache(pid).GetEntry(pid)->GetStartupTime(psstime)
->>>>>>> Stashed changes
       ) {
     eos_static_err("could not get process start time");
   }
@@ -4669,11 +4347,7 @@
        eos_static_debug ("found in cache pid=%i, rm_deny=%i", it_map->first, it_map->second.second);
        if (it_map->second.second)
        {
-<<<<<<< Updated upstream
          std::string cmd = gProcCache(pid).GetArgsStr (pid);
-=======
-         std::string cmd = gProcCache(pid).GetEntry (pid)->GetArgsStr ();
->>>>>>> Stashed changes
          eos_static_notice ("rejected toplevel recursive deletion command %s", cmd.c_str ());
         }
         return (it_map->second.second ? 1 : 0);
@@ -4688,13 +4362,8 @@
 
 // Try to print the command triggering the unlink
   std::ostringstream oss;
-<<<<<<< Updated upstream
  const auto &cmdv = gProcCache(pid).GetArgsVec (pid);
  std::string cmd = gProcCache(pid).GetArgsStr (pid);
-=======
- const auto &cmdv = gProcCache(pid).GetEntry (pid)->GetArgsVec ();
- std::string cmd = gProcCache(pid).GetEntry (pid)->GetArgsStr ();
->>>>>>> Stashed changes
   std::set<std::string> rm_entries;
   std::set<std::string> rm_opt; // rm command options (long and short)
   char exe[PATH_MAX];
@@ -4991,13 +4660,9 @@
 // Check MGM is available
   if (!features)
   {
-<<<<<<< Updated upstream
     uint16_t timeout = 15;
     if(getenv("EOS_FUSE_PING_TIMEOUT"))
       timeout = (uint16_t) strtol(getenv("EOS_FUSE_PING_TIMEOUT"), 0,10);
-=======
-    uint16_t timeout = 10;
->>>>>>> Stashed changes
     XrdCl::FileSystem fs (url);
     XrdCl::XRootDStatus st = fs.Ping (timeout);
 
@@ -5010,13 +4675,8 @@
 
  if(features)
    get_features(address,features);
-<<<<<<< Updated upstream
 
  // make sure the host has not '/' in the end and no prefix anymore
-
-=======
-// make sure the host has not '/' in the end and no prefix anymore
->>>>>>> Stashed changes
  gMgmHost = address.c_str ();
  gMgmHost.replace ("root://", "");
   int pos;
@@ -5078,7 +4738,6 @@
 
     eos::common::Path cPath (log_path.c_str ());
     cPath.MakeParentPath (S_IRWXU | S_IRGRP | S_IROTH);
-<<<<<<< Updated upstream
 
     if (!(fstderr = freopen (cPath.GetPath (), "a+", stderr)))
       fprintf (stderr, "error: cannot open log file %s\n", cPath.GetPath ());
@@ -5088,17 +4747,6 @@
 
   setvbuf (fstderr, (char*) NULL, _IONBF, 0);
 
-=======
-
-    if (!(fstderr = freopen (cPath.GetPath (), "a+", stderr)))
-      fprintf (stderr, "error: cannot open log file %s\n", cPath.GetPath ());
-    else
-      ::chmod (cPath.GetPath (), S_IRUSR | S_IWUSR);
-    }
-
-  setvbuf (fstderr, (char*) NULL, _IONBF, 0);
-
->>>>>>> Stashed changes
   eos::common::Mapping::VirtualIdentity_t vid;
   eos::common::Mapping::Root (vid);
   eos::common::Logging::Init ();
@@ -5153,13 +4801,9 @@
 
 // Extract MGM endpoint and check availability
  if (!check_mgm ( features ) )
-<<<<<<< Updated upstream
  {
    return false;
  }
-=======
-   return false;
->>>>>>> Stashed changes
 
 // Get read-ahead configuration
  if (getenv ("EOS_FUSE_RDAHEAD") && (!strcmp (getenv ("EOS_FUSE_RDAHEAD"), "1")))
@@ -5389,7 +5033,6 @@
  else
     tryKrb5First = false;
 
-<<<<<<< Updated upstream
  if (!use_user_krb5cc && !use_user_gsiproxy)
  {
    if (getenv ("EOS_FUSE_SSS_KEYTAB"))
@@ -5397,9 +5040,6 @@
    else
      setenv ("XrdSecPROTOCOL", "unix", 1);
  }
-=======
- if(!use_user_krb5cc && !use_user_gsiproxy) setenv("XrdSecPROTOCOL","unix",1);
->>>>>>> Stashed changes
 
  authidmanager.setAuth (use_user_krb5cc, use_user_gsiproxy, use_unsafe_krk5, fallback2nobody, tryKrb5First);
 
@@ -5530,21 +5170,12 @@
  {
    eos_static_debug ("name=%s\n", name);
 
-<<<<<<< Updated upstream
     uid_t uid=0;
     gid_t gid=0;
 
     if (
         !gProcCache(pid).HasEntry(pid) ||
         !gProcCache(pid).GetFsUidGid(pid, uid,gid)
-=======
-    uid_t uid;
-    gid_t gid;
-
-    if (
-        !gProcCache(pid).HasEntry(pid) ||
-        !gProcCache(pid).GetEntry(pid)->GetFsUidGid(uid,gid)
->>>>>>> Stashed changes
         ) {
       return ESRCH;
     }
