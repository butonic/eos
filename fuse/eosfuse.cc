//------------------------------------------------------------------------------
//! @file eosfuse.cc
//! @author Andreas-Joachim Peters, Geoffray Adde, Elvin Sindrilaru CERN
//! @brief EOS C++ Fuse low-level implementation 
//------------------------------------------------------------------------------

/************************************************************************
 * EOS - the CERN Disk Storage System                                   *
 * Copyright (C) 2011 CERN/Switzerland                                  *
 *                                                                      *
 * This program is free software: you can redistribute it and/or modify *
 * it under the terms of the GNU General Public License as published by *
 * the Free Software Foundation, either version 3 of the License, or    *
 * (at your option) any later version.                                  *
 *                                                                      *
 * This program is distributed in the hope that it will be useful,      *
 * but WITHOUT ANY WARRANTY; without even the implied warranty of       *
 * MERCHANTABILITY or FITNESS FOR A PARTICULAR PURPOSE.  See the        *
 * GNU General Public License for more details.                         *
 *                                                                      *
 * You should have received a copy of the GNU General Public License    *
 * along with this program.  If not, see <http://www.gnu.org/licenses/>.*
 ************************************************************************/

#include "eosfuse.hh"
#include "MacOSXHelper.hh"

#include <string>
#include <map>
#include <iostream>
#include <sstream>
#include <memory>
#include <algorithm>

#include <dirent.h>
#include <stdint.h>
#include <errno.h>
#include <unistd.h>
#include <stdio.h>
#include <string.h>

#include <sys/types.h>
#ifdef __APPLE__
#include <sys/xattr.h>
#else
#include <attr/xattr.h>
#endif

#include "common/Timing.hh"

#include <XrdCl/XrdClDefaultEnv.hh>

#define _FILE_OFFSET_BITS 64 

#ifdef __APPLE__
#define UPDATEPROCCACHE \
  do {} while (0)

#else
#define UPDATEPROCCACHE \
  do { \
    int errCode; \
    if( (errCode=me.fs().update_proc_cache(fuse_req_ctx(req)->uid,fuse_req_ctx(req)->gid,fuse_req_ctx(req)->pid)) )\
    { \
      fuse_reply_err (req, errCode); \
      return; \
    } \
  } while (0)

#endif

EosFuse::EosFuse()
{
 // set default values
 config.entrycachetime = 10.0;
 config.attrcachetime = 10.0;
 config.neg_entrycachetime = 30.0;
 config.readopentime = 5.0;
 config.cap_creator_lifetime = 30;
 config.kernel_cache = 0;
 config.direct_io = 0;
 config.no_access = 0;
}

EosFuse::~EosFuse() { }

int
EosFuse::run(int argc, char* argv[], void* userdata)
{
  eos_static_debug("");
  EosFuse& me = instance();
 struct fuse_chan* ch;
 int err = -1;
 char* epos;
 char* spos;
 char* local_mount_dir;
 char mounthostport[4096];
 char mountprefix[4096];
 int i;

  if (getenv("EOS_FUSE_ENTRY_CACHE_TIME")) {
    me.config.entrycachetime = strtod(getenv("EOS_FUSE_ENTRY_CACHE_TIME"), 0);
 }

  if (getenv("EOS_FUSE_ATTR_CACHE_TIME")) {
    me.config.attrcachetime = strtod(getenv("EOS_FUSE_ATTR_CACHE_TIME"), 0);
 }

  if (getenv("EOS_FUSE_NEG_ENTRY_CACHE_TIME")) {
    me.config.neg_entrycachetime = strtod(getenv("EOS_FUSE_NEG_ENTRY_CACHE_TIME"),
                                          0);
 }

  if ((getenv("EOS_FUSE_KERNELCACHE")) &&
      (!strcmp(getenv("EOS_FUSE_KERNELCACHE"), "1"))) {
   me.config.kernel_cache = 1;
 }

  if (((!getenv("EOS_FUSE_NOACCESS")) ||
       (!strcmp(getenv("EOS_FUSE_NOACCESS"), "1")))) {
   me.config.no_access = 1;
 }

  if ((getenv("EOS_FUSE_DIRECTIO")) &&
      (!strcmp(getenv("EOS_FUSE_DIRECTIO"), "1"))) {
   me.config.direct_io = 1;
 }

  if ((getenv("EOS_FUSE_SYNC")) && (!strcmp(getenv("EOS_FUSE_SYNC"), "1"))) {
   me.config.is_sync = 1;
  } else {
   me.config.is_sync = 0;
 }


 if (getenv("EOS_FUSE_MAX_WB_INMEMORY_SIZE"))
 {
   me.fs().setMaxWbInMemorySize(strtoull(getenv("EOS_FUSE_MAX_WB_INMEMORY_SIZE"),0,10));
 }

 char rdr[4096];
 char url[4096];
 rdr[0] = 0;

  if (getenv("EOS_RDRURL")) {
    snprintf(rdr, 4096, "%s", getenv("EOS_RDRURL"));
  }

  for (i = 0; i < argc; i++) {
    if ((spos = strstr(argv[i], "url=root://"))) {
     size_t os = spos - argv[i];
      argv[i] = strdup(argv[i]);
     argv[i][os - 1] = 0;
      snprintf(rdr, 4096, "%s", spos + 4);
      snprintf(url, 4096, "%s", spos + 4);

      if ((epos = strstr(rdr + 7, "//"))) {
        if ((epos + 2 - rdr) < 4096) {
         rdr[epos + 2 - rdr] = 0;
     }
   }
 }
  }

  if (!rdr[0]) {
    fprintf(stderr, "error: EOS_RDRURL is not defined or add "
            "root://<host>// to the options argument\n");
    exit(-1);
 }

  if (strchr(rdr, '@')) {
    fprintf(stderr, "error: EOS_RDRURL or url option contains user "
            "specification '@' - forbidden\n");
    exit(-1);
 }

  setenv("EOS_RDRURL", rdr, 1);
  struct fuse_args args = FUSE_ARGS_INIT(argc, argv);
 // Move the mounthostport starting with the host name
 char* pmounthostport = 0;
 char* smountprefix = 0;
  pmounthostport = strstr(url, "root://");
#ifndef __APPLE__

  if (::access("/bin/fusermount", X_OK)) {
    fprintf(stderr, "error: /bin/fusermount is not executable for you!\n");
    exit(-1);
  }

#endif

  if (!pmounthostport) {
    fprintf(stderr, "error: EOS_RDRURL or url option is not valid\n");
    exit(-1);
 }

 pmounthostport += 7;

  if (!(smountprefix = strstr(pmounthostport, "//"))) {
    fprintf(stderr, "error: EOS_RDRURL or url option is not valid\n");
    exit(-1);
  } else {
    strncpy(mounthostport, pmounthostport, smountprefix - pmounthostport);
   *smountprefix = 0;
   smountprefix++;
   smountprefix++;
    strcpy(mountprefix, smountprefix);

    while (mountprefix[strlen(mountprefix) - 1] == '/') {
      mountprefix[strlen(mountprefix) - 1] = '\0';
    }
 }

  if (getuid() <= DAEMONUID) {
    unsetenv("KRB5CCNAME");
    unsetenv("X509_USER_PROXY");
 }

<<<<<<< HEAD
  if ((fuse_parse_cmdline(&args, &local_mount_dir, NULL,
                          &me.config.isdebug) != -1) &&
      ((ch = fuse_mount(local_mount_dir, &args)) != NULL) &&
#ifdef __APPLE__
      (fuse_daemonize(1) != -1))
#else
      (fuse_daemonize(0) != -1))
#endif
=======
  if (!me.fs ().check_mgm (NULL))
  {
    me.fs().initlogging();
    eos_static_crit("failed to contact configured mgm");
    return 1;
  }

 if ( (fuse_parse_cmdline (&args, &local_mount_dir, NULL, &me.config.isdebug) != -1) &&
      ((ch = fuse_mount (local_mount_dir, &args)) != NULL) &&
#ifdef __APPLE__
     (fuse_daemonize(1) != -1)
#else
     (fuse_daemonize (0) != -1)
#endif
     )
>>>>>>> 0f52910c
 {
   me.config.isdebug = 0;

    if (getenv("EOS_FUSE_LOWLEVEL_DEBUG") &&
        (!strcmp(getenv("EOS_FUSE_LOWLEVEL_DEBUG"), "1"))) {
     me.config.isdebug = 1;
    }

    if (me.config.isdebug) {
     XrdCl::DefaultEnv::SetLogLevel("Dump");
      setenv("XRD_LOGLEVEL", "Dump", 1);
   }

   me.config.mount_point = local_mount_dir;
   me.config.mountprefix = mountprefix;
   me.config.mounthostport = mounthostport;
<<<<<<< HEAD
    me.fs().setMountPoint(me.config.mount_point);
    me.fs().setPrefix(me.config.mountprefix);
    std::map<std::string, std::string> features;
    me.fs().init(argc, argv, userdata, & features);
    me.config.encode_pathname = features.find("eos.encodepath") != features.end();
    me.config.lazy_open = (features.find("eos.lazyopen") != features.end()) ? true :
                          false;
    eos_static_warning("********************************************************************************");
    eos_static_warning("eosd started version %s - FUSE protocol version %d",
                       VERSION, FUSE_USE_VERSION);
    eos_static_warning("eos-instance-url       := %s", getenv("EOS_RDRURL"));
    eos_static_warning("encode-pathname        := %s",
                       me.config.encode_pathname ? "true" : "false");
    eos_static_warning("lazy-open@server       := %s",
                       me.config.lazy_open ? "true" : "false");
    eos_static_warning("inline-repair          := %s max-size=%llu",
                       me.fs().getInlineRepair() ? "true" : "false", me.fs().getMaxInlineRepairSize());
    eos_static_warning("multi-threading        := %s", (getenv("EOS_FUSE_NO_MT") &&
                       (!strcmp(getenv("EOS_FUSE_NO_MT"), "1"))) ? "false" : "true");
    eos_static_warning("kernel-cache           := %s",
                       me.config.kernel_cache ? "true" : "false");
    eos_static_warning("direct-io              := %s",
                       me.config.direct_io ? "true" : "false");
    eos_static_warning("no-access              := %s",
                       me.config.no_access ? "true" : "false");
    eos_static_warning("fsync                  := %s",
                       me.config.is_sync ? "sync" : "async");
    eos_static_warning("attr-cache-timeout     := %.02f seconds",
                       me.config.attrcachetime);
    eos_static_warning("entry-cache-timeout    := %.02f seconds",
                       me.config.entrycachetime);
    eos_static_warning("negative-entry-timeout := %.02f seconds",
                       me.config.neg_entrycachetime);
    me.fs().log_settings();
=======
   me.fs ().setMountPoint (me.config.mount_point);
   me.fs ().setPrefix(me.config.mountprefix);

   std::map<std::string, std::string> features;
   if(!me.fs ().init (argc, argv, userdata, &features)) return 1;

   me.config.encode_pathname = features.find("eos.encodepath")!=features.end();
   me.config.lazy_open = (features.find("eos.lazyopen")!=features.end())?true:false;
   eos_static_warning ("********************************************************************************");
   eos_static_warning ("eosd started version %s - FUSE protocol version %d", VERSION, FUSE_USE_VERSION);
   eos_static_warning ("eos-instance-url       := %s", getenv ("EOS_RDRURL"));
   eos_static_warning ("encode-pathname        := %s", me.config.encode_pathname ? "true" : "false");
   eos_static_warning ("lazy-open@server       := %s", me.config.lazy_open ? "true" : "false");
   eos_static_warning ("inline-repair          := %s max-size=%llu", me.fs().getInlineRepair()?"true":"false", me.fs().getMaxInlineRepairSize());
   eos_static_warning ("multi-threading        := %s", (getenv ("EOS_FUSE_NO_MT") && (!strcmp (getenv ("EOS_FUSE_NO_MT"), "1"))) ? "false" : "true");
   eos_static_warning ("kernel-cache           := %s", me.config.kernel_cache ? "true" : "false");
   eos_static_warning ("direct-io              := %s", me.config.direct_io ? "true" : "false");
   eos_static_warning ("no-access              := %s", me.config.no_access ? "true" : "false");
   eos_static_warning ("fsync                  := %s", me.config.is_sync ? "sync" : "async");
   eos_static_warning ("attr-cache-timeout     := %.02f seconds", me.config.attrcachetime);
   eos_static_warning ("entry-cache-timeout    := %.02f seconds", me.config.entrycachetime);
   eos_static_warning ("negative-entry-timeout := %.02f seconds", me.config.neg_entrycachetime);
   me.fs ().log_settings ();

>>>>>>> 0f52910c
   struct fuse_session* se;
    se = fuse_lowlevel_new(&args,
                           &(get_operations()),
                           sizeof(operations), NULL);

    if ((se != NULL)) {
      if (fuse_set_signal_handlers(se) != -1) {
        fuse_session_add_chan(se, ch);

        if (getenv("EOS_FUSE_NO_MT") &&
            (!strcmp(getenv("EOS_FUSE_NO_MT"), "1"))) {
          err = fuse_session_loop(se);
        } else {
          err = fuse_session_loop_mt(se);
       }

        fuse_remove_signal_handlers(se);
        fuse_session_remove_chan(ch);
       }

      fuse_session_destroy(se);
     }

    fuse_unmount(local_mount_dir, ch);
   }

 return err ? 1 : 0;
}

void
EosFuse::init(void* userdata, struct fuse_conn_info* conn)
{
  eos_static_debug("");
}

void
EosFuse::destroy(void* userdata)
{
  eos_static_debug("");
 // empty
}

void
EosFuse::dirbuf_add(fuse_req_t req,
                     struct dirbuf* b,
                     const char* name,
                     fuse_ino_t ino,
                    const struct stat* s)
{
 struct stat stbuf;
 size_t oldsize = b->size;
  memset(&stbuf, 0, sizeof(stbuf));
 stbuf.st_ino = ino;
  b->size += fuse_add_direntry(req, NULL, 0, name, s, 0);
  b->p = (char*) realloc(b->p, b->size);
  fuse_add_direntry(req, b->p + oldsize, b->size - oldsize, name,
                    &stbuf, b->size);
}

int
EosFuse::reply_buf_limited(fuse_req_t req,
                            const char* buf,
                            size_t bufsize,
                            off_t off,
                            size_t maxsize)
{
  if ((ssize_t) off < (ssize_t) bufsize) {
    return fuse_reply_buf(req, buf + off, std::min((size_t)(bufsize - off),
                          maxsize));
  } else {
    return fuse_reply_buf(req, NULL, 0);
  }
}

void
EosFuse::getattr(fuse_req_t req, fuse_ino_t ino, struct fuse_file_info* fi)
{
  eos::common::Timing timing(__func__);
  COMMONTIMING("_start_", &timing);
  eos_static_debug("");
  EosFuse& me = instance();
 // re-resolve the inode
 ino = me.fs().redirect_i2i(ino);

 struct stat stbuf;
  memset(&stbuf, 0, sizeof(struct stat));
 std::string fullpath;
 UPDATEPROCCACHE;
  me.fs().lock_r_p2i();   // =>
  const char* name = me.fs().path((unsigned long long) ino);

  if (!name || !checkpathname(name)) {
   eos_static_err("name=%s checkpathname=%d", name, checkpathname(name));
    fuse_reply_err(req, ENOENT);
    me.fs().unlock_r_p2i();   // <=
   return;
 }

  me.fs().getPath(fullpath, me.config.mountprefix, name);
  me.fs().unlock_r_p2i();   // <=
  eos_static_debug("inode=%lld path=%s",
                   (long long) ino, fullpath.c_str());
  int retc = me.fs().stat(fullpath.c_str(), &stbuf, fuse_req_ctx(req)->uid,
                          fuse_req_ctx(req)->gid, fuse_req_ctx(req)->pid, ino);

 if (!retc)
 {
   eos_static_info("attr-reply %lld %u %u %ld.%ld %ld.%ld",  (long long) stbuf.st_ino, stbuf.st_uid, stbuf.st_gid, (long) stbuf.ATIMESPEC.tv_sec, (long) stbuf.ATIMESPEC.tv_nsec, (long) stbuf.MTIMESPEC.tv_sec, (long) stbuf.MTIMESPEC.tv_nsec);
   fuse_reply_attr (req, &stbuf, me.config.attrcachetime);
   eos_static_debug("mode=%x timeout=%.02f\n", stbuf.st_mode, me.config.attrcachetime);
  } else {
    fuse_reply_err(req, retc);
 }

  COMMONTIMING("_stop_", &timing);
  eos_static_notice("RT %-16s %.04f", __FUNCTION__, timing.RealTime());
}

void
EosFuse::setattr(fuse_req_t req, fuse_ino_t ino, struct stat* attr, int to_set,
                 struct fuse_file_info* fi)
{
  eos::common::Timing timing(__func__);
  COMMONTIMING("_start_", &timing);
  eos_static_debug("");
  EosFuse& me = instance();
 // re-resolve the inode
 ino = me.fs().redirect_i2i(ino);

 int retc = 0;
 std::string fullpath;
 UPDATEPROCCACHE;
  me.fs().lock_r_p2i();   // =>
  const char* name = me.fs().path((unsigned long long) ino);


  if (!name || !checkpathname(name)) {
    fuse_reply_err(req, ENOENT);
    me.fs().unlock_r_p2i();   // <=
   return;
 }

  me.fs().getPath(fullpath, me.config.mountprefix, name);
  me.fs().unlock_r_p2i();   // <=

  if (to_set & FUSE_SET_ATTR_MODE) {
   struct stat newattr;
   newattr.st_mode = attr->st_mode;
    eos_static_debug("set attr mode ino=%lld", (long long) ino);
    retc = me.fs().chmod(fullpath.c_str(), newattr.st_mode, fuse_req_ctx(req)->uid,
                         fuse_req_ctx(req)->gid, fuse_req_ctx(req)->pid);
 }

  if ((to_set & FUSE_SET_ATTR_UID) && (to_set & FUSE_SET_ATTR_GID)) {
    eos_static_debug("set attr uid  ino=%lld", (long long) ino);
 }

  if (to_set & FUSE_SET_ATTR_SIZE) {
    retc = me.fs().truncate2(fullpath.c_str(), ino, attr->st_size,
                             fuse_req_ctx(req)->uid, fuse_req_ctx(req)->gid, fuse_req_ctx(req)->pid);
 }

  if ((to_set & FUSE_SET_ATTR_ATIME) && (to_set & FUSE_SET_ATTR_MTIME)) {
   struct timespec tvp[2];
   tvp[0].tv_sec = attr->ATIMESPEC.tv_sec;
   tvp[0].tv_nsec = attr->ATIMESPEC.tv_nsec;
   tvp[1].tv_sec = attr->MTIMESPEC.tv_sec;
   tvp[1].tv_nsec = attr->MTIMESPEC.tv_nsec;
    eos_static_debug("set attr time ino=%lld atime=%ld mtime=%ld mtime.nsec=%ld",
                     (long long) ino, (long) attr->ATIMESPEC.tv_sec, (long) attr->MTIMESPEC.tv_sec,
                     (long) attr->MTIMESPEC.tv_nsec);

    if ((retc = me.fs().utimes_if_open(ino,
                                         tvp,
                                       fuse_req_ctx(req)->uid,
                                       fuse_req_ctx(req)->gid,
                                       fuse_req_ctx(req)->pid))) {
      retc = me.fs().utimes(fullpath.c_str(), tvp,
                            fuse_req_ctx(req)->uid,
                            fuse_req_ctx(req)->gid,
                            fuse_req_ctx(req)->pid);
   }
 }

  eos_static_debug("return code =%d", retc);
 struct stat newattr;
  memset(&newattr, 0, sizeof(struct stat));

  if (!retc) {
    retc = me.fs().stat(fullpath.c_str(), &newattr, fuse_req_ctx(req)->uid,
                        fuse_req_ctx(req)->gid, fuse_req_ctx(req)->pid, 0/*ino*/);

    if ((to_set & FUSE_SET_ATTR_ATIME) && (to_set & FUSE_SET_ATTR_MTIME)) {
     // return what was set by the client
     newattr.ATIMESPEC.tv_sec = attr->ATIMESPEC.tv_sec;
     newattr.ATIMESPEC.tv_nsec = attr->ATIMESPEC.tv_nsec;
     newattr.MTIMESPEC.tv_sec = attr->MTIMESPEC.tv_sec;
     newattr.MTIMESPEC.tv_nsec = attr->MTIMESPEC.tv_nsec;
     newattr.st_ino = ino;
     eos_static_debug("set attr ino=%lld atime=%ld atime.nsec=%ld mtime=%ld mtime.nsec=%ld",
                       (long long) ino, (long) newattr.ATIMESPEC.tv_sec,
                       (long) newattr.ATIMESPEC.tv_nsec, (long) newattr.MTIMESPEC.tv_sec,
                       (long) newattr.MTIMESPEC.tv_nsec);
   }

   // the stat above bypasses the local consistency cache
   off_t csize = LayoutWrapper::CacheAuthSize(ino);

    if (csize > 0) {
     newattr.st_size = csize;
    }

    if (to_set & FUSE_SET_ATTR_SIZE) {
     newattr.st_size = attr->st_size;
   }
     
   if (!retc)
   {
     eos_static_info("attr-reply %lld %u %u %ld.%ld %ld.%ld",  (long long) newattr.st_ino, newattr.st_uid, newattr.st_gid, (long) newattr.ATIMESPEC.tv_sec, (long) newattr.ATIMESPEC.tv_nsec, (long) newattr.MTIMESPEC.tv_sec, (long) newattr.MTIMESPEC.tv_nsec);
     fuse_reply_attr (req, &newattr, me.config.attrcachetime);
     eos_static_debug("mode=%x timeout=%.02f\n", newattr.st_mode, me.config.attrcachetime);
   }
   else
     fuse_reply_err (req, errno);
  } else {
    fuse_reply_err(req, errno);
 }

  COMMONTIMING("_stop_", &timing);
  eos_static_notice("RT %-16s %.04f", __FUNCTION__, timing.RealTime());
}

void
EosFuse::lookup(fuse_req_t req, fuse_ino_t parent, const char* name)
{
  eos::common::Timing timing(__func__);
  COMMONTIMING("_start_", &timing);
  eos_static_debug("");
  EosFuse& me = instance();
 int entry_found = 0;
 unsigned long long entry_inode;
 const char* parentpath = NULL;
 std::string fullpath;
 char ifullpath[16384];
 UPDATEPROCCACHE;
  eos_static_debug("name=%s, ino_parent=%llu",
                   name, (unsigned long long) parent);
  me.fs().lock_r_p2i();   // =>
  parentpath = me.fs().path((unsigned long long) parent);

  if (!parentpath || !checkpathname(name)) {
   eos_static_err("pathname=%s checkpathname=%d", parentpath, checkpathname(name));
    fuse_reply_err(req, ENOENT);
    me.fs().unlock_r_p2i();   // <=
   return;
 }

  if (name[0] == '/') {
    sprintf(ifullpath, "%s%s", parentpath, name);
  } else {
    if ((strlen(parentpath) == 1) && (parentpath[0] == '/')) {
      sprintf(ifullpath, "/%s", name);
    } else {
      sprintf(ifullpath, "%s/%s", parentpath, name);
    }
 }

  me.fs().getPath(fullpath, me.config.mountprefix, ifullpath);
  me.fs().unlock_r_p2i();   // <=
  eos_static_debug("parent=%lld path=%s uid=%d",
                   (long long) parent, fullpath.c_str(), fuse_req_ctx(req)->uid);
  entry_inode = me.fs().inode(ifullpath);
  eos_static_debug("entry_found = %lli %s", entry_inode, ifullpath);

  if (entry_inode && (LayoutWrapper::CacheAuthSize(entry_inode) == -1)) {
   struct fuse_entry_param e;
    memset(&e, 0, sizeof(e));
    int rc = me.fs().stat(fullpath.c_str(), &e.attr, fuse_req_ctx(req)->uid,
                          fuse_req_ctx(req)->gid, fuse_req_ctx(req)->pid, entry_inode, true);

    entry_found = me.fs().dir_cache_get_entry(req, parent, entry_inode, ifullpath,
                  rc ? 0 : &e.attr);
    eos_static_debug("subentry_found = %i", entry_found);
 }

  if (!entry_found) {
   struct fuse_entry_param e;
    memset(&e, 0, sizeof(e));
   e.attr_timeout = me.config.attrcachetime;
   e.entry_timeout = me.config.entrycachetime;
    int retc = me.fs().stat(fullpath.c_str(), &e.attr, fuse_req_ctx(req)->uid,
                            fuse_req_ctx(req)->gid, fuse_req_ctx(req)->pid, entry_inode);

    if (!retc) {
      eos_static_debug("storeinode=%lld path=%s",
                       (long long) e.attr.st_ino, ifullpath);
     e.ino = e.attr.st_ino;
      me.fs().store_p2i(e.attr.st_ino, ifullpath);

     eos_static_notice("attr-reply %lld %u %u %ld.%ld %ld.%ld",  (long long) e.attr.st_ino, e.attr.st_uid, e.attr.st_gid, (long) e.attr.ATIMESPEC.tv_sec, (long) e.attr.ATIMESPEC.tv_nsec, (long) e.attr.MTIMESPEC.tv_sec, (long) e.attr.MTIMESPEC.tv_nsec);
     fuse_reply_entry(req, &e);
     eos_static_debug("mode=%x timeout=%.02f\n", e.attr.st_mode, e.attr_timeout);

      me.fs().dir_cache_add_entry(parent, e.attr.st_ino, &e);
    } else {
     // Add entry as a negative stat cache entry
     e.ino = 0;
     e.attr_timeout = me.config.neg_entrycachetime;
     e.entry_timeout = me.config.neg_entrycachetime;
      fuse_reply_entry(req, &e);
     eos_static_debug("mode=%x timeout=%.02f\n", e.attr.st_mode, e.attr_timeout);
   }
 }

  COMMONTIMING("_stop_", &timing);
  eos_static_notice("RT %-16s %.04f", __FUNCTION__, timing.RealTime());
}

void 
EosFuse::opendir (fuse_req_t req, fuse_ino_t ino, struct fuse_file_info *fi)
{ 
  eos::common::Timing timing (__func__);
  COMMONTIMING ("_start_", &timing);
  eos_static_debug ("");
  EosFuse& me = instance ();
  
  // concurrency monitor
  filesystem::Track::Monitor mon (__func__, me.fs ().iTrack, ino);
  
  std::string dirfullpath;
  char fullpath[16384];
  char* name = 0;
  int retc = 0;
  int dir_status = 0;
  size_t cnt = 0;
  struct dirbuf b;
  struct dirbuf* tmp_buf;
  struct dirbuf* fh_buf;
  struct stat attr;
  
  b.size=0;
  b.alloc_size=0;
  b.p=0;

  UPDATEPROCCACHE;
  
  me.fs ().lock_r_p2i (); // =>
  const char* tmpname = me.fs ().path ((unsigned long long) ino);
  
  if (tmpname)
    name = strdup (tmpname);
  
  me.fs ().unlock_r_p2i (); // <=
  
  if (!name || !checkpathname(name) )
  {
    fuse_reply_err (req, ENOENT);
    return;
  }
  
  me.fs ().getPath (dirfullpath, me.config.mountprefix, name);
  if(me.config.encode_pathname)
  {
    sprintf (fullpath, "/proc/user/?mgm.cmd=fuse&"
	     "mgm.subcmd=inodirlist&eos.encodepath=1&mgm.statentries=1&mgm.path=%s"
	     , me.fs().safePath((("/"+me.config.mountprefix)+name).c_str()).c_str());
  }
  else
  {
    sprintf (fullpath, "/proc/user/?mgm.cmd=fuse&"
	     "mgm.subcmd=inodirlist&mgm.statentries=1&mgm.path=/%s%s", me.config.mountprefix.c_str (), name);
  }
  
  eos_static_debug ("inode=%lld path=%s",
		    (long long) ino, dirfullpath.c_str ());
  

  if (me.config.no_access)
  {
    // if ACCESS is disabled we have to make sure that we can actually read this directory if we are not 'root'
    if (me.fs ().access (dirfullpath.c_str (),
			 R_OK | X_OK,
			 fuse_req_ctx (req)->uid,
			 fuse_req_ctx (req)->gid,
			 fuse_req_ctx (req)->pid))
    {
      eos_static_err ("no access to %s", dirfullpath.c_str ());
      fuse_reply_err (req, errno);
      free (name);
      return;
   }
  }

  // No dirview entry, try to use the directory cache
  if ((retc = me.fs ().stat (dirfullpath.c_str (), &attr, fuse_req_ctx (req)->uid, fuse_req_ctx (req)->gid, fuse_req_ctx (req)->pid, ino)))
  {
    eos_static_err ("could not stat %s", dirfullpath.c_str ());
    fuse_reply_err (req, errno);
    free (name);
    return;
  }
  
  dir_status = me.fs ().dir_cache_get (ino, attr.MTIMESPEC, attr.CTIMESPEC, &tmp_buf);
  
  if (!dir_status)
  {
    // Dir not in cache or invalid, fall-back to normal reading
    struct fuse_entry_param *entriesstats = NULL;
    filesystem::dirlist dlist;
    size_t nstats=0;

    me.fs ().inodirlist ((unsigned long long) ino, fullpath,
			 fuse_req_ctx (req)->uid, fuse_req_ctx (req)->gid, fuse_req_ctx (req)->pid, dlist, &entriesstats, &nstats);
    
    unsigned long long in;
    
    for (cnt = 0; cnt < dlist.size(); cnt++)
    {
      in = dlist[cnt];
      std::string bname = me.fs ().base_name (in);
      if (cnt == 0)
      {
	// this is the '.' directory
	bname = ".";
      }
      else if (cnt == 1)
      {
	// this is the '..' directory
	bname = "..";
      }
      if (bname.length ())
      {
	struct stat *buf = NULL;
	if (entriesstats && entriesstats[cnt].attr.st_ino > 0) buf = &entriesstats[cnt].attr;
	dirbuf_add (req, &b, bname.c_str (), (fuse_ino_t) in, buf);
      }
      else
	eos_static_err("failed for inode=%llu", in);
    }
    
    //........................................................................
    // Add directory to cache or update it
    //........................................................................
    me.fs ().dir_cache_sync (ino, cnt, attr.MTIMESPEC, attr.CTIMESPEC, &b);

    // duplicate the dirbuf response and store in the file handle
    fh_buf = (struct dirbuf*) malloc(sizeof(dirbuf));
    fh_buf->p = (char*) calloc( b.size, sizeof ( char));
    fh_buf->p = (char*) memcpy (fh_buf->p, b.p, b.size);
    fh_buf->size = b.size;
    fh_buf->alloc_size = b.size;
    
    fi->fh = (uint64_t) fh_buf;
    
    //........................................................................
    // Add the stat to the cache
    //........................................................................
    for (size_t i = 2; i < nstats; i++) // the two first ones are . and ..
    {
      entriesstats[i].attr_timeout = me.config.attrcachetime;
      entriesstats[i].entry_timeout = me.config.entrycachetime;
      
      me.fs ().dir_cache_add_entry (ino, entriesstats[i].attr.st_ino, entriesstats + i);
      eos_static_debug ("add_entry  %lu  %lu", entriesstats[i].ino, entriesstats[i].attr.st_ino);
    }

    free (entriesstats);
  }
  else
  {
    // duplicate the dirbuf from cache and store in the file handle
    fh_buf = (struct dirbuf*) malloc(sizeof(dirbuf));
    fh_buf->p = (char*) calloc( tmp_buf->size, sizeof ( char));
    fh_buf->p = (char*) memcpy (fh_buf->p, tmp_buf->p, tmp_buf->size);
    fh_buf->size = tmp_buf->size;
    fh_buf->alloc_size = tmp_buf->size;
    fi->fh = (uint64_t) fh_buf;
  }
  
  free (name);

  fuse_reply_open (req, fi);

  COMMONTIMING ("_stop_", &timing);
  eos_static_notice ("RT %-16s %.04f", __FUNCTION__, timing.RealTime ());
}

void
EosFuse::readdir (fuse_req_t req, fuse_ino_t ino, size_t size, off_t off, struct fuse_file_info *fi)
{
 eos::common::Timing timing (__func__);
 COMMONTIMING ("_start_", &timing);
 eos_static_debug ("");

 if (!fi->fh)
 {
   fuse_reply_err (req, ENXIO);
   return;
 }

 struct dirbuf* b = (struct dirbuf*) (fi->fh);
 

 eos_static_debug ("return size=%lld ptr=%lld",
                   (long long) b->size, (long long) b->p);

 reply_buf_limited (req, b->p, b->size, off, size);
 COMMONTIMING ("_stop_", &timing);

 eos_static_notice ("RT %-16s %.04f", __FUNCTION__, timing.RealTime ());
}

void
EosFuse::releasedir (fuse_req_t req, fuse_ino_t ino, struct fuse_file_info *fi)
{
  eos::common::Timing timing (__func__);
  COMMONTIMING ("_start_", &timing);
  eos_static_debug ("");
  
  if (!fi->fh)
  {
    fuse_reply_err (req, ENXIO);
    return;
  }

  struct dirbuf* b = (struct dirbuf*) (fi->fh);
 
  if (b->p)
  {
    free (b->p);
  }

  if (fi->fh)
  {
    free ( b );
  }
  fuse_reply_err (req, 0);
  
  COMMONTIMING ("_stop_", &timing);
  
  eos_static_notice ("RT %-16s %.04f", __FUNCTION__, timing.RealTime ());
}

void
EosFuse::statfs(fuse_req_t req, fuse_ino_t ino)
{
  eos::common::Timing timing(__func__);
  COMMONTIMING("_start_", &timing);
  eos_static_debug("");
  EosFuse& me = instance();

  filesystem::Track::Monitor mon(__func__, me.fs().iTrack, ino);
 int res = 0;
 char* path = NULL;
 struct statvfs svfs, svfs2;
 UPDATEPROCCACHE;
  me.fs().lock_r_p2i();   // =>
  const char* tmppath = me.fs().path((unsigned long long) ino);

  if (tmppath) {
    path = strdup(tmppath);
  }

  me.fs().unlock_r_p2i();   // <=

  if (!path) {
   svfs.f_bsize = 128 * 1024;
   svfs.f_blocks = 1000000000ll;
   svfs.f_bfree = 1000000000ll;
   svfs.f_bavail = 1000000000ll;
   svfs.f_files = 1000000;
   svfs.f_ffree = 1000000;
    fuse_reply_statfs(req, &svfs);
   return;
 }

 std::string rootpath = "/" + me.config.mountprefix + path;
  res = me.fs().statfs(rootpath.c_str(), &svfs2, fuse_req_ctx(req)->uid,
                       fuse_req_ctx(req)->gid, fuse_req_ctx(req)->pid);
  free(path);

  if (res) {
   svfs.f_bsize = 128 * 1024;
   svfs.f_blocks = 1000000000ll;
   svfs.f_bfree = 1000000000ll;
   svfs.f_bavail = 1000000000ll;
   svfs.f_files = 1000000;
   svfs.f_ffree = 1000000;
    fuse_reply_statfs(req, &svfs);
  } else {
    fuse_reply_statfs(req, &svfs2);
 }

  COMMONTIMING("_stop_", &timing);
  eos_static_notice("RT %-16s %.04f", __FUNCTION__, timing.RealTime());
}

void
EosFuse::mkdir(fuse_req_t req, fuse_ino_t parent, const char* name, mode_t mode)
{
  eos::common::Timing timing(__func__);
  COMMONTIMING("_start_", &timing);
  eos_static_debug("");
  EosFuse& me = instance();

  filesystem::Track::Monitor mon(__func__, me.fs().iTrack, parent);
 std::string parentpath;
 std::string fullpath;
 UPDATEPROCCACHE;
  me.fs().lock_r_p2i();   // =>
  const char* tmp = me.fs().path((unsigned long long) parent);

  if (!tmp || !checkpathname(name)) {
    fuse_reply_err(req, ENOENT);
    me.fs().unlock_r_p2i();   // <=
   return;
 }

 parentpath = tmp;
 std::string ifullpath;
 ifullpath = parentpath + "/" + name;
 fullpath = "/" + me.config.mountprefix + parentpath + "/" + name;
  me.fs().unlock_r_p2i();   // <=
  eos_static_debug("path=%s", fullpath.c_str());
 struct fuse_entry_param e;
  memset(&e, 0, sizeof(e));
 e.attr_timeout = me.config.attrcachetime;
 e.entry_timeout = me.config.entrycachetime;
  int retc = me.fs().mkdir(fullpath.c_str(),
                            mode,
                           fuse_req_ctx(req)->uid,
                           fuse_req_ctx(req)->gid,
                           fuse_req_ctx(req)->pid,
                            &e.attr);

  if (!retc) {
   e.ino = e.attr.st_ino;

    if (retc) {
      fuse_reply_err(req, errno);
    } else {
      me.fs().store_p2i((unsigned long long) e.attr.st_ino, ifullpath.c_str());
      const char* ptr = strrchr(parentpath.c_str(), (int)('/'));

      if (ptr) {
       char gparent[16384];
        int num = (int)(ptr - parentpath.c_str());

        if (num) {
          strncpy(gparent, parentpath.c_str(), num);
         gparent[num] = '\0';
          ptr = strrchr(gparent, (int)('/'));

          if (ptr && ptr != gparent) {
            num = (int)(ptr - gparent);
            strncpy(gparent, parentpath.c_str(), num);
           parentpath[num] = '\0';
            strcpy(gparent, parentpath.c_str());
         }
        } else {
          strcpy(gparent, "/\0");
       }

        unsigned long long ino_gparent = me.fs().inode(gparent);
        me.fs().dir_cache_forget(ino_gparent);
     }

      fuse_reply_entry(req, &e);
     eos_static_debug("mode=%x timeout=%.02f\n", e.attr.st_mode, e.attr_timeout);
   }
  } else {
    fuse_reply_err(req, errno);
 }

  COMMONTIMING("_stop_", &timing);
  eos_static_notice("RT %-16s %.04f", __FUNCTION__, timing.RealTime());
}

void
EosFuse::unlink(fuse_req_t req, fuse_ino_t parent, const char* name)
{
  eos::common::Timing timing(__func__);
  COMMONTIMING("_start_", &timing);
  eos_static_debug("");
  EosFuse& me = instance();

  filesystem::Track::Monitor pmon(__func__, me.fs().iTrack, parent);
 const char* parentpath = 0;
 std::string fullpath;
 char ifullpath[16384];
 unsigned long long ino;
 UPDATEPROCCACHE;
#ifndef __APPLE__

  if (me.fs().is_toplevel_rm(fuse_req_ctx(req)->pid,
                             me.config.mount_point.c_str()) == 1) {
    fuse_reply_err(req, EPERM);
   return;
 }

#endif
  me.fs().lock_r_p2i();   // =>
  parentpath = me.fs().path((unsigned long long) parent);

  if (!parentpath || !checkpathname(name)) {
    fuse_reply_err(req, ENOENT);
    me.fs().unlock_r_p2i();   // <=
   return;
 }

  me.fs().getPPath(fullpath, me.config.mountprefix, parentpath, name);

  if (name[0] == '/') {
    sprintf(ifullpath, "%s%s", parentpath, name);
  } else {
    if ((strlen(parentpath) == 1) && (parentpath[0] == '/')) {
      sprintf(ifullpath, "/%s", name);
    } else {
      sprintf(ifullpath, "%s/%s", parentpath, name);
    }
 }

  ino = me.fs().inode(ifullpath);
  me.fs().unlock_r_p2i();   // <=

  filesystem::Track::Monitor mon(__func__, me.fs().iTrack, ino, true);
  eos_static_debug("path=%s ipath=%s inode=%llu", fullpath.c_str(), ifullpath,
                   ino);
  me.fs().dir_cache_forget(parent);
  int retc = me.fs().unlink(fullpath.c_str(), fuse_req_ctx(req)->uid,
                            fuse_req_ctx(req)->gid, fuse_req_ctx(req)->pid, ino);

  if (!retc) {
    me.fs().forget_p2i((unsigned long long) ino);
    fuse_reply_buf(req, NULL, 0);
  } else {
    fuse_reply_err(req, errno);
 }

  COMMONTIMING("_stop_", &timing);
  eos_static_notice("RT %-16s %.04f", __FUNCTION__, timing.RealTime());
}

void
EosFuse::rmdir(fuse_req_t req, fuse_ino_t parent, const char* name)
{
  eos::common::Timing timing(__func__);
  COMMONTIMING("_start_", &timing);
  eos_static_debug("");
  EosFuse& me = instance();

  filesystem::Track::Monitor mon(__func__, me.fs().iTrack, parent);
 const char* parentpath = NULL;
 std::string fullpath;
 char ifullpath[16384];
 unsigned long long ino;
 UPDATEPROCCACHE;

  if (me.fs().is_toplevel_rm(fuse_req_ctx(req)->pid,
                             me.config.mount_point.c_str()) == 1) {
    fuse_reply_err(req, EPERM);
   return;
 }

  me.fs().lock_r_p2i();   // =>
  parentpath = me.fs().path((unsigned long long) parent);

  if (!parentpath || !checkpathname(name)) {
    fuse_reply_err(req, ENOENT);
    me.fs().unlock_r_p2i();   // <=
   return;
 }

  me.fs().getPPath(fullpath, me.config.mountprefix, parentpath, name);
  me.fs().unlock_r_p2i();   // <=
  eos_static_debug("path=%s", fullpath.c_str());
  int retc = me.fs().rmdir(fullpath.c_str(),
                           fuse_req_ctx(req)->uid,
                           fuse_req_ctx(req)->gid,
                           fuse_req_ctx(req)->pid);

  if ((strlen(parentpath) == 1) && (parentpath[0] == '/')) {
    sprintf(ifullpath, "/%s", name);
  } else {
    sprintf(ifullpath, "%s/%s", parentpath, name);
  }

  ino = me.fs().inode(ifullpath);
  me.fs().dir_cache_forget((unsigned long long) parent);

  if (!retc) {
    if (ino) {
      me.fs().forget_p2i((unsigned long long) ino);
    }

    fuse_reply_err(req, 0);
  } else {
    if (errno == ENOSYS) {
      fuse_reply_err(req, ENOTEMPTY);
    } else {
      fuse_reply_err(req, errno);
   }
 }

  COMMONTIMING("_stop_", &timing);
  eos_static_notice("RT %-16s %.04f", __FUNCTION__, timing.RealTime());
}

#ifdef _FUSE3
void
EosFuse::rename(fuse_req_t req, fuse_ino_t parent, const char* name,
                fuse_ino_t newparent, const char* newname, unsigned int flags)
#else
void
EosFuse::rename(fuse_req_t req, fuse_ino_t parent, const char* name,
                fuse_ino_t newparent, const char* newname)
#endif
{
  eos::common::Timing timing(__func__);
  COMMONTIMING("_start_", &timing);
  eos_static_debug("oldparent=%llu newparent=%llu oldname=%s newname=%s",
                   (unsigned long long)parent, (unsigned long long)newparent, name, newname);
  EosFuse& me = instance();

  filesystem::Track::Monitor monp(__func__, me.fs().iTrack, parent);
  filesystem::Track::Monitor monn(__func__, me.fs().iTrack, newparent);
 const char* parentpath = NULL;
 const char* newparentpath = NULL;
 std::string fullpath;
 std::string newfullpath;
 char iparentpath[16384];
 char ipath[16384];
 UPDATEPROCCACHE;
  me.fs().lock_r_p2i();   // =>
  parentpath = me.fs().path((unsigned long long) parent);

  if (!parentpath || !checkpathname(name)) {
    fuse_reply_err(req, ENOENT);
    me.fs().unlock_r_p2i();   // <=
   return;
 }

  newparentpath = me.fs().path((unsigned long long) newparent);

  if (!newparentpath || !checkpathname(newname)) {
    fuse_reply_err(req, ENOENT);
    me.fs().unlock_r_p2i();   // <=
   return;
 }

  me.fs().getPPath(fullpath, me.config.mountprefix, parentpath, name);
  me.fs().getPPath(newfullpath, me.config.mountprefix, newparentpath, newname);
  sprintf(ipath, "%s/%s", parentpath, name);
  sprintf(iparentpath, "%s/%s", newparentpath, newname);
  me.fs().unlock_r_p2i();   // <=
 struct stat stbuf;
  int retcold = me.fs().stat(fullpath.c_str(), &stbuf, fuse_req_ctx(req)->uid,
                             fuse_req_ctx(req)->gid, fuse_req_ctx(req)->pid, 0);
  eos_static_debug("path=%s newpath=%s inode=%llu op=%llu np=%llu [%d]",
                   fullpath.c_str(), newfullpath.c_str(), (unsigned long long) stbuf.st_ino,
                   (unsigned long long) parent, (unsigned long long) newparent, retcold);
 int retc = 0;
  filesystem::Track::Monitor mone(__func__, me.fs().iTrack, stbuf.st_ino, true);
  retc = me.fs().rename(fullpath.c_str(), newfullpath.c_str(),
                        fuse_req_ctx(req)->uid,
                        fuse_req_ctx(req)->gid, fuse_req_ctx(req)->pid);

  if (!retc) {
 
    if (!retcold) {
      eos_static_debug("forgetting inode=%llu storing as %s",
                       (unsigned long long) stbuf.st_ino, iparentpath);
      me.fs().dir_cache_forget((unsigned long long) parent);

      if (parent != newparent) {
        me.fs().dir_cache_forget((unsigned long long) newparent);
     }

      me.fs().forget_p2i((unsigned long long) stbuf.st_ino);
      me.fs().store_p2i((unsigned long long) stbuf.st_ino, iparentpath);
       // if a directory is renamed we have to replace the whole map by prefix
      if (S_ISDIR(stbuf.st_mode)) {
        // if a directory is renamed we have to replace the whole map by prefix
        me.fs().replace_prefix(ipath, iparentpath);
     }
   }

    fuse_reply_err(req, 0);
  } else {
    fuse_reply_err(req, errno);
 }

  COMMONTIMING("_stop_", &timing);
  eos_static_notice("RT %-16s %.04f", __FUNCTION__, timing.RealTime());
}

void
EosFuse::access(fuse_req_t req, fuse_ino_t ino, int mask)
{
  eos::common::Timing timing(__func__);
  COMMONTIMING("_start_", &timing);
  eos_static_debug("");
  EosFuse& me = instance();
 // re-resolve the inode
 ino = me.fs().redirect_i2i(ino);

  filesystem::Track::Monitor mon(__func__, me.fs().iTrack, ino);
 std::string fullpath;
 const char* name = NULL;
 UPDATEPROCCACHE;
  me.fs().lock_r_p2i();   // =>
  name = me.fs().path((unsigned long long) ino);

  if (!name || !checkpathname(name)) {
    fuse_reply_err(req, ENOENT);
    me.fs().unlock_r_p2i();   // <=
   return;
 }

  me.fs().getPath(fullpath, me.config.mountprefix, name);
  me.fs().unlock_r_p2i();   // <=
  eos_static_debug("inode=%lld path=%s",
                   (long long) ino, fullpath.c_str());

  if ((getenv("EOS_FUSE_NOACCESS")) &&
      (!strcmp(getenv("EOS_FUSE_NOACCESS"), "1"))) {
    fuse_reply_err(req, 0);
   return;
 }

 // this is useful only if krb5 is not enabled
  uid_t fsuid = fuse_req_ctx(req)->uid;
  gid_t fsgid = fuse_req_ctx(req)->gid;
  if(gProcCache.HasEntry(fuse_req_ctx(req)->pid))
    gProcCache.GetEntry(fuse_req_ctx(req)->pid)->GetFsUidGid(fsuid, fsgid);
  int retc = me.fs().access(fullpath.c_str(), mask, fsuid,
                            fsgid, fuse_req_ctx(req)->pid);

  if (!retc) {
    fuse_reply_err(req, 0);
  } else {
    fuse_reply_err(req, errno);
  }

  COMMONTIMING("_stop_", &timing);
  eos_static_notice("RT %-16s %.04f", __FUNCTION__, timing.RealTime());
}

void
EosFuse::open(fuse_req_t req, fuse_ino_t ino, struct fuse_file_info* fi)
{
  eos::common::Timing timing(__func__);
  COMMONTIMING("_start_", &timing);
  eos_static_debug("");
  EosFuse& me = instance();
 // re-resolve the inode
 ino = me.fs().redirect_i2i(ino);

  filesystem::Track::Monitor mon(__func__, me.fs().iTrack, ino, true);
 int res;
 mode_t mode = 0;
 std::string fullpath;
 const char* name = NULL;
 UPDATEPROCCACHE;
  me.fs().lock_r_p2i();   // =>
  name = me.fs().path((unsigned long long) ino);

  if (!name || !checkpathname(name)) {
    fuse_reply_err(req, ENOENT);
    me.fs().unlock_r_p2i();   // <=
   return;
 }

  me.fs().getPath(fullpath, me.config.mountprefix, name);
  me.fs().unlock_r_p2i();   // <=

  if (fi->flags & (O_RDWR | O_WRONLY | O_CREAT)) {
   mode = S_IRUSR | S_IWUSR | S_IRGRP | S_IROTH;
  }

  fuse_ino_t rino = ino;
 // Do open
  res = me.fs().open(fullpath.c_str(), fi->flags, mode, fuse_req_ctx(req)->uid,
                     fuse_req_ctx(req)->gid, fuse_req_ctx(req)->pid, &rino);
  eos_static_debug("inode=%lld path=%s res=%d",
                   (long long) ino, fullpath.c_str(), res);

  if (rino != ino) {
   // this indicates a repaired file
   eos_static_notice("migrating inode=%llu to inode=%llu after repair", ino, rino);
    me.fs().redirect_p2i(ino, rino);
 }

  if (res == -1) {
    fuse_reply_err(req, errno);
   return;
 }

  filesystem::fd_user_info* info = (struct filesystem::fd_user_info*) calloc(1,
                                   sizeof(struct filesystem::fd_user_info));
 info->fd = res;
  info->uid = fuse_req_ctx(req)->uid;
  info->gid = fuse_req_ctx(req)->gid;
  info->pid = fuse_req_ctx(req)->pid;
 fi->fh = (uint64_t) info;

  if (me.config.kernel_cache) {
   // TODO: this should be improved
    if (strstr(fullpath.c_str(), "/proc/")) {
     fi->keep_cache = 0;
    } else {
     fi->keep_cache = 1;
 }
  } else {
   fi->keep_cache = 0;
  }

  if (me.config.direct_io) {
   fi->direct_io = 1;
  } else {
   fi->direct_io = 0;
  }

  fuse_reply_open(req, fi);
  COMMONTIMING("_stop_", &timing);
  eos_static_notice("RT %-16s %.04f", __FUNCTION__, timing.RealTime());
}

void 
EosFuse::mknod(fuse_req_t req, fuse_ino_t parent, const char* name, mode_t mode,
               dev_t rdev)
{
  eos::common::Timing timing(__func__);
  COMMONTIMING("_start_", &timing);
  eos_static_debug("");

  if (!S_ISREG(mode)) {
   // we only imnplement files
    fuse_reply_err(req, ENOSYS);
   return;
 }

 struct fuse_file_info fi;

 return create(req, parent, name, mode | S_IFBLK, &fi);
}

void
EosFuse::create(fuse_req_t req, fuse_ino_t parent, const char* name,
                mode_t mode, struct fuse_file_info* fi)
{
  eos::common::Timing timing(__func__);
  COMMONTIMING("_start_", &timing);
  eos_static_debug("");
  EosFuse& me = instance();

  filesystem::Track::Monitor mon(__func__, me.fs().iTrack, parent, true);
 int res;
 unsigned long rinode = 0;
 bool mknod = false;

  if (mode & S_IFBLK) {
   mode &= (~S_IFBLK);
   mknod = true;
 }

  if (S_ISREG(mode)) {
   const char* parentpath = NULL;
   std::string fullpath;
   char ifullpath[16384];
   UPDATEPROCCACHE;
    me.fs().lock_r_p2i();   // =>
    parentpath = me.fs().path((unsigned long long) parent);

    if (!parentpath || !checkpathname(parentpath) || !checkpathname(name)) {
      fuse_reply_err(req, ENOENT);
      me.fs().unlock_r_p2i();   // <=
     return;
   }

    me.fs().getPPath(fullpath, me.config.mountprefix, parentpath, name);

    if ((strlen(parentpath) == 1) && (parentpath[0] == '/')) {
      sprintf(ifullpath, "/%s", name);
    } else {
      sprintf(ifullpath, "%s/%s", parentpath, name);
    }

#ifdef __APPLE__
   // OSX calls several creates and we have to do the EEXIST check here
   eos_static_info("apple check");

    if (me.fs().inode(ifullpath)) {
   eos_static_info("apple check - EEXIST");
      fuse_reply_err(req, EEXIST);
      me.fs().unlock_r_p2i();   // <=
     return;
   }

#endif
    me.fs().unlock_r_p2i();   // <=
    eos_static_debug("parent=%lld path=%s uid=%d",
                     (long long) parent, fullpath.c_str(), fuse_req_ctx(req)->uid);
    res = me.fs().open(fullpath.c_str(), O_CREAT | O_EXCL | O_RDWR,
                        mode,
                       fuse_req_ctx(req)->uid,
                       fuse_req_ctx(req)->gid,
                       fuse_req_ctx(req)->pid,
                        &rinode, 
			mknod);

    if (res == -1) {
      fuse_reply_err(req, errno);
     return;
   }

   // Update file information structure
    filesystem::fd_user_info* info = (struct filesystem::fd_user_info*) calloc(1,
                                     sizeof(struct filesystem::fd_user_info));
   info->fd = res;
    info->uid = fuse_req_ctx(req)->uid;
    info->gid = fuse_req_ctx(req)->gid;
    info->pid = fuse_req_ctx(req)->pid;
   fi->fh = (uint64_t) info;

   struct fuse_entry_param e;
    memset(&e, 0, sizeof(e));
   //   e.attr_timeout = me.config.attrcachetime;
   e.attr_timeout = 0 ;
   e.entry_timeout = me.config.entrycachetime;
   e.ino = rinode;
   e.attr.st_mode = S_IFREG | mode | me.fs().get_mode_overlay();
    e.attr.st_uid = fuse_req_ctx(req)->uid;
    e.attr.st_gid = fuse_req_ctx(req)->gid;
   e.attr.st_dev = 0;
    e.attr.st_atime = e.attr.st_mtime = e.attr.st_ctime = time(NULL);
    eos_static_debug("update inode=%llu", __FUNCTION__, (unsigned long long) e.ino);

    if (!rinode) {
      me.fs().close(res, 0, fuse_req_ctx(req)->uid, fuse_req_ctx(req)->gid,
                    fuse_req_ctx(req)->pid);
      fuse_reply_err(req, -res);
     return;
    } else {
      me.fs().store_p2i((unsigned long long) e.ino, ifullpath);
      eos_static_debug("storeinode=%lld path=%s",
                       (long long) e.ino, ifullpath);

      if (me.config.kernel_cache) {
       // TODO: this should be improved
        if (strstr(fullpath.c_str(), "/proc/")) {
         fi->keep_cache = 0;
        } else {
         fi->keep_cache = 1;
     }
      } else {
       fi->keep_cache = 0;
      }

      if (me.config.direct_io) {
       fi->direct_io = 1;
      } else {
       fi->direct_io = 0;
      }

      if (mknod) {
        fuse_reply_entry(req, &e);
      } else {
        fuse_reply_create(req, &e, fi);
      }

     eos_static_debug("mode=%x timeout=%.02f\n", e.attr.st_mode, e.attr_timeout);
      COMMONTIMING("_stop_", &timing);
      eos_static_notice("RT %-16s %.04f", __FUNCTION__, timing.RealTime());
     return;
   }
 }

  fuse_reply_err(req, EINVAL);
}

void
EosFuse::read(fuse_req_t req, fuse_ino_t ino, size_t size, off_t off,
              struct fuse_file_info* fi)
{
  eos_static_debug("");
  EosFuse& me = instance();
  eos_static_debug("inode=%llu size=%li off=%llu",
                   (unsigned long long) ino, size, (unsigned long long) off);

  if (fi && fi->fh) {
   struct filesystem::fd_user_info* info = (filesystem::fd_user_info*) fi->fh;
    char* buf = me.fs().attach_rd_buff(pthread_self(), size);
    eos_static_debug("inode=%lld size=%lld off=%lld buf=%lld fh=%lld",
                     (long long) ino, (long long) size,
                     (long long) off, (long long) buf, (long long) info->fd);
    int res = me.fs().pread(info->fd, buf, size, off);

    if (res == -1) {

      if (errno == ENOSYS) {
       errno = EIO;
      }

      fuse_reply_err(req, errno);
     return;
   }

    fuse_reply_buf(req, buf, res);
  } else {
    fuse_reply_err(req, ENXIO);
 }

 return;
}

void
EosFuse::write(fuse_req_t req, fuse_ino_t ino, const char* buf, size_t size,
               off_t off, struct fuse_file_info* fi)
{
  eos_static_debug("");
  EosFuse& me = instance();
  filesystem::Track::Monitor mon(__func__, me.fs().iTrack, ino, true);

  if (fi && fi->fh) {

   struct filesystem::fd_user_info* info = (filesystem::fd_user_info*) fi->fh;
    eos_static_debug("inode=%lld size=%lld off=%lld buf=%lld fh=%lld",
                     (long long) ino, (long long) size,
                     (long long) off, (long long) buf, (long long) info->fd);
    int res = me.fs().pwrite(info->fd, buf, size, off);

    if (res == -1) {

      if (errno == ENOSYS) {
       errno = EIO;
      }

      fuse_reply_err(req, errno);
     return;
   }

    fuse_reply_write(req, res);
  } else {
    fuse_reply_err(req, ENXIO);
 }

 return;
}

void
EosFuse::release(fuse_req_t req, fuse_ino_t ino, struct fuse_file_info* fi)
{
  eos::common::Timing timing(__func__);
  COMMONTIMING("_start_", &timing);
  eos_static_debug("");
  EosFuse& me = instance();

  filesystem::Track::Monitor mon(__func__, me.fs().iTrack, ino, true);
 errno = 0;

  if (fi && fi->fh) {

   struct filesystem::fd_user_info* info = (filesystem::fd_user_info*) fi->fh;
   int fd = info->fd;
    eos_static_debug("inode=%lld fh=%lld",
                     (long long) ino, (long long) fd);
    eos_static_debug("try to close file fd=%llu", info->fd);
    me.fs().close(info->fd, ino, info->uid, info->gid, info->pid);
    me.fs().release_rd_buff(pthread_self());

    free(info);
   fi->fh = 0;

    unsigned long long new_inode;
   // evt. call the inode migration procedure in the cache and lookup tables                                                                                                                                         
    if ((new_inode = LayoutWrapper::CacheRestore(ino))) {
      eos_static_notice("migrating inode=%llu to inode=%llu after restore", ino,
                        new_inode);
      me.fs().redirect_p2i(ino, new_inode);
   }
 }

  fuse_reply_err(req, errno);
  COMMONTIMING("_stop_", &timing);
  eos_static_notice("RT %-16s %.04f", __FUNCTION__, timing.RealTime());
}

void
EosFuse::fsync(fuse_req_t req, fuse_ino_t ino, int datasync,
               struct fuse_file_info* fi)
{
  eos::common::Timing timing(__func__);
  COMMONTIMING("_start_", &timing);
  eos_static_debug("");
  EosFuse& me = instance();


  if (!me.config.is_sync) {
    fuse_reply_err(req, 0);
   return;
 }

 // concurrency monitor
  filesystem::Track::Monitor mon(__func__, me.fs().iTrack, ino);

  if (fi && fi->fh) {

   struct filesystem::fd_user_info* info = (filesystem::fd_user_info*) fi->fh;
    eos_static_debug("inode=%lld fh=%lld",
                     (long long) ino, (long long) info->fd);

    if (me.fs().fsync(info->fd)) {
      fuse_reply_err(req, errno);
     return;
   }
 }

  fuse_reply_err(req, 0);
  COMMONTIMING("_stop_", &timing);
  eos_static_notice("RT %-16s %.04f", __FUNCTION__, timing.RealTime());
}

void
EosFuse::forget(fuse_req_t req, fuse_ino_t ino, unsigned long nlookup)
{
  eos::common::Timing timing(__func__);
  COMMONTIMING("_start_", &timing);
  eos_static_debug("");
  EosFuse& me = instance();
  eos_static_debug("inode=%lld",
                   (long long) ino);
  me.fs().iTrack.forget(ino);
  me.fs().forget_p2i((unsigned long long) ino);
  fuse_reply_none(req);
  COMMONTIMING("_stop_", &timing);
  eos_static_notice("RT %-16s %.04f", __FUNCTION__, timing.RealTime());
}

void
EosFuse::flush(fuse_req_t req, fuse_ino_t ino, struct fuse_file_info* fi)
{
  eos::common::Timing timing(__func__);
  COMMONTIMING("_start_", &timing);
  eos_static_debug("");
  EosFuse& me = instance();

  filesystem::Track::Monitor mon(__func__, me.fs().iTrack, ino, true);
 errno = 0;

  if (fi && fi->fh) {

   struct filesystem::fd_user_info* info = (filesystem::fd_user_info*) fi->fh;
    int err_flush = me.fs().flush(info->fd, fuse_req_ctx(req)->uid,
                                  fuse_req_ctx(req)->gid, fuse_req_ctx(req)->pid);

    if (err_flush) {
     errno = EIO;
 }
  }

  fuse_reply_err(req, errno);
  COMMONTIMING("_stop_", &timing);
  eos_static_notice("RT %-16s %.04f errno=%d", __FUNCTION__, timing.RealTime(),
                    errno);
}

#ifdef __APPLE__
void EosFuse::getxattr(fuse_req_t req, fuse_ino_t ino, const char* xattr_name,
                       size_t size, uint32_t position)
#else
void
EosFuse::getxattr(fuse_req_t req, fuse_ino_t ino, const char* xattr_name,
                  size_t size)
#endif
{
  eos::common::Timing timing(__func__);
  COMMONTIMING("_start_", &timing);
  eos_static_debug("");

  if (getenv("EOS_FUSE_XATTR_ENOSYS")) {
    if ((!strcmp(xattr_name, "system.posix_acl_access")) ||
        (!strcmp(xattr_name, "system.posix_acl_default") ||
         (!strcmp(xattr_name, "security.capability")))) {
     // Filter out specific requests to increase performance
      fuse_reply_err(req, ENOSYS);
     return;
   }
 }

 XrdOucString xa = xattr_name;

 // exclude security attributes                                                                                                                                                                                                                              
  if (xa.beginswith("security.")) {
    fuse_reply_err(req, ENOATTR);
   return;
 }

  if (xa.beginswith("system.posix_acl")) {
    fuse_reply_err(req, ENOATTR);
   return;
 }

  EosFuse& me = instance();
 // re-resolve the inode
 ino = me.fs().redirect_i2i(ino);

  filesystem::Track::Monitor mon(__func__, me.fs().iTrack, ino);
 int retc = 0;
 size_t init_size = size;
 std::string fullpath;
 const char* name = NULL;
 UPDATEPROCCACHE;
  me.fs().lock_r_p2i();   // =>
  name = me.fs().path((unsigned long long) ino);

  if (!name || !checkpathname(name)) {
    fuse_reply_err(req, ENOENT);
    me.fs().unlock_r_p2i();   // <=
   return;
 }

  me.fs().getPath(fullpath, me.config.mountprefix, name);
  me.fs().unlock_r_p2i();   // <=
  eos_static_debug("inode=%lld path=%s",
                   (long long) ino, fullpath.c_str());
 char* xattr_value = NULL;
  retc = me.fs().getxattr(fullpath.c_str(), xattr_name, &xattr_value, &size,
                          fuse_req_ctx(req)->uid, fuse_req_ctx(req)->gid, fuse_req_ctx(req)->pid);

  if (retc) {
    fuse_reply_err(req, ENOATTR);
  } else {
    if (init_size) {
      if (init_size < size) {
        fuse_reply_err(req, ERANGE);
      } else {
        fuse_reply_buf(req, xattr_value, size);
   }
    } else {
      fuse_reply_xattr(req, size);
    }
 }

  if (xattr_value) {
    free(xattr_value);
  }

  COMMONTIMING("_stop_", &timing);
  eos_static_notice("RT %-16s %.04f", __FUNCTION__, timing.RealTime());
}

#ifdef __APPLE__
void EosFuse::setxattr(fuse_req_t req, fuse_ino_t ino, const char* xattr_name,
                       const char* xattr_value, size_t size, int flags, uint32_t position)
#else

void
EosFuse::setxattr(fuse_req_t req, fuse_ino_t ino, const char* xattr_name,
                  const char* xattr_value, size_t size, int flags)
#endif
{
  eos::common::Timing timing(__func__);
  COMMONTIMING("_start_", &timing);
  eos_static_debug("");
 XrdOucString xa = xattr_name;

 // exclude security attributes                                                                                                                                                                                                                              
  if (xa.beginswith("security.")) {
    fuse_reply_err(req, 0);
   return;
 }

  if (xa.beginswith("system.posix_acl")) {
    fuse_reply_err(req, 0);
   return;
 }

#ifdef __APPLE__

  if (xa.beginswith("com.apple")) {
    fuse_reply_err(req, 0);
   return;
 }

#endif
  EosFuse& me = instance();
 // re-resolve the inode
 ino = me.fs().redirect_i2i(ino);

  filesystem::Track::Monitor mon(__func__, me.fs().iTrack, ino, true);
 int retc = 0;
 std::string fullpath;
 const char* name = NULL;
 UPDATEPROCCACHE;
  me.fs().lock_r_p2i();   // =>
  name = me.fs().path((unsigned long long) ino);

  if (!name || !checkpathname(name)) {
    fuse_reply_err(req, ENOENT);
    me.fs().unlock_r_p2i();   // <=
   return;
 }

  me.fs().getPath(fullpath, me.config.mountprefix, name);
  me.fs().unlock_r_p2i();   // <=
  eos_static_debug("inode=%lld path=%s",
                   (long long) ino, fullpath.c_str());
  retc = me.fs().setxattr(fullpath.c_str(), xattr_name, xattr_value, size,
                          fuse_req_ctx(req)->uid, fuse_req_ctx(req)->gid, fuse_req_ctx(req)->pid);
  eos_static_debug("setxattr_retc=%i", retc);
  fuse_reply_err(req, retc);
  COMMONTIMING("_stop_", &timing);
  eos_static_notice("RT %-16s %.04f", __FUNCTION__, timing.RealTime());
}

void
EosFuse::listxattr(fuse_req_t req, fuse_ino_t ino, size_t size)
{
  eos::common::Timing timing(__func__);
  COMMONTIMING("_start_", &timing);
  eos_static_debug("");
  EosFuse& me = instance();
 // re-resolve the inode
 ino = me.fs().redirect_i2i(ino);

  filesystem::Track::Monitor mon(__func__, me.fs().iTrack, ino);
 int retc = 0;
 size_t init_size = size;
 std::string fullpath;
 const char* name = NULL;
 UPDATEPROCCACHE;
  me.fs().lock_r_p2i();   // =>
  name = me.fs().path((unsigned long long) ino);

  if (!name || !checkpathname(name)) {
    fuse_reply_err(req, ENOENT);
    me.fs().unlock_r_p2i();   // <=
   return;
 }

  me.fs().getPath(fullpath, me.config.mountprefix, name);
  me.fs().unlock_r_p2i();   // <=
  eos_static_debug("inode=%lld path=%s",
                   (long long) ino, fullpath.c_str());
 char* xattr_list = NULL;
  retc = me.fs().listxattr(fullpath.c_str(), &xattr_list, &size,
                           fuse_req_ctx(req)->uid,
                           fuse_req_ctx(req)->gid, fuse_req_ctx(req)->pid);

  if (retc) {
    fuse_reply_err(req, retc);
  } else {
    if (init_size) {
      if (init_size < size) {
        fuse_reply_err(req, ERANGE);
      } else {
        fuse_reply_buf(req, xattr_list, size);
   }
    } else {
      fuse_reply_xattr(req, size);
    }
 }

  if (xattr_list) {
    free(xattr_list);
  }

  COMMONTIMING("_stop_", &timing);
  eos_static_notice("RT %-16s %.04f", __FUNCTION__, timing.RealTime());
}

void
EosFuse::removexattr(fuse_req_t req, fuse_ino_t ino, const char* xattr_name)
{
  eos::common::Timing timing(__func__);
  COMMONTIMING("_start_", &timing);
  eos_static_debug("");
 XrdOucString xa = xattr_name;

 // exclude security attributes                                                                                                                                                                                                                              
  if (xa.beginswith("security.")) {
    fuse_reply_err(req, 0);
   return;
 }

  if (xa.beginswith("system.posix_acl")) {
    fuse_reply_err(req, 0);
   return;
 }

  EosFuse& me = instance();
 // re-resolve the inode
 ino = me.fs().redirect_i2i(ino);

  filesystem::Track::Monitor mon(__func__, me.fs().iTrack, ino);
 int retc = 0;
 std::string fullpath;
 const char* name = NULL;
 UPDATEPROCCACHE;
  me.fs().lock_r_p2i();   // =>
  name = me.fs().path((unsigned long long) ino);

  if (!name || !checkpathname(name)) {
    fuse_reply_err(req, ENOENT);
    me.fs().unlock_r_p2i();   // <=
   return;
 }

  me.fs().getPath(fullpath, me.config.mountprefix, name);
  me.fs().unlock_r_p2i();   // <=
  eos_static_debug("inode=%lld path=%s",
                   (long long) ino, fullpath.c_str());
  retc = me.fs().rmxattr(fullpath.c_str(), xattr_name, fuse_req_ctx(req)->uid,
                         fuse_req_ctx(req)->gid, fuse_req_ctx(req)->pid);
  fuse_reply_err(req, retc);
  COMMONTIMING("_stop_", &timing);
  eos_static_notice("RT %-16s %.04f", __FUNCTION__, timing.RealTime());
}

void
EosFuse::readlink(fuse_req_t req, fuse_ino_t ino)
{
  eos::common::Timing timing(__func__);
  COMMONTIMING("_start_", &timing);
  eos_static_debug("");
  EosFuse& me = instance();
 // re-resolve the inode
 ino = me.fs().redirect_i2i(ino);

  filesystem::Track::Monitor mon(__func__, me.fs().iTrack, ino);
 std::string fullpath;
 const char* name = NULL;
 UPDATEPROCCACHE;
  me.fs().lock_r_p2i();   // =>
  name = me.fs().path((unsigned long long) ino);

  if (!name || !checkpathname(name)) {
    fuse_reply_err(req, ENOENT);
    me.fs().unlock_r_p2i();   // <=
   return;
 }

  me.fs().getPath(fullpath, me.config.mountprefix, name);
  me.fs().unlock_r_p2i();   // <=
 char linkbuffer[8912];
  int retc = me.fs().readlink(fullpath.c_str(), linkbuffer, sizeof(linkbuffer),
                              fuse_req_ctx(req)->uid,
                              fuse_req_ctx(req)->gid,
                              fuse_req_ctx(req)->pid);

  if (!retc) {
    fuse_reply_readlink(req, linkbuffer);
   return;
  } else {
    fuse_reply_err(req, errno);
   return;
 }

  COMMONTIMING("_stop_", &timing);
  eos_static_notice("RT %-16s %.04f", __FUNCTION__, timing.RealTime());
}

void
EosFuse::symlink(fuse_req_t req, const char* link, fuse_ino_t parent,
                 const char* name)
{
  eos::common::Timing timing(__func__);
  COMMONTIMING("_start_", &timing);
  eos_static_debug("");
  EosFuse& me = instance();

  filesystem::Track::Monitor mon(__func__, me.fs().iTrack, parent);
 const char* parentpath = NULL;
 char partialpath[16384];
 std::string fullpath;
 char ifullpath[16384];
 UPDATEPROCCACHE;
  me.fs().lock_r_p2i();   // =>
  parentpath = me.fs().path((unsigned long long) parent);

  if (!parentpath || !checkpathname(parentpath) || !checkpathname(name)) {
    fuse_reply_err(req, ENOENT);
    me.fs().unlock_r_p2i();   // <=
   return;
 }

  sprintf(partialpath, "/%s%s/%s", me.config.mountprefix.c_str(), parentpath,
          name);
  me.fs().getPPath(fullpath, me.config.mountprefix, parentpath, name);

  if ((strlen(parentpath) == 1) && (parentpath[0] == '/')) {
    sprintf(ifullpath, "/%s", name);
  } else {
    sprintf(ifullpath, "%s/%s", parentpath, name);
 }

  me.fs().unlock_r_p2i();   // <=
  eos_static_debug("path=%s link=%s", fullpath.c_str(), link);
  int retc = me.fs().symlink(fullpath.c_str(),
                              link,
                             fuse_req_ctx(req)->uid,
                             fuse_req_ctx(req)->gid,
                             fuse_req_ctx(req)->pid);

  if (!retc) {
   struct fuse_entry_param e;
    memset(&e, 0, sizeof(e));
   e.attr_timeout = me.config.attrcachetime;
   e.entry_timeout = me.config.entrycachetime;
    int retc = me.fs().stat(fullpath.c_str(), &e.attr,
                            fuse_req_ctx(req)->uid,
                            fuse_req_ctx(req)->gid,
                            fuse_req_ctx(req)->pid, 0);

    if (!retc) {
      eos_static_debug("storeinode=%lld path=%s", (long long) e.attr.st_ino,
                       ifullpath);
     e.ino = e.attr.st_ino;
      me.fs().store_p2i((unsigned long long) e.attr.st_ino, ifullpath);
      fuse_reply_entry(req, &e);
     eos_static_debug("mode=%x timeout=%.02f\n", e.attr.st_mode, e.attr_timeout);
     return;
    } else {
      fuse_reply_err(req, errno);
     return;
   }
  } else {
    fuse_reply_err(req, errno);
   return;
 }

  COMMONTIMING("_stop_", &timing);
  eos_static_notice("RT %-16s %.04f", __FUNCTION__, timing.RealTime());
}<|MERGE_RESOLUTION|>--- conflicted
+++ resolved
@@ -209,14 +209,21 @@
     while (mountprefix[strlen(mountprefix) - 1] == '/') {
       mountprefix[strlen(mountprefix) - 1] = '\0';
     }
- }
-
-  if (getuid() <= DAEMONUID) {
-    unsetenv("KRB5CCNAME");
-    unsetenv("X509_USER_PROXY");
- }
-
-<<<<<<< HEAD
+}
+
+ if (getuid () <= DAEMONUID)
+ {
+  unsetenv ("KRB5CCNAME");
+  unsetenv ("X509_USER_PROXY");
+ }
+
+  if (!me.fs ().check_mgm (NULL))
+  {
+    me.fs().initlogging();
+    eos_static_crit("failed to contact configured mgm");
+    return 1;
+ }
+
   if ((fuse_parse_cmdline(&args, &local_mount_dir, NULL,
                           &me.config.isdebug) != -1) &&
       ((ch = fuse_mount(local_mount_dir, &args)) != NULL) &&
@@ -225,23 +232,6 @@
 #else
       (fuse_daemonize(0) != -1))
 #endif
-=======
-  if (!me.fs ().check_mgm (NULL))
-  {
-    me.fs().initlogging();
-    eos_static_crit("failed to contact configured mgm");
-    return 1;
-  }
-
- if ( (fuse_parse_cmdline (&args, &local_mount_dir, NULL, &me.config.isdebug) != -1) &&
-      ((ch = fuse_mount (local_mount_dir, &args)) != NULL) &&
-#ifdef __APPLE__
-     (fuse_daemonize(1) != -1)
-#else
-     (fuse_daemonize (0) != -1)
-#endif
-     )
->>>>>>> 0f52910c
  {
    me.config.isdebug = 0;
 
@@ -258,12 +248,12 @@
    me.config.mount_point = local_mount_dir;
    me.config.mountprefix = mountprefix;
    me.config.mounthostport = mounthostport;
-<<<<<<< HEAD
     me.fs().setMountPoint(me.config.mount_point);
     me.fs().setPrefix(me.config.mountprefix);
     std::map<std::string, std::string> features;
-    me.fs().init(argc, argv, userdata, & features);
-    me.config.encode_pathname = features.find("eos.encodepath") != features.end();
+    if(!me.fs ().init (argc, argv, userdata, &features)) return 1;
+ 
+   me.config.encode_pathname = features.find("eos.encodepath") != features.end();
     me.config.lazy_open = (features.find("eos.lazyopen") != features.end()) ? true :
                           false;
     eos_static_warning("********************************************************************************");
@@ -293,32 +283,6 @@
     eos_static_warning("negative-entry-timeout := %.02f seconds",
                        me.config.neg_entrycachetime);
     me.fs().log_settings();
-=======
-   me.fs ().setMountPoint (me.config.mount_point);
-   me.fs ().setPrefix(me.config.mountprefix);
-
-   std::map<std::string, std::string> features;
-   if(!me.fs ().init (argc, argv, userdata, &features)) return 1;
-
-   me.config.encode_pathname = features.find("eos.encodepath")!=features.end();
-   me.config.lazy_open = (features.find("eos.lazyopen")!=features.end())?true:false;
-   eos_static_warning ("********************************************************************************");
-   eos_static_warning ("eosd started version %s - FUSE protocol version %d", VERSION, FUSE_USE_VERSION);
-   eos_static_warning ("eos-instance-url       := %s", getenv ("EOS_RDRURL"));
-   eos_static_warning ("encode-pathname        := %s", me.config.encode_pathname ? "true" : "false");
-   eos_static_warning ("lazy-open@server       := %s", me.config.lazy_open ? "true" : "false");
-   eos_static_warning ("inline-repair          := %s max-size=%llu", me.fs().getInlineRepair()?"true":"false", me.fs().getMaxInlineRepairSize());
-   eos_static_warning ("multi-threading        := %s", (getenv ("EOS_FUSE_NO_MT") && (!strcmp (getenv ("EOS_FUSE_NO_MT"), "1"))) ? "false" : "true");
-   eos_static_warning ("kernel-cache           := %s", me.config.kernel_cache ? "true" : "false");
-   eos_static_warning ("direct-io              := %s", me.config.direct_io ? "true" : "false");
-   eos_static_warning ("no-access              := %s", me.config.no_access ? "true" : "false");
-   eos_static_warning ("fsync                  := %s", me.config.is_sync ? "sync" : "async");
-   eos_static_warning ("attr-cache-timeout     := %.02f seconds", me.config.attrcachetime);
-   eos_static_warning ("entry-cache-timeout    := %.02f seconds", me.config.entrycachetime);
-   eos_static_warning ("negative-entry-timeout := %.02f seconds", me.config.neg_entrycachetime);
-   me.fs ().log_settings ();
-
->>>>>>> 0f52910c
    struct fuse_session* se;
     se = fuse_lowlevel_new(&args,
                            &(get_operations()),
