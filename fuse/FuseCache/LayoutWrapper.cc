--- conflicted
+++ resolved
@@ -82,8 +82,8 @@
 // Constructor
 //------------------------------------------------------------------------------
 LayoutWrapper::LayoutWrapper(eos::fst::Layout* file) :
-  mFile(file), mOpen(false), mClose(false), mFabs(NULL), mDoneAsyncOpen(false),
-  mOpenHandler(NULL)
+    mFile(file), mOpen(false), mClose(false), mFabs(NULL), mDoneAsyncOpen(false),
+    mOpenHandler(NULL)
 {
   mLocalUtime[0].tv_sec = mLocalUtime[1].tv_sec = 0;
   mLocalUtime[0].tv_nsec = mLocalUtime[1].tv_nsec = 0;
@@ -248,7 +248,7 @@
 
     if (flags & SFS_O_TRUNC) {
       openflags += "tr";
-    }
+  }
   } else {
     openflags += "ro";
   }
@@ -582,7 +582,7 @@
 
     bool retry = true;
     XrdOucString sopaque(opaque);
-
+      // Wait for the async open response
     if (mDoneAsyncOpen) {
       // Wait for the async open response
       if (!static_cast<eos::fst::PlainLayout*>(mFile)->WaitOpenAsync()) {
@@ -614,7 +614,7 @@
                        _path.c_str(),
                        sopaque.c_str());
       mFile->Redirect(_path.c_str());
-
+      // Do synchronous open
       // Do synchronous open
       if ((retc = mFile->Open(flags, mode, sopaque.c_str()))) {
         eos_static_debug("Sync-open got errNo=%d errCode=%d",
@@ -646,7 +646,7 @@
         eos_static_debug("LastErrNo=%d  _lasturl=%s  LastUrl=%s  _path=%s",
                          static_cast<eos::fst::PlainLayout*>(mFile)->GetLastErrNo(),
                          _lasturl.c_str(), mFile->GetLastTriedUrl().c_str(), _path.c_str());
-
+          // if it's the same url regardless of the username, we fail
         if (!username.empty() && username[0] != '*'
             && static_cast<eos::fst::PlainLayout*>(mFile)->GetLastErrNo() ==
             kXR_NotAuthorized
@@ -663,8 +663,8 @@
           _lasturl = mFile->GetLastTriedUrl();
           _path = mFile->GetLastTriedUrl();
           size_t p;
-
           // increment the first character of the login until we reach Z
+          // it forces a new connection to be used , as the previous is most likely used by unix
           // it forces a new connection to be used , as the previous is most likely used by unix
           if ((p = _path.find('@')) != std::string::npos) {
             if (_path[p - 8] != 'Z') {
@@ -685,7 +685,7 @@
         }
       } else {
         retry = false;
-      }
+    }
     }
 
     // We don't want to truncate the file in case we reopen it
@@ -749,24 +749,6 @@
                     flags);
   }
 
-<<<<<<< HEAD
-  if (now > sCleanupTime) {
-    for (auto it = gCacheAuthority.begin(); it != gCacheAuthority.end();) {
-      if ((it->second.mLifeTime) && (it->second.mLifeTime < now)) {
-        auto d = it;
-        it++;
-        eos_static_notice("released cap owner-authority for file inode=%lu", d->first);
-        gCacheAuthority.erase(d);
-      } else {
-        it++;
-      }
-    }
-
-    sCleanupTime = time(0) + 5;
-  }
-
-=======
->>>>>>> 37b02bb1
   return retc;
 }
 
@@ -833,7 +815,7 @@
     if (gCacheAuthority.count(mInode))
       if ((offset + length) >  gCacheAuthority[mInode].mSize) {
         gCacheAuthority[mInode].mSize = (offset + length);
-      }
+  }
   }
 
   if ((*mCache).capacity() < (4 * 1024)) {
@@ -984,7 +966,7 @@
   if (((mFlags & O_RDWR) || (mFlags & O_WRONLY)) && (retc || mRestore)) {
     if (Restore()) {
       retc = 0;
-    }
+  }
   }
 
   return retc;
@@ -1004,7 +986,7 @@
     return -1;
   } else {
     return 0;
-  }
+}
 }
 
 
