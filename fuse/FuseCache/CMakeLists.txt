--- conflicted
+++ resolved
@@ -21,15 +21,7 @@
 # * along with this program.  If not, see <http://www.gnu.org/licenses/>.*
 # ************************************************************************
 
-<<<<<<< HEAD
 include_directories(${XROOTD_INCLUDE_DIRS})
-=======
-include_directories( ${CMAKE_SOURCE_DIR}
-		     ${CMAKE_CURRENT_SOURCE_DIR}
-		     ${XROOTD_INCLUDE_DIR}
-                     ${KINETIC_INCLUDE_DIR} )
->>>>>>> f7c3c053
-
 #-------------------------------------------------------------------------------
 # FuseCache library
 #-------------------------------------------------------------------------------
@@ -49,7 +41,6 @@
   FuseCache
   eosCommon
   EosFstIo
-<<<<<<< HEAD
   ${XROOTD_CL_LIBRARY}
   ${XROOTD_UTILS_LIBRARY}
   ${CMAKE_THREAD_LIBS_INIT})
@@ -77,44 +68,6 @@
     ${CMAKE_THREAD_LIBS_INIT})
 
   set_target_properties(
-=======
-  eosCommon 
-  ${KINETIC_LIBRARIES}
-  ${CMAKE_THREAD_LIBS_INIT} )
-
-
-install ( TARGETS FuseCache
-          LIBRARY DESTINATION ${CMAKE_INSTALL_FULL_LIBDIR}
-          RUNTIME DESTINATION ${CMAKE_INSTALL_FULL_BINDIR}
-          ARCHIVE DESTINATION ${CMAKE_INSTALL_FULL_LIBDIR} )
-
-else( MacOSX )
-target_link_libraries( 
-  FuseCache 
-  XrdCl    
-  XrdUtils 
-  EosFstIo-Static 
-  eosCommon 
-  ${KINETIC_LIBRARIES}
-  ${CMAKE_THREAD_LIBS_INIT} )
-
-add_library( 
-  FuseCache-Static STATIC
-  FuseWriteCache.cc  FuseWriteCache.hh
-  CacheEntry.cc      CacheEntry.hh
-  FileAbstraction.cc FileAbstraction.hh )
-
-target_link_libraries( 
-  FuseCache-Static 
-  XrdCl 
-  XrdUtils   
-  EosFstIo-Static 
-  eosCommon-Static 
-  ${KINETIC_LIBRARIES}
-  ${CMAKE_THREAD_LIBS_INIT} )
-
-set_target_properties(
->>>>>>> f7c3c053
   FuseCache-Static
   PROPERTIES
   COMPILE_FLAGS "-D_LARGEFILE_SOURCE -D_LARGEFILE64_SOURCE -D_FILE_OFFSET_BITS=64 -fPIC")
