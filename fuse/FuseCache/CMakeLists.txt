--- conflicted
+++ resolved
@@ -21,65 +21,35 @@
 # * along with this program.  If not, see <http://www.gnu.org/licenses/>.*
 # ************************************************************************
 
-<<<<<<< HEAD
-include_directories(${XROOTD_INCLUDE_DIRS})
-=======
 include_directories( ${CMAKE_SOURCE_DIR}
 		     ${CMAKE_CURRENT_SOURCE_DIR}
 		     ${XROOTD_INCLUDE_DIR}
-                     ${KINETIC_INCLUDE_DIR} )
->>>>>>> fcacef68
+             ${KINETIC_INCLUDE_DIR}
+ )
 
-#-------------------------------------------------------------------------------
-# FuseCache library
-#-------------------------------------------------------------------------------
-add_library(
+link_directories( ${XROOTD_LIB_DIR} )
+
+add_library( 
   FuseCache SHARED
+  LayoutWrapper.cc LayoutWrapper.hh
   FuseWriteCache.cc  FuseWriteCache.hh
   CacheEntry.cc      CacheEntry.hh
-  FileAbstraction.cc FileAbstraction.hh
-  LayoutWrapper.cc LayoutWrapper.hh)
+  FileAbstraction.cc FileAbstraction.hh )
+
 
 set_target_properties(
   FuseCache
   PROPERTIES
-  COMPILE_FLAGS "-D_LARGEFILE_SOURCE -D_LARGEFILE64_SOURCE -D_FILE_OFFSET_BITS=64")
+  COMPILE_FLAGS "-D_LARGEFILE_SOURCE -D_LARGEFILE64_SOURCE -D_FILE_OFFSET_BITS=64 -fPIC")
 
-target_link_libraries(
-  FuseCache
+if( MacOSX )
+target_link_libraries( 
+  FuseCache 
+  XrdCl    
+  XrdUtils 
+  EosFstIo
   eosCommon
-  EosFstIo
-<<<<<<< HEAD
-  ${XROOTD_CL_LIBRARY}
-  ${XROOTD_UTILS_LIBRARY}
-  ${CMAKE_THREAD_LIBS_INIT})
-
-if (Linux)
-  set_target_properties(
-    FuseCache
-    PROPERTIES
-    VERSION ${VERSION}
-    SOVERSION ${VERSION_MAJOR}
-    INTERFACE_LINK_LIBRARIES "")
-
-  add_library(
-    FuseCache-Static STATIC
-    FuseWriteCache.cc  FuseWriteCache.hh
-    CacheEntry.cc      CacheEntry.hh
-    FileAbstraction.cc FileAbstraction.hh
-    LayoutWrapper.cc LayoutWrapper.hh)
-
-  target_link_libraries(
-    FuseCache-Static
-    EosFstIo-Static
-    ${XROOTD_CL_LIBRARY}
-    ${XROOTD_UTILS_LIBRARY}
-    ${CMAKE_THREAD_LIBS_INIT})
-
-  set_target_properties(
-=======
-  eosCommon 
-  ${KINETIC_LIBRARIES}
+  ${KINETIC_LIBRARIES} 
   ${CMAKE_THREAD_LIBS_INIT} )
 
 
@@ -94,12 +64,13 @@
   XrdCl    
   XrdUtils 
   EosFstIo-Static 
-  eosCommon 
+  eosCommon
   ${KINETIC_LIBRARIES}
   ${CMAKE_THREAD_LIBS_INIT} )
 
 add_library( 
   FuseCache-Static STATIC
+  LayoutWrapper.cc LayoutWrapper.hh
   FuseWriteCache.cc  FuseWriteCache.hh
   CacheEntry.cc      CacheEntry.hh
   FileAbstraction.cc FileAbstraction.hh )
@@ -109,19 +80,16 @@
   XrdCl 
   XrdUtils   
   EosFstIo-Static 
-  eosCommon-Static 
-  ${KINETIC_LIBRARIES}
+  eosCommon-Static
+  ${KINETIC_LIBRARIES} 
   ${CMAKE_THREAD_LIBS_INIT} )
 
 set_target_properties(
->>>>>>> fcacef68
   FuseCache-Static
   PROPERTIES
   COMPILE_FLAGS "-D_LARGEFILE_SOURCE -D_LARGEFILE64_SOURCE -D_FILE_OFFSET_BITS=64 -fPIC")
 
-else()
-  set_target_properties(
-    FuseCache
-    PROPERTIES
-    MACOSX_RPATH TRUE)
-endif()+endif ( MacOSX )
+
+
+
