--- conflicted
+++ resolved
@@ -54,9 +54,7 @@
 //------------------------------------------------------------------------------
 class FileAbstraction
 {
-<<<<<<< HEAD
 public:
-
   //! Errors collected during writes
   eos::common::ConcurrentQueue<error_type>* errorsQueue;
   XrdSysRWLock mMutexRW; ///< RW mutex for file access
@@ -66,22 +64,18 @@
   //!
   //! @param fd file descriptor
   //! @param file raw file object
-  //!
   //--------------------------------------------------------------------------
   FileAbstraction(const char* path = "");
 
-
   //--------------------------------------------------------------------------
   //! Destructor
   //--------------------------------------------------------------------------
   ~FileAbstraction();
 
-
   //--------------------------------------------------------------------------
   //! Get size of writes in cache for current file
   //--------------------------------------------------------------------------
   size_t GetSizeWrites();
-
 
   //--------------------------------------------------------------------------
   //! Get number of write blocks in cache for the file
@@ -108,7 +102,6 @@
                      this, mFirstPossibleKey, mLastPossibleKey);
   };
 
-
   //--------------------------------------------------------------------------
   //! Get undelying raw file object
   //--------------------------------------------------------------------------
@@ -152,7 +145,6 @@
     return mLastPossibleKey;
   };
 
-
   //--------------------------------------------------------------------------
   //! Increment the size of writes
   //!
@@ -161,7 +153,6 @@
   //--------------------------------------------------------------------------
   void IncrementWrites(size_t sizeWrite);
 
-
   //--------------------------------------------------------------------------
   //! Decrement the size of writes
   //!
@@ -170,13 +161,11 @@
   //--------------------------------------------------------------------------
   void DecrementWrites(size_t sizeWrite);
 
-
   //--------------------------------------------------------------------------
   //! Increment the number of open requests
   //--------------------------------------------------------------------------
   void IncNumOpenRW();
 
-
   //--------------------------------------------------------------------------
   //! Decrement the number of open requests
   //--------------------------------------------------------------------------
@@ -237,12 +226,15 @@
   //--------------------------------------------------------------------------
   bool IsInUse();
 
-
   //--------------------------------------------------------------------------
   //! Method used to wait for writes to be done
   //--------------------------------------------------------------------------
   void WaitFinishWrites();
 
+  //--------------------------------------------------------------------------
+  //! Clean all internal caches (read-ahead cache)
+  //--------------------------------------------------------------------------
+  void CleanReadCache();
 
   //--------------------------------------------------------------------------
   //! Genereate block key
@@ -254,7 +246,6 @@
   //--------------------------------------------------------------------------
   long long int GenerateBlockKey(off_t offset);
 
-
   //--------------------------------------------------------------------------
   //! Get the queue of errros
   //--------------------------------------------------------------------------
@@ -274,6 +265,7 @@
   //! Conditionally increase the max write offset if offset is bigger
   //--------------------------------------------------------------------------
   void TestMaxWriteOffset(off_t offset);
+
   void GrabMaxWriteOffset();
 
   void GrabUtimes();
@@ -309,265 +301,6 @@
   std::string mPath; ///< valid path to this file
   XrdSysMutex mMaxWriteOffsetMutex; ///< mutex protecting the maximum write offset
   off_t mMaxWriteOffset; ///< maximum written offset
-=======
-  public:
-
-    //! Errors collected during writes
-    eos::common::ConcurrentQueue<error_type>* errorsQueue;
-    XrdSysRWLock mMutexRW; ///< RW mutex for file access
-
-    //--------------------------------------------------------------------------
-    //! Constructor
-    //!
-    //! @param fd file descriptor
-    //! @param file raw file object
-    //!
-    //--------------------------------------------------------------------------
-    FileAbstraction(const char* path="");
-
-
-    //--------------------------------------------------------------------------
-    //! Destructor
-    //--------------------------------------------------------------------------
-    ~FileAbstraction();
-
-
-    //--------------------------------------------------------------------------
-    //! Get size of writes in cache for current file
-    //--------------------------------------------------------------------------
-    size_t GetSizeWrites();
-
-
-    //--------------------------------------------------------------------------
-    //! Get number of write blocks in cache for the file
-    //--------------------------------------------------------------------------
-    long long int GetNoWriteBlocks();
-
-    //--------------------------------------------------------------------------
-    //! Get fd value
-    //--------------------------------------------------------------------------
-    inline int GetFd() const
-    {
-      return mFd;
-    };
-
-    //--------------------------------------------------------------------------
-    //! Set fd value
-    //--------------------------------------------------------------------------
-    inline void SetFd( const int& fd)
-    {
-      mFd=fd;
-      mFirstPossibleKey = static_cast<long long>(1e14 * mFd);
-      mLastPossibleKey = static_cast<long long>((1e14 * (mFd + 1)));
-      eos_static_debug("ptr_obj=%p, first_key=%llu, last_key=%llu",
-                        this, mFirstPossibleKey, mLastPossibleKey);
-    };
-
-
-    //--------------------------------------------------------------------------
-    //! Get undelying raw file object
-    //--------------------------------------------------------------------------
-    inline LayoutWrapper* GetRawFileRW() const
-    {
-      return mFileRW;
-    };
-
-    //--------------------------------------------------------------------------
-    //! Set undelying raw file object
-    //--------------------------------------------------------------------------
-    void SetRawFileRW(LayoutWrapper* file);
-
-    //--------------------------------------------------------------------------
-    //! Get undelying raw file object for RO
-    //--------------------------------------------------------------------------
-    inline LayoutWrapper* GetRawFileRO() const
-    {
-      return mFileRO;
-    };
-
-    //--------------------------------------------------------------------------
-    //! Set undelying raw file object
-    //--------------------------------------------------------------------------
-    void SetRawFileRO(LayoutWrapper* file);
-    
-
-    //--------------------------------------------------------------------------
-    //! Get first possible key value
-    //--------------------------------------------------------------------------
-    inline long long GetFirstPossibleKey() const
-    {
-      return mFirstPossibleKey;
-    };
-
-    //--------------------------------------------------------------------------
-    //! Get last possible key value
-    //--------------------------------------------------------------------------
-    inline long long GetLastPossibleKey() const
-    {
-      return mLastPossibleKey;
-    };
-
-
-    //--------------------------------------------------------------------------
-    //! Increment the size of writes
-    //!
-    //! @param sizeWrite size writes
-    //!
-    //--------------------------------------------------------------------------
-    void IncrementWrites(size_t sizeWrite);
-
-
-    //--------------------------------------------------------------------------
-    //! Decrement the size of writes
-    //!
-    //! @param sizeWrite size writes
-    //!
-    //--------------------------------------------------------------------------
-    void DecrementWrites(size_t sizeWrite);
-
-
-    //--------------------------------------------------------------------------
-    //! Increment the number of open requests
-    //--------------------------------------------------------------------------
-    void IncNumOpenRW();
-
-
-    //--------------------------------------------------------------------------
-    //! Decrement the number of open requests
-    //--------------------------------------------------------------------------
-    void DecNumOpenRW();
-
-    //--------------------------------------------------------------------------
-    //! Increment the number of open requests ni RO
-    //--------------------------------------------------------------------------
-    void IncNumOpenRO();
-
-    //--------------------------------------------------------------------------
-    //! Decrement the number of open requests in RO
-    //--------------------------------------------------------------------------
-    void DecNumOpenRO();
-
-    //--------------------------------------------------------------------------
-    //! Increment the number of references
-    //--------------------------------------------------------------------------
-    void IncNumRefRW();
-
-
-    //--------------------------------------------------------------------------
-    //! Decrement the number of references
-    //--------------------------------------------------------------------------
-    void DecNumRefRW();
-
-    //--------------------------------------------------------------------------
-    //! Increment the number of references in RO
-    //--------------------------------------------------------------------------
-    void IncNumRefRO();
-
-    //--------------------------------------------------------------------------
-    //! Decrement the number of references in RO
-    //--------------------------------------------------------------------------
-    void DecNumRefRO();
-
-    //--------------------------------------------------------------------------
-    //! Decide if the file is still in use for RW access
-    //!
-    //! @return true if file is in use, otherwise false
-    //!
-    //--------------------------------------------------------------------------
-    bool IsInUseRW();
-
-    //--------------------------------------------------------------------------
-    //! Decide if the file is still in use for RO access
-    //!
-    //! @return true if file is in use, otherwise false
-    //!
-    //--------------------------------------------------------------------------
-    bool IsInUseRO();
-
-    //--------------------------------------------------------------------------
-    //! Decide if the file is still in use at all (RO or RW)
-    //!
-    //! @return true if file is in use, otherwise false
-    //!
-    //--------------------------------------------------------------------------
-    bool IsInUse();
-
-
-    //--------------------------------------------------------------------------
-    //! Method used to wait for writes to be done
-    //--------------------------------------------------------------------------
-    void WaitFinishWrites();
-
-    //--------------------------------------------------------------------------
-    //! Clean all internal caches (read-ahead cache)
-    //--------------------------------------------------------------------------
-    void CleanReadCache();
-
-    //--------------------------------------------------------------------------
-    //! Genereate block key
-    //!
-    //! @param offset offset piece
-    //!
-    //! @return block key
-    //!
-    //--------------------------------------------------------------------------
-    long long int GenerateBlockKey(off_t offset);
-
-
-    //--------------------------------------------------------------------------
-    //! Get the queue of errros
-    //--------------------------------------------------------------------------
-    eos::common::ConcurrentQueue<error_type>& GetErrorQueue() const;
-
-    //--------------------------------------------------------------------------
-    //! Set a new utime on a file
-    //--------------------------------------------------------------------------
-    void SetUtimes(struct timespec* utime);
-
-    //--------------------------------------------------------------------------
-    //! Get last utime setting of a file and the path to it
-    //--------------------------------------------------------------------------
-    const char* GetUtimes(struct timespec* utime);
-
-    //--------------------------------------------------------------------------
-    //! Conditionally increase the max write offset if offset is bigger
-    //--------------------------------------------------------------------------
-    void TestMaxWriteOffset(off_t offset);
-    void GrabMaxWriteOffset();
-
-    void GrabUtimes();
-
-    //--------------------------------------------------------------------------
-    //! Set the max write offset to offset
-    //--------------------------------------------------------------------------
-    void SetMaxWriteOffset(off_t offset);
-
-    //--------------------------------------------------------------------------
-    //! Get the max write offset
-    //--------------------------------------------------------------------------
-    off_t GetMaxWriteOffset();
-
-    eos::common::RWMutex mInUse; ///< we use this look to indicate that someone has a reference to it 
-    
-  private:
-    int mFd; ///< file descriptor used for the block key range
-    LayoutWrapper* mFileRW; ///< raw file object for RW access
-    LayoutWrapper* mFileRO; ///< raw file object for RO access
-    int mNoReferencesRW; ///< number of held referencess to this file in RW
-    int mNoReferencesRO; ///< number of held referencess to this file in RO
-    int mNumOpenRW; ///< number of open request without a matching close in RW
-    int mNumOpenRO; ///< number of open request without a matching close in RO
-    size_t mSizeWrites; ///< the size of write blocks in cache
-    long long mLastPossibleKey; ///< last possible offset in file
-    long long mFirstPossibleKey; ///< first possible offset in file
-    XrdSysCondVar mCondUpdate; ///< cond variable for updating file attributes
-    XrdSysMutex mUtimeMutex;///<protect utime changes
-    struct timespec mUtime[2]; ///< cond variable tracking last set utime while file is still open
-    std::string mPath; ///< valid path to this file
-    XrdSysMutex mMaxWriteOffsetMutex; ///< mutex protecting the maximum write offset
-    off_t mMaxWriteOffset; ///< maximum written offset
-    
->>>>>>> 183d524b
 };
 
 #endif // __EOS_FUSE_FILEABSTRACTION_HH__