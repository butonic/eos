// ----------------------------------------------------------------------
// File: CacheImpl.hh
// Author: Elvin-Alin Sindrilaru - CERN
// ----------------------------------------------------------------------

/************************************************************************
 * EOS - the CERN Disk Storage System                                   *
 * Copyright (C) 2011 CERN/Switzerland                                  *
 *                                                                      *
 * This program is free software: you can redistribute it and/or modify *
 * it under the terms of the GNU General Public License as published by *
 * the Free Software Foundation, either version 3 of the License, or    *
 * (at your option) any later version.                                  *
 *                                                                      *
 * This program is distributed in the hope that it will be useful,      *
 * but WITHOUT ANY WARRANTY; without even the implied warranty of       *
 * MERCHANTABILITY or FITNESS FOR A PARTICULAR PURPOSE.  See the        *
 * GNU General Public License for more details.                         *
 *                                                                      *
 * You should have received a copy of the GNU General Public License    *
 * along with this program.  If not, see <http://www.gnu.org/licenses/>.*
 ************************************************************************/

//------------------------------------------------------------------------------
#ifndef __EOS_CACHEIMPL_HH__
#define __EOS_CACHEIMPL_HH__
//------------------------------------------------------------------------------
#include <time.h>
#include <list>
#include <iterator>
#include <cassert>
//------------------------------------------------------------------------------
#include "common/Logging.hh"
#include "common/Timing.hh"
#include "XrdFileCache.hh"
#include "FileAbstraction.hh"
#include "CacheEntry.hh"
#include <XrdPosix/XrdPosixXrootd.hh>
//------------------------------------------------------------------------------
#include "common/Logging.hh"
//------------------------------------------------------------------------------

class XrdFileCache;

class CacheImpl
{
  //list<key, isRW> access history, most recent at the back
  typedef std::list< std::pair<long long int, bool> > key_list_type;

  //key to (value and history iterator) map
  typedef std::map < long long int, std::pair <CacheEntry*, key_list_type::iterator> >  key_map_type;
  
<<<<<<< HEAD
  //------------------------------------------------------------------------------
  //Constuctor 
  CacheImpl(size_t sMax, mgm_cache* fc):
    mgmCache(fc),
    sizeMax(sMax),
    currentSize(0),
    writesSize(0),
    oldSizeQ(0),
    inLimitRegion(false)
  {
    recycleQueue = new ConcurrentQueue<value_type*>();
    writeReqQueue = new ConcurrentQueue<key_type>();
    
    pthread_mutex_init(&mutexList, NULL);
    pthread_rwlock_init(&rwMapLock, NULL);

    pthread_mutex_init(&mutexWriteDone, NULL);
    pthread_cond_init(&condWriteDone, NULL);

    pthread_mutex_init(&mutexWritesSize, NULL);
  }

  //------------------------------------------------------------------------------
  //Destructor
  ~CacheImpl()
  {
    //call destructor of elements in the map
    pthread_rwlock_wrlock(&rwMapLock);
    for (typename key_map_type::iterator it = keyValueMap.begin();
         it != keyValueMap.end();
         it++)
    {
      delete it->second.first;      
    }

    keyValueMap.clear();
    pthread_rwlock_unlock(&rwMapLock);

    //delete recyclabe objects
    value_type* ptr = NULL;
    while (recycleQueue->try_pop(ptr)) {
      delete ptr;
    }
    delete recycleQueue;
    delete writeReqQueue;
    
    pthread_mutex_destroy(&mutexList);
    pthread_rwlock_destroy(&rwMapLock);

    pthread_mutex_destroy(&mutexWriteDone);
    pthread_cond_destroy(&condWriteDone);

    pthread_mutex_destroy(&mutexWritesSize);
  }

  //------------------------------------------------------------------------------
  //Get value for key k from cache, return NULL if not found
  value_type*
  GetReadEntry(const key_type& k, file_abst* pFileAbst)
  {
    pthread_rwlock_rdlock(&rwMapLock);               //read lock map
    while (pFileAbst->GetNoWrites() != 0)
    {
      //wait until writes on current file are done
      pthread_rwlock_unlock(&rwMapLock);
      pFileAbst->WaitFinishWrites();
      pthread_rwlock_rdlock(&rwMapLock);
    }

    const typename key_map_type::iterator it = keyValueMap.find(k);
    if (it == keyValueMap.end())  
    {
      //key not found
      pthread_rwlock_unlock(&rwMapLock);             //unlock map
      return NULL;
    }
    else {
      // update access record
      pthread_mutex_lock(&mutexList);                //lock list
      keyList.splice(keyList.end(), keyList, it->second.second);
      pthread_mutex_unlock(&mutexList);              //unlock list
      pthread_rwlock_unlock(&rwMapLock);             //unlock map
      return it->second.first;
    }
  }


  //------------------------------------------------------------------------------
  //Proccess a write request from the qeue
  bool
  ProcessWriteReq(const key_type& k, int& retc)
  {
    double percentEpsilon = 0.1;
    double threshold = minPercentWrites * sizeMax;
    double epsilon =  threshold * percentEpsilon;
    size_t newSizeQ = writeReqQueue->GetSize();

    //delay the writing thread if there are not enough request
    //in the queue for the current file and then start processing them
    eos_static_debug("oldSize=%zu newSize=%zu writeSize=%zu limit=%f currentSize=%zu", oldSizeQ, newSizeQ, GetWritesSize(),minPercentWrites * sizeMax, GetCurrentSize());
    if (oldSizeQ != 0)
    {
      if ((oldSizeQ > newSizeQ) &&
          !inLimitRegion && 
          (GetWritesSize() < threshold + epsilon ) &&
          (GetWritesSize() > threshold - epsilon))
      {
        //downwards trend
        struct timespec ts;
        ts.tv_sec = 0;
        ts.tv_nsec = 500 * 1e6;  //500 mili sec
        fprintf(stderr, "[%s] Writing thread sleep!\n", __FUNCTION__);
        nanosleep(&ts, NULL);
      }
    }
    oldSizeQ = newSizeQ;
    
    if ((GetWritesSize() < threshold + epsilon ) &&
        (GetWritesSize() > threshold - epsilon))
    {
      inLimitRegion = true;
    }
    else {
      inLimitRegion = false;
    }    
    
    value_type* pEntry = NULL;
    pthread_rwlock_rdlock(&rwMapLock);               //read lock map
    const typename key_map_type::iterator it = keyValueMap.find(k);
    if (it == keyValueMap.end())  
    {
      //key not found
      pthread_rwlock_unlock(&rwMapLock);             //unlock map
      return false;
    }
    else {
      typename key_list_type::iterator iterList;
      pEntry = it->second.first;
      iterList = it->second.second;
      pthread_rwlock_unlock(&rwMapLock);             //unlock map
     
      //do actual writing
      eos_static_debug("cmd=pwrite fd=%lu offset=%lld length=%lu", pEntry->GetFd(), static_cast<long long>(pEntry->GetOffset()), pEntry->GetLength());
      retc = XrdPosixXrootd::Pwrite(pEntry->GetFd(), pEntry->GetDataBuffer(), pEntry->GetLength(),
                            static_cast<long long>(pEntry->GetOffset()));

      //put error code in error queue
      if (retc != pEntry->GetOffset())
      {
        error_type elem = std::make_pair(
            retc, std::make_pair<off_t, size_t>(pEntry->GetOffset(), pEntry->GetLength()));
        pEntry->GetParentFile()->errorsQueue->push(elem);
      }
      
      //modify the state of the block in the list WRITE -> READ
      pthread_mutex_lock(&mutexList);                //lock list
      iterList->second = false;
      pthread_mutex_unlock(&mutexList);              //unlock list

      //decrease the number of write req pending for current file and in cache
      pEntry->GetParentFile()->DecrementWrites(pEntry->GetLength());
      DecreaseWritesSize(pEntry->GetLength());

      //      eos_static_info("cache full %.02f\n", 100.0*GetWritesSize()/(maxPercentWrites*sizeMax));
      if (GetWritesSize() <= maxPercentWrites * sizeMax)
      {
        //notify possible waiting threads that a write was done
        //(i.e. possible free space in cache available)
        pthread_mutex_lock(&mutexWriteDone);
        pthread_cond_broadcast(&condWriteDone);        //send broadcast
        pthread_mutex_unlock(&mutexWriteDone);
      }
      
      return true;
    }
  }
  
  //------------------------------------------------------------------------------
  //Add a new write request to the queue
  void
  AddWrite(const key_type& k, value_type* const v)
  {
    eos_static_debug("adding write request to queue");
    pthread_rwlock_wrlock(&rwMapLock);            //write lock map
    pthread_mutex_lock(&mutexList);               //lock list

    size_t length = v->GetLength();
    while (GetCurrentSize() + length >= sizeMax) {
      if (!evict())
      {
	eos_static_info("writing stalled - cache full");
        //release lock and wait for writing thread to do some writing
        //in case all cache is full with blocks for writing
        pthread_mutex_unlock(&mutexList);         //unlock list
        pthread_rwlock_unlock(&rwMapLock);        //unlock map

        pthread_mutex_lock(&mutexWriteDone);
        pthread_cond_wait(&condWriteDone, &mutexWriteDone);
        pthread_mutex_unlock(&mutexWriteDone);
        
        //relock the map and the list
        pthread_rwlock_wrlock(&rwMapLock);         //write lock map
        pthread_mutex_lock(&mutexList);            //lock list
	eos_static_info("writing continues - cache free");
      }
    }

    //check for overlap with other blocks
    typename key_map_type::iterator iter = keyValueMap.lower_bound(k);
    typename key_map_type::iterator aux_iter;
    off_t offStart;
    off_t offEnd;
    off_t offBlockEnd = v->GetOffset() + v->GetLength();
    
    if (iter != keyValueMap.end())
    {
      if (iter != keyValueMap.begin())
      {
        //if not first element in map then go one step back
        iter--;
      }
    
      for (int i = 0; ; i++)
      {
        offStart = iter->second.first->GetOffset();
        offEnd = offStart + iter->second.first->GetLength();

        //if current block overlaps with new block and is a reading block -> remove
        if ((((v->GetOffset() >= offStart) && (v->GetOffset() <= offEnd)) ||
             ((offBlockEnd >= offStart) && (offBlockEnd <= offEnd))) &&
            (iter->second.second->second == false))
        {
          //remove block from cache
          aux_iter = iter;
          aux_iter++;

          if (aux_iter != keyValueMap.end())
          {
            //if not last element then increment iterator
            currentSize -= iter->second.first->GetLength();
            keyList.erase(iter->second.second);
            keyValueMap.erase(iter);
            iter = aux_iter;
          }
          else 
            {
              //if last element then delete and exit loop
              currentSize -= iter->second.first->GetLength();
              keyList.erase(iter->second.second);
              keyValueMap.erase(iter);
              break;
            }
        }
        else
        { //no overlap with the current block
          iter++;
          if (iter == keyValueMap.end()) {
            break;
          }
        
          //if we are after the insertion point and the block does not
          //overlap with the new one there is no need to check further => exit loop
          if (i >= 2) break;
        }
      }
    }

    //increase the number of write requests on current file
    v->GetParentFile()->IncrementWrites(v->GetLength());
    v->GetParentFile()->IncrementNoBlocks();
      
    //update most-recently-used key
    typename key_list_type::iterator it =
        keyList.insert(keyList.end(), std::make_pair(k, true));
    currentSize += length;
    pthread_mutex_unlock(&mutexList);          //unlock list

    //add new entry
    keyValueMap.insert(std::make_pair(k, std::make_pair(v, it)));

    //update the size of write requests in cache
    IncreaseWritesSize(v->GetLength());
    pthread_rwlock_unlock(&rwMapLock);         //unlock map
    
    //add the new key to the queue for the write thread
    eos_static_debug("pushing to queue");
    writeReqQueue->push(const_cast<key_type&>(k));
  }
 
=======
public:

  CacheImpl(size_t sMax, XrdFileCache *fc);
  ~CacheImpl();
>>>>>>> dcd36eb0
  
  bool getRead(const long long int& k, char* buf, off_t off, size_t len, FileAbstraction* pFileAbst);
  void addRead(int filed, const long long int& k, char* buf, off_t off, size_t len, FileAbstraction* pFileAbst);
  
  void runThreadWrites();
  void flushWrites(FileAbstraction* pFileAbst);
  void addWrite(int filed, const long long int& k, char* buf, off_t off, size_t len, FileAbstraction* pFileAbst);
  void processWriteReq(key_map_type::iterator it);
  void killWriteThread();
  
  CacheEntry* getRecycledBlock(int filed, char* buf, off_t offset, size_t length, FileAbstraction* pFileAbst);

  size_t getCurrentSize() const;
  void setSize(size_t sMax);
  
private:

  bool evict();

  //Percentage of the total cache size which represents the upper limit
  //to which we accept new write requests, after this point notifications
  //to threads that want to submit new req are delayed
  static const double maxPercentWrites = 0.90;

  XrdFileCache*  mgmCache;         //upper mgm layer of the cache
  bool           killThread;       //kill writing thread

  size_t         sizeMax;          //maximum size of cache
  size_t         sizeVirtual;      //sum of all blocks capacity
  size_t         sizeWrites;       //size of write requests
  size_t         cacheThreshold;   //max size write requests

  key_map_type   keyValueMap;      //map <key pair<value, listIter>>
  key_list_type  keyList;          //list of recently accessed entries
  size_t         oldSizeQ;         //size queue write requests at previous step
  bool           inLimitRegion;    //mark if value in limit region

  pthread_mutex_t  mutexList;
  pthread_rwlock_t rwMapLock;

  pthread_mutex_t mutexWritesSize; //mutex for updating the size of write requests
  pthread_mutex_t mutexWriteDone;  //mutex and condition for notifying possible
  pthread_cond_t condWriteDone;    //  waiting threads that a write op. has been done

  ConcurrentQueue<CacheEntry*>* recycleQueue;               //pool of reusable objects
  ConcurrentQueue<key_map_type::iterator>* writeReqQueue;   //write request queue
};

#endif<|MERGE_RESOLUTION|>--- conflicted
+++ resolved
@@ -50,302 +50,10 @@
   //key to (value and history iterator) map
   typedef std::map < long long int, std::pair <CacheEntry*, key_list_type::iterator> >  key_map_type;
   
-<<<<<<< HEAD
-  //------------------------------------------------------------------------------
-  //Constuctor 
-  CacheImpl(size_t sMax, mgm_cache* fc):
-    mgmCache(fc),
-    sizeMax(sMax),
-    currentSize(0),
-    writesSize(0),
-    oldSizeQ(0),
-    inLimitRegion(false)
-  {
-    recycleQueue = new ConcurrentQueue<value_type*>();
-    writeReqQueue = new ConcurrentQueue<key_type>();
-    
-    pthread_mutex_init(&mutexList, NULL);
-    pthread_rwlock_init(&rwMapLock, NULL);
-
-    pthread_mutex_init(&mutexWriteDone, NULL);
-    pthread_cond_init(&condWriteDone, NULL);
-
-    pthread_mutex_init(&mutexWritesSize, NULL);
-  }
-
-  //------------------------------------------------------------------------------
-  //Destructor
-  ~CacheImpl()
-  {
-    //call destructor of elements in the map
-    pthread_rwlock_wrlock(&rwMapLock);
-    for (typename key_map_type::iterator it = keyValueMap.begin();
-         it != keyValueMap.end();
-         it++)
-    {
-      delete it->second.first;      
-    }
-
-    keyValueMap.clear();
-    pthread_rwlock_unlock(&rwMapLock);
-
-    //delete recyclabe objects
-    value_type* ptr = NULL;
-    while (recycleQueue->try_pop(ptr)) {
-      delete ptr;
-    }
-    delete recycleQueue;
-    delete writeReqQueue;
-    
-    pthread_mutex_destroy(&mutexList);
-    pthread_rwlock_destroy(&rwMapLock);
-
-    pthread_mutex_destroy(&mutexWriteDone);
-    pthread_cond_destroy(&condWriteDone);
-
-    pthread_mutex_destroy(&mutexWritesSize);
-  }
-
-  //------------------------------------------------------------------------------
-  //Get value for key k from cache, return NULL if not found
-  value_type*
-  GetReadEntry(const key_type& k, file_abst* pFileAbst)
-  {
-    pthread_rwlock_rdlock(&rwMapLock);               //read lock map
-    while (pFileAbst->GetNoWrites() != 0)
-    {
-      //wait until writes on current file are done
-      pthread_rwlock_unlock(&rwMapLock);
-      pFileAbst->WaitFinishWrites();
-      pthread_rwlock_rdlock(&rwMapLock);
-    }
-
-    const typename key_map_type::iterator it = keyValueMap.find(k);
-    if (it == keyValueMap.end())  
-    {
-      //key not found
-      pthread_rwlock_unlock(&rwMapLock);             //unlock map
-      return NULL;
-    }
-    else {
-      // update access record
-      pthread_mutex_lock(&mutexList);                //lock list
-      keyList.splice(keyList.end(), keyList, it->second.second);
-      pthread_mutex_unlock(&mutexList);              //unlock list
-      pthread_rwlock_unlock(&rwMapLock);             //unlock map
-      return it->second.first;
-    }
-  }
-
-
-  //------------------------------------------------------------------------------
-  //Proccess a write request from the qeue
-  bool
-  ProcessWriteReq(const key_type& k, int& retc)
-  {
-    double percentEpsilon = 0.1;
-    double threshold = minPercentWrites * sizeMax;
-    double epsilon =  threshold * percentEpsilon;
-    size_t newSizeQ = writeReqQueue->GetSize();
-
-    //delay the writing thread if there are not enough request
-    //in the queue for the current file and then start processing them
-    eos_static_debug("oldSize=%zu newSize=%zu writeSize=%zu limit=%f currentSize=%zu", oldSizeQ, newSizeQ, GetWritesSize(),minPercentWrites * sizeMax, GetCurrentSize());
-    if (oldSizeQ != 0)
-    {
-      if ((oldSizeQ > newSizeQ) &&
-          !inLimitRegion && 
-          (GetWritesSize() < threshold + epsilon ) &&
-          (GetWritesSize() > threshold - epsilon))
-      {
-        //downwards trend
-        struct timespec ts;
-        ts.tv_sec = 0;
-        ts.tv_nsec = 500 * 1e6;  //500 mili sec
-        fprintf(stderr, "[%s] Writing thread sleep!\n", __FUNCTION__);
-        nanosleep(&ts, NULL);
-      }
-    }
-    oldSizeQ = newSizeQ;
-    
-    if ((GetWritesSize() < threshold + epsilon ) &&
-        (GetWritesSize() > threshold - epsilon))
-    {
-      inLimitRegion = true;
-    }
-    else {
-      inLimitRegion = false;
-    }    
-    
-    value_type* pEntry = NULL;
-    pthread_rwlock_rdlock(&rwMapLock);               //read lock map
-    const typename key_map_type::iterator it = keyValueMap.find(k);
-    if (it == keyValueMap.end())  
-    {
-      //key not found
-      pthread_rwlock_unlock(&rwMapLock);             //unlock map
-      return false;
-    }
-    else {
-      typename key_list_type::iterator iterList;
-      pEntry = it->second.first;
-      iterList = it->second.second;
-      pthread_rwlock_unlock(&rwMapLock);             //unlock map
-     
-      //do actual writing
-      eos_static_debug("cmd=pwrite fd=%lu offset=%lld length=%lu", pEntry->GetFd(), static_cast<long long>(pEntry->GetOffset()), pEntry->GetLength());
-      retc = XrdPosixXrootd::Pwrite(pEntry->GetFd(), pEntry->GetDataBuffer(), pEntry->GetLength(),
-                            static_cast<long long>(pEntry->GetOffset()));
-
-      //put error code in error queue
-      if (retc != pEntry->GetOffset())
-      {
-        error_type elem = std::make_pair(
-            retc, std::make_pair<off_t, size_t>(pEntry->GetOffset(), pEntry->GetLength()));
-        pEntry->GetParentFile()->errorsQueue->push(elem);
-      }
-      
-      //modify the state of the block in the list WRITE -> READ
-      pthread_mutex_lock(&mutexList);                //lock list
-      iterList->second = false;
-      pthread_mutex_unlock(&mutexList);              //unlock list
-
-      //decrease the number of write req pending for current file and in cache
-      pEntry->GetParentFile()->DecrementWrites(pEntry->GetLength());
-      DecreaseWritesSize(pEntry->GetLength());
-
-      //      eos_static_info("cache full %.02f\n", 100.0*GetWritesSize()/(maxPercentWrites*sizeMax));
-      if (GetWritesSize() <= maxPercentWrites * sizeMax)
-      {
-        //notify possible waiting threads that a write was done
-        //(i.e. possible free space in cache available)
-        pthread_mutex_lock(&mutexWriteDone);
-        pthread_cond_broadcast(&condWriteDone);        //send broadcast
-        pthread_mutex_unlock(&mutexWriteDone);
-      }
-      
-      return true;
-    }
-  }
-  
-  //------------------------------------------------------------------------------
-  //Add a new write request to the queue
-  void
-  AddWrite(const key_type& k, value_type* const v)
-  {
-    eos_static_debug("adding write request to queue");
-    pthread_rwlock_wrlock(&rwMapLock);            //write lock map
-    pthread_mutex_lock(&mutexList);               //lock list
-
-    size_t length = v->GetLength();
-    while (GetCurrentSize() + length >= sizeMax) {
-      if (!evict())
-      {
-	eos_static_info("writing stalled - cache full");
-        //release lock and wait for writing thread to do some writing
-        //in case all cache is full with blocks for writing
-        pthread_mutex_unlock(&mutexList);         //unlock list
-        pthread_rwlock_unlock(&rwMapLock);        //unlock map
-
-        pthread_mutex_lock(&mutexWriteDone);
-        pthread_cond_wait(&condWriteDone, &mutexWriteDone);
-        pthread_mutex_unlock(&mutexWriteDone);
-        
-        //relock the map and the list
-        pthread_rwlock_wrlock(&rwMapLock);         //write lock map
-        pthread_mutex_lock(&mutexList);            //lock list
-	eos_static_info("writing continues - cache free");
-      }
-    }
-
-    //check for overlap with other blocks
-    typename key_map_type::iterator iter = keyValueMap.lower_bound(k);
-    typename key_map_type::iterator aux_iter;
-    off_t offStart;
-    off_t offEnd;
-    off_t offBlockEnd = v->GetOffset() + v->GetLength();
-    
-    if (iter != keyValueMap.end())
-    {
-      if (iter != keyValueMap.begin())
-      {
-        //if not first element in map then go one step back
-        iter--;
-      }
-    
-      for (int i = 0; ; i++)
-      {
-        offStart = iter->second.first->GetOffset();
-        offEnd = offStart + iter->second.first->GetLength();
-
-        //if current block overlaps with new block and is a reading block -> remove
-        if ((((v->GetOffset() >= offStart) && (v->GetOffset() <= offEnd)) ||
-             ((offBlockEnd >= offStart) && (offBlockEnd <= offEnd))) &&
-            (iter->second.second->second == false))
-        {
-          //remove block from cache
-          aux_iter = iter;
-          aux_iter++;
-
-          if (aux_iter != keyValueMap.end())
-          {
-            //if not last element then increment iterator
-            currentSize -= iter->second.first->GetLength();
-            keyList.erase(iter->second.second);
-            keyValueMap.erase(iter);
-            iter = aux_iter;
-          }
-          else 
-            {
-              //if last element then delete and exit loop
-              currentSize -= iter->second.first->GetLength();
-              keyList.erase(iter->second.second);
-              keyValueMap.erase(iter);
-              break;
-            }
-        }
-        else
-        { //no overlap with the current block
-          iter++;
-          if (iter == keyValueMap.end()) {
-            break;
-          }
-        
-          //if we are after the insertion point and the block does not
-          //overlap with the new one there is no need to check further => exit loop
-          if (i >= 2) break;
-        }
-      }
-    }
-
-    //increase the number of write requests on current file
-    v->GetParentFile()->IncrementWrites(v->GetLength());
-    v->GetParentFile()->IncrementNoBlocks();
-      
-    //update most-recently-used key
-    typename key_list_type::iterator it =
-        keyList.insert(keyList.end(), std::make_pair(k, true));
-    currentSize += length;
-    pthread_mutex_unlock(&mutexList);          //unlock list
-
-    //add new entry
-    keyValueMap.insert(std::make_pair(k, std::make_pair(v, it)));
-
-    //update the size of write requests in cache
-    IncreaseWritesSize(v->GetLength());
-    pthread_rwlock_unlock(&rwMapLock);         //unlock map
-    
-    //add the new key to the queue for the write thread
-    eos_static_debug("pushing to queue");
-    writeReqQueue->push(const_cast<key_type&>(k));
-  }
- 
-=======
 public:
 
   CacheImpl(size_t sMax, XrdFileCache *fc);
   ~CacheImpl();
->>>>>>> dcd36eb0
   
   bool getRead(const long long int& k, char* buf, off_t off, size_t len, FileAbstraction* pFileAbst);
   void addRead(int filed, const long long int& k, char* buf, off_t off, size_t len, FileAbstraction* pFileAbst);
